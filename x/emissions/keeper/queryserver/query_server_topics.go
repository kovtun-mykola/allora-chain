package queryserver

import (
	"context"

	"cosmossdk.io/errors"
	cosmosMath "cosmossdk.io/math"
	"google.golang.org/grpc/codes"
	"google.golang.org/grpc/status"

	"github.com/allora-network/allora-chain/x/emissions/types"
)

// NextTopicId is a monotonically increasing counter that is used to assign unique IDs to topics.
func (qs queryServer) GetNextTopicId(ctx context.Context, req *types.QueryNextTopicIdRequest) (*types.QueryNextTopicIdResponse, error) {
	nextTopicId, err := qs.k.GetNextTopicId(ctx)
	if err != nil {
		return nil, err
	}
	return &types.QueryNextTopicIdResponse{NextTopicId: nextTopicId}, nil
}

// Topics defines the handler for the Query/Topics RPC method.
func (qs queryServer) GetTopic(ctx context.Context, req *types.QueryTopicRequest) (*types.QueryTopicResponse, error) {
	topic, err := qs.k.GetTopic(ctx, req.TopicId)
	if err != nil {
		return nil, errors.Wrapf(err, "error getting topic")
	}

	params, err := qs.k.GetParams(ctx)
	if err != nil {
		return nil, errors.Wrapf(err, "error getting params")
	}

	currentTopicWeight, currentTopicRevenue, err := qs.k.GetCurrentTopicWeight(
		ctx,
		req.TopicId,
		topic.EpochLength,
		params.TopicRewardAlpha,
		params.TopicRewardStakeImportance,
		params.TopicRewardFeeRevenueImportance,
		cosmosMath.ZeroInt(),
	)
	if err != nil {
		return nil, errors.Wrapf(err, "error getting current topic weight")
	}

	return &types.QueryTopicResponse{
		Topic:            &topic,
		Weight:           currentTopicWeight.String(),
		EffectiveRevenue: currentTopicRevenue.String(),
	}, nil
}

// Retrieves a list of active topics. Paginated.
func (qs queryServer) GetActiveTopics(ctx context.Context, req *types.QueryActiveTopicsRequest) (*types.QueryActiveTopicsResponse, error) {
	activeTopics, pageRes, err := qs.k.GetIdsOfActiveTopics(ctx, req.Pagination)
	if err != nil {
		return nil, status.Error(codes.Internal, err.Error())
	}
	topics := make([]*types.Topic, 0)
	for _, topicId := range activeTopics {
		topic, err := qs.k.GetTopic(ctx, topicId)
		if err != nil {
			return nil, status.Error(codes.Internal, err.Error())
		}
		topics = append(topics, &topic)
	}

	return &types.QueryActiveTopicsResponse{Topics: topics, Pagination: pageRes}, nil
}

// Return last payload timestamp & nonce by worker/reputer
func (qs queryServer) GetTopicLastWorkerCommitInfo(ctx context.Context, req *types.QueryTopicLastCommitRequest) (*types.QueryTopicLastCommitResponse, error) {
	lastCommit, err := qs.k.GetTopicLastCommit(ctx, req.TopicId, types.ActorType_INFERER)
	if err != nil {
		return nil, status.Error(codes.Internal, err.Error())
	}

	return &types.QueryTopicLastCommitResponse{LastCommit: &lastCommit}, nil
}

// Return last payload timestamp & nonce by worker/reputer
func (qs queryServer) GetTopicLastReputerCommitInfo(ctx context.Context, req *types.QueryTopicLastCommitRequest) (*types.QueryTopicLastCommitResponse, error) {
	lastCommit, err := qs.k.GetTopicLastCommit(ctx, req.TopicId, types.ActorType_REPUTER)
	if err != nil {
		return nil, status.Error(codes.Internal, err.Error())
	}

	return &types.QueryTopicLastCommitResponse{LastCommit: &lastCommit}, nil
}

func (qs queryServer) GetTopicRewardNonce(
	ctx context.Context,
	req *types.QueryTopicRewardNonceRequest,
) (
	*types.QueryTopicRewardNonceResponse,
	error,
) {
	nonce, err := qs.k.GetTopicRewardNonce(ctx, req.TopicId)
	if err != nil {
		return nil, status.Error(codes.Internal, err.Error())
	}

	return &types.QueryTopicRewardNonceResponse{Nonce: nonce}, nil
}

func (qs queryServer) GetPreviousTopicWeight(
	ctx context.Context,
	req *types.QueryPreviousTopicWeightRequest,
) (
	*types.QueryPreviousTopicWeightResponse,
	error,
) {
	previousTopicWeight, notFound, err := qs.k.GetPreviousTopicWeight(ctx, req.TopicId)
	if err != nil {
		return nil, err
	}

	return &types.QueryPreviousTopicWeightResponse{Weight: previousTopicWeight, NotFound: notFound}, nil
}

func (qs queryServer) TopicExists(
	ctx context.Context,
	req *types.QueryTopicExistsRequest,
) (
	*types.QueryTopicExistsResponse,
	error,
) {
	exists, err := qs.k.TopicExists(ctx, req.TopicId)
	if err != nil {
		return nil, err
	}

	return &types.QueryTopicExistsResponse{Exists: exists}, nil
}

func (qs queryServer) IsTopicActive(
	ctx context.Context,
	req *types.QueryIsTopicActiveRequest,
) (
	*types.QueryIsTopicActiveResponse,
	error,
) {
	isActive, err := qs.k.IsTopicActive(ctx, req.TopicId)
	if err != nil {
		return nil, err
	}

	return &types.QueryIsTopicActiveResponse{IsActive: isActive}, nil
}

<<<<<<< HEAD
func (qs queryServer) GetIdsOfActiveTopics(
	ctx context.Context,
	req *types.QueryIdsOfActiveTopicsRequest,
) (
	*types.QueryIdsOfActiveTopicsResponse,
	error,
) {
	activeTopicIds, paginationResponse, err := qs.k.GetIdsOfActiveTopics(ctx, req.Pagination)
	if err != nil {
		return nil, err
	}

	return &types.QueryIdsOfActiveTopicsResponse{
		ActiveTopicIds: activeTopicIds,
		Pagination:     paginationResponse,
	}, nil
}

func (qs queryServer) GetTopicEpochLastEnded(
	ctx context.Context,
	req *types.QueryTopicEpochLastEndedRequest,
) (
	*types.QueryTopicEpochLastEndedResponse,
	error,
) {
	epochLastEnded, err := qs.k.GetTopicEpochLastEnded(ctx, req.TopicId)
	if err != nil {
		return nil, err
	}

	return &types.QueryTopicEpochLastEndedResponse{EpochLastEnded: epochLastEnded}, nil
}

=======
>>>>>>> c913caa8
func (qs queryServer) GetTopicFeeRevenue(
	ctx context.Context,
	req *types.QueryTopicFeeRevenueRequest,
) (
	*types.QueryTopicFeeRevenueResponse,
	error,
) {
	feeRevenue, err := qs.k.GetTopicFeeRevenue(ctx, req.TopicId)
	if err != nil {
		return nil, err
	}

	return &types.QueryTopicFeeRevenueResponse{FeeRevenue: feeRevenue}, nil
}

func (qs queryServer) GetChurnableTopics(
	ctx context.Context,
	req *types.QueryChurnableTopicsRequest,
) (
	*types.QueryChurnableTopicsResponse,
	error,
) {
	churnableTopics, err := qs.k.GetChurnableTopics(ctx)
	if err != nil {
		return nil, err
	}

	return &types.QueryChurnableTopicsResponse{ChurnableTopicIds: churnableTopics}, nil
}

func (qs queryServer) GetRewardableTopics(
	ctx context.Context,
	req *types.QueryRewardableTopicsRequest,
) (
	*types.QueryRewardableTopicsResponse,
	error,
) {
	rewardableTopics, err := qs.k.GetRewardableTopics(ctx)
	if err != nil {
		return nil, err
	}

	return &types.QueryRewardableTopicsResponse{RewardableTopicIds: rewardableTopics}, nil
}

func (qs queryServer) GetTopicLastWorkerPayload(
	ctx context.Context,
	req *types.QueryTopicLastWorkerPayloadRequest,
) (
	*types.QueryTopicLastWorkerPayloadResponse,
	error,
) {
	payload, err := qs.k.GetTopicLastWorkerPayload(ctx, req.TopicId)
	if err != nil {
		return nil, err
	}

	return &types.QueryTopicLastWorkerPayloadResponse{Payload: &payload}, nil
}

func (qs queryServer) GetTopicLastReputerPayload(
	ctx context.Context,
	req *types.QueryTopicLastReputerPayloadRequest,
) (
	*types.QueryTopicLastReputerPayloadResponse,
	error,
) {
	payload, err := qs.k.GetTopicLastReputerPayload(ctx, req.TopicId)
	if err != nil {
		return nil, err
	}

	return &types.QueryTopicLastReputerPayloadResponse{Payload: &payload}, nil
}<|MERGE_RESOLUTION|>--- conflicted
+++ resolved
@@ -150,42 +150,6 @@
 	return &types.QueryIsTopicActiveResponse{IsActive: isActive}, nil
 }
 
-<<<<<<< HEAD
-func (qs queryServer) GetIdsOfActiveTopics(
-	ctx context.Context,
-	req *types.QueryIdsOfActiveTopicsRequest,
-) (
-	*types.QueryIdsOfActiveTopicsResponse,
-	error,
-) {
-	activeTopicIds, paginationResponse, err := qs.k.GetIdsOfActiveTopics(ctx, req.Pagination)
-	if err != nil {
-		return nil, err
-	}
-
-	return &types.QueryIdsOfActiveTopicsResponse{
-		ActiveTopicIds: activeTopicIds,
-		Pagination:     paginationResponse,
-	}, nil
-}
-
-func (qs queryServer) GetTopicEpochLastEnded(
-	ctx context.Context,
-	req *types.QueryTopicEpochLastEndedRequest,
-) (
-	*types.QueryTopicEpochLastEndedResponse,
-	error,
-) {
-	epochLastEnded, err := qs.k.GetTopicEpochLastEnded(ctx, req.TopicId)
-	if err != nil {
-		return nil, err
-	}
-
-	return &types.QueryTopicEpochLastEndedResponse{EpochLastEnded: epochLastEnded}, nil
-}
-
-=======
->>>>>>> c913caa8
 func (qs queryServer) GetTopicFeeRevenue(
 	ctx context.Context,
 	req *types.QueryTopicFeeRevenueRequest,
