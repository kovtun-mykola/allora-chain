--- conflicted
+++ resolved
@@ -280,72 +280,6 @@
 	s.Require().True(topicActive, "Topic should be active again")
 }
 
-<<<<<<< HEAD
-func (s *KeeperTestSuite) TestGetIdsOfActiveTopics() {
-	ctx := s.ctx
-	keeper := s.emissionsKeeper
-
-	topic1 := types.Topic{Id: 1}
-	topic2 := types.Topic{Id: 2}
-	topic3 := types.Topic{Id: 3}
-
-	_ = keeper.SetTopic(ctx, topic1.Id, topic1)
-	_ = keeper.ActivateTopic(ctx, topic1.Id)
-	_ = keeper.SetTopic(ctx, topic2.Id, topic2) // Inactive topic
-	_ = keeper.SetTopic(ctx, topic3.Id, topic3)
-	_ = keeper.ActivateTopic(ctx, topic3.Id)
-
-	// Fetch only active topics
-	pagination := &types.SimpleCursorPaginationRequest{
-		Key:   nil,
-		Limit: 10,
-	}
-	req := &types.QueryIdsOfActiveTopicsRequest{Pagination: pagination}
-	response, err := s.queryServer.GetIdsOfActiveTopics(ctx, req)
-	activeTopics := response.ActiveTopicIds
-	s.Require().NoError(err, "Fetching active topics should not produce an error")
-
-	s.Require().Equal(2, len(activeTopics), "Should retrieve exactly two active topics")
-
-	for _, topicId := range activeTopics {
-		isActive, err := keeper.IsTopicActive(ctx, topicId)
-		s.Require().NoError(err, "Checking topic activity should not fail")
-		s.Require().True(isActive, "Only active topics should be returned")
-		switch topicId {
-		case 1:
-			s.Require().Equal(topic1.Id, topicId, "The details of topic 1 should match")
-		case 3:
-			s.Require().Equal(topic3.Id, topicId, "The details of topic 3 should match")
-		default:
-			s.Fail("Unexpected topic ID retrieved")
-		}
-	}
-}
-
-func (s *KeeperTestSuite) TestGetTopicEpochLastEnded() {
-	ctx := s.ctx
-	keeper := s.emissionsKeeper
-	topicId := uint64(1)
-	epochLastEnded := types.BlockHeight(100)
-
-	// Setup a topic initially
-	initialTopic := types.Topic{Id: topicId}
-	_ = keeper.SetTopic(ctx, topicId, initialTopic)
-
-	// Update the epoch last ended
-	err := keeper.UpdateTopicEpochLastEnded(ctx, topicId, epochLastEnded)
-	s.Require().NoError(err, "Updating topic epoch last ended should not fail")
-
-	// Retrieve the last ended epoch for the topic
-	req := &types.QueryTopicEpochLastEndedRequest{TopicId: topicId}
-	response, err := s.queryServer.GetTopicEpochLastEnded(ctx, req)
-	retrievedEpoch := response.EpochLastEnded
-	s.Require().NoError(err, "Retrieving topic epoch last ended should not fail")
-	s.Require().Equal(epochLastEnded, retrievedEpoch, "The retrieved epoch last ended should match the updated value")
-}
-
-=======
->>>>>>> c913caa8
 func (s *KeeperTestSuite) TestGetTopicFeeRevenue() {
 	ctx := s.ctx
 	keeper := s.emissionsKeeper
