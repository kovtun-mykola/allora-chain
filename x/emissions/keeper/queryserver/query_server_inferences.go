--- conflicted
+++ resolved
@@ -143,20 +143,12 @@
 	error,
 ) {
 
-<<<<<<< HEAD
-	lastWorkerCommit, err := qs.k.GetTopicLastCommit(ctx, req.TopicId, emissionstypes.ActorType_INFERER)
-=======
 	lastWorkerCommit, err := qs.k.GetWorkerTopicLastCommit(ctx, req.TopicId)
->>>>>>> f3a07a5e
-	if err != nil {
-		return nil, err
-	}
-
-<<<<<<< HEAD
-	lastReputerCommit, err := qs.k.GetTopicLastCommit(ctx, req.TopicId, emissionstypes.ActorType_REPUTER)
-=======
+	if err != nil {
+		return nil, err
+	}
+
 	lastReputerCommit, err := qs.k.GetReputerTopicLastCommit(ctx, req.TopicId)
->>>>>>> f3a07a5e
 	if err != nil {
 		return nil, err
 	}
