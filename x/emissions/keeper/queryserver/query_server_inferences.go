package queryserver

import (
	"context"

	"google.golang.org/grpc/codes"
	"google.golang.org/grpc/status"

	alloraMath "github.com/allora-network/allora-chain/math"
	synth "github.com/allora-network/allora-chain/x/emissions/keeper/inference_synthesis"
	"github.com/allora-network/allora-chain/x/emissions/types"
	emissions "github.com/allora-network/allora-chain/x/emissions/types"
	sdk "github.com/cosmos/cosmos-sdk/types"
	sdkerrors "github.com/cosmos/cosmos-sdk/types/errors"
)

// GetWorkerLatestInferenceByTopicId handles the query for the latest inference by a specific worker for a given topic.
func (qs queryServer) GetWorkerLatestInferenceByTopicId(ctx context.Context, req *types.QueryWorkerLatestInferenceRequest) (*types.QueryWorkerLatestInferenceResponse, error) {
	if err := qs.k.ValidateStringIsBech32(req.WorkerAddress); err != nil {
		return nil, sdkerrors.ErrInvalidAddress.Wrapf("invalid address: %s", err)
	}

	topicExists, err := qs.k.TopicExists(ctx, req.TopicId)
	if !topicExists {
		return nil, status.Errorf(codes.NotFound, "topic %v not found", req.TopicId)
	} else if err != nil {
		return nil, err
	}

	inference, err := qs.k.GetWorkerLatestInferenceByTopicId(ctx, req.TopicId, req.WorkerAddress)
	if err != nil {
		return nil, err
	}

	return &types.QueryWorkerLatestInferenceResponse{LatestInference: &inference}, nil
}

func (qs queryServer) GetInferencesAtBlock(ctx context.Context, req *types.QueryInferencesAtBlockRequest) (*types.QueryInferencesAtBlockResponse, error) {
	topicExists, err := qs.k.TopicExists(ctx, req.TopicId)
	if !topicExists {
		return nil, status.Errorf(codes.NotFound, "topic %v not found", req.TopicId)
	} else if err != nil {
		return nil, err
	}

	inferences, err := qs.k.GetInferencesAtBlock(ctx, req.TopicId, req.BlockHeight)
	if err != nil {
		return nil, err
	}

	return &types.QueryInferencesAtBlockResponse{Inferences: inferences}, nil
}

// Return full set of inferences in I_i from the chain
func (qs queryServer) GetNetworkInferencesAtBlock(
	ctx context.Context,
	req *types.QueryNetworkInferencesAtBlockRequest,
) (*types.QueryNetworkInferencesAtBlockResponse, error) {
	topic, err := qs.k.GetTopic(ctx, req.TopicId)
	if err != nil {
		return nil, status.Errorf(codes.NotFound, "topic %v not found", req.TopicId)
	}
	if topic.EpochLastEnded == 0 {
		return nil, status.Errorf(codes.NotFound, "network inference not available for topic %v", req.TopicId)
	}

	networkInferences, _, _, _, err := synth.GetNetworkInferencesAtBlock(
		sdk.UnwrapSDKContext(ctx),
		qs.k,
		req.TopicId,
		req.BlockHeightLastInference,
		req.BlockHeightLastReward,
	)
	if err != nil {
		return nil, err
	}

	return &types.QueryNetworkInferencesAtBlockResponse{NetworkInferences: networkInferences}, nil
}

// Return full set of inferences in I_i from the chain, as well as weights and forecast implied inferences
func (qs queryServer) GetLatestNetworkInference(
	ctx context.Context,
	req *types.QueryLatestNetworkInferencesRequest,
) (
	*types.QueryLatestNetworkInferencesResponse,
	error,
) {
	topicExists, err := qs.k.TopicExists(ctx, req.TopicId)
	if !topicExists {
		return nil, status.Errorf(codes.NotFound, "topic %v not found", req.TopicId)
	} else if err != nil {
		return nil, err
	}

	networkInferences, forecastImpliedInferenceByWorker, infererWeights, forecasterWeights, inferenceBlockHeight, lossBlockHeight, err := synth.GetLatestNetworkInference(
		sdk.UnwrapSDKContext(ctx),
		qs.k,
		req.TopicId,
	)
	if err != nil {
		return nil, err
	}

<<<<<<< HEAD
	ciRawPercentiles, ciValues, err :=
		qs.GetConfidenceIntervalsForInferenceData(
			networkInferences,
			forecastImpliedInferenceByWorker,
			infererWeights,
			forecasterWeights,
		)

	if ciRawPercentiles == nil {
		ciRawPercentiles = []alloraMath.Dec{}
	}

	if ciValues == nil {
		ciValues = []alloraMath.Dec{}
	}

	return &types.QueryLatestNetworkInferencesResponse{
		NetworkInferences:                networkInferences,
		InfererWeights:                   synth.ConvertWeightsToArrays(infererWeights),
		ForecasterWeights:                synth.ConvertWeightsToArrays(forecasterWeights),
		ForecastImpliedInferences:        synth.ConvertForecastImpliedInferencesToArrays(forecastImpliedInferenceByWorker),
		InferenceBlockHeight:             inferenceBlockHeight,
		LossBlockHeight:                  lossBlockHeight,
		ConfidenceIntervalRawPercentiles: ciRawPercentiles,
		ConfidenceIntervalValues:         ciValues,
=======
	inferers := alloraMath.GetSortedKeys(infererWeights)
	forecasters := alloraMath.GetSortedKeys(forecasterWeights)

	return &types.QueryLatestNetworkInferencesResponse{
		NetworkInferences:         networkInferences,
		InfererWeights:            synth.ConvertWeightsToArrays(inferers, infererWeights),
		ForecasterWeights:         synth.ConvertWeightsToArrays(forecasters, forecasterWeights),
		ForecastImpliedInferences: synth.ConvertForecastImpliedInferencesToArrays(forecasters, forecastImpliedInferenceByWorker),
		InferenceBlockHeight:      inferenceBlockHeight,
		LossBlockHeight:           lossBlockHeight,
>>>>>>> 2d8c0eaf
	}, nil
}

func (qs queryServer) GetLatestAvailableNetworkInference(
	ctx context.Context,
	req *types.QueryLatestNetworkInferencesRequest,
) (
	*types.QueryLatestNetworkInferencesResponse,
	error,
) {

	// Find the latest inference block height
	_, inferenceBlockHeight, err := qs.k.GetLatestTopicInferences(ctx, req.TopicId)
	if err != nil {
		return nil, err
	}
	if inferenceBlockHeight == 0 {
		return nil, status.Errorf(codes.NotFound, "inferences not yet available for topic %v", req.TopicId)
	}

	topic, err := qs.k.GetTopic(ctx, req.TopicId)
	if err != nil {
		return nil, err
	}

	params, err := qs.k.GetParams(ctx)
	if err != nil {
		return nil, err
	}

	// calculate the previous loss block height
	previousLossBlockHeight := inferenceBlockHeight - topic.EpochLength

	for i := 0; i < int(params.DefaultPageLimit); i++ {
		if previousLossBlockHeight <= 0 {
			return nil, status.Errorf(codes.NotFound, "losses not yet available for topic %v", req.TopicId)
		}

		// check for inferences
		inferences, err := qs.k.GetInferencesAtBlock(ctx, req.TopicId, inferenceBlockHeight)
		if err == nil && inferences != nil && len(inferences.Inferences) > 0 {
			// check for losses. If they exist, then break so we can query
			_, err = qs.k.GetNetworkLossBundleAtBlock(ctx, req.TopicId, previousLossBlockHeight)
			if err == nil {
				break
			}
		}

		inferenceBlockHeight -= topic.EpochLength
		previousLossBlockHeight -= topic.EpochLength
	}

	networkInferences, forecastImpliedInferenceByWorker, infererWeights, forecasterWeights, err :=
		synth.GetNetworkInferencesAtBlock(
			sdk.UnwrapSDKContext(ctx),
			qs.k,
			req.TopicId,
			inferenceBlockHeight,
			previousLossBlockHeight,
		)
	if err != nil {
		return nil, err
	}

<<<<<<< HEAD
	ciRawPercentiles, ciValues, err :=
		qs.GetConfidenceIntervalsForInferenceData(
			networkInferences,
			forecastImpliedInferenceByWorker,
			infererWeights,
			forecasterWeights,
		)

	if ciRawPercentiles == nil {
		ciRawPercentiles = []alloraMath.Dec{}
	}

	if ciValues == nil {
		ciValues = []alloraMath.Dec{}
	}

	return &types.QueryLatestNetworkInferencesResponse{
		NetworkInferences:                networkInferences,
		InfererWeights:                   synth.ConvertWeightsToArrays(infererWeights),
		ForecasterWeights:                synth.ConvertWeightsToArrays(forecasterWeights),
		ForecastImpliedInferences:        synth.ConvertForecastImpliedInferencesToArrays(forecastImpliedInferenceByWorker),
		InferenceBlockHeight:             inferenceBlockHeight,
		LossBlockHeight:                  previousLossBlockHeight,
		ConfidenceIntervalRawPercentiles: ciRawPercentiles,
		ConfidenceIntervalValues:         ciValues,
=======
	inferers := alloraMath.GetSortedKeys(infererWeights)
	forecasters := alloraMath.GetSortedKeys(forecasterWeights)

	return &types.QueryLatestNetworkInferencesResponse{
		NetworkInferences:         networkInferences,
		InfererWeights:            synth.ConvertWeightsToArrays(inferers, infererWeights),
		ForecasterWeights:         synth.ConvertWeightsToArrays(forecasters, forecasterWeights),
		ForecastImpliedInferences: synth.ConvertForecastImpliedInferencesToArrays(forecasters, forecastImpliedInferenceByWorker),
		InferenceBlockHeight:      inferenceBlockHeight,
		LossBlockHeight:           previousLossBlockHeight,
>>>>>>> 2d8c0eaf
	}, nil
}

func (qs queryServer) GetConfidenceIntervalsForInferenceData(
	networkInferences *emissions.ValueBundle,
	forecastImpliedInferenceByWorker map[string]*emissions.Inference,
	infererWeights map[string]alloraMath.Dec,
	forecasterWeights map[string]alloraMath.Dec,
) ([]alloraMath.Dec, []alloraMath.Dec, error) {
	var inferences []alloraMath.Dec // from inferers + forecast-implied inferences
	var weights []alloraMath.Dec    // weights of all workers

	for _, inference := range networkInferences.InfererValues {
		weight, exists := infererWeights[inference.Worker]
		if exists {
			inferences = append(inferences, inference.Value)
			weights = append(weights, weight)
		}
	}

	for _, forecast := range networkInferences.ForecasterValues {
		weight, exists := forecasterWeights[forecast.Worker]
		if exists {
			inferences = append(inferences, forecastImpliedInferenceByWorker[forecast.Worker].Value)
			weights = append(weights, weight)
		}
	}

	ciRawPercentiles := []alloraMath.Dec{
		alloraMath.MustNewDecFromString("2.28"),
		alloraMath.MustNewDecFromString("15.87"),
		alloraMath.MustNewDecFromString("50"),
		alloraMath.MustNewDecFromString("84.13"),
		alloraMath.MustNewDecFromString("97.72"),
	}

	var ciValues []alloraMath.Dec
	var err error
	if len(inferences) == 0 {
		ciRawPercentiles = []alloraMath.Dec{}
		ciValues = []alloraMath.Dec{}
	} else {
		ciValues, err = alloraMath.WeightedPercentile(inferences, weights, ciRawPercentiles)
		if err != nil {
			return nil, nil, err
		}
	}

	return ciRawPercentiles, ciValues, nil
}<|MERGE_RESOLUTION|>--- conflicted
+++ resolved
@@ -102,7 +102,6 @@
 		return nil, err
 	}
 
-<<<<<<< HEAD
 	ciRawPercentiles, ciValues, err :=
 		qs.GetConfidenceIntervalsForInferenceData(
 			networkInferences,
@@ -119,27 +118,18 @@
 		ciValues = []alloraMath.Dec{}
 	}
 
+	inferers := alloraMath.GetSortedKeys(infererWeights)
+	forecasters := alloraMath.GetSortedKeys(forecasterWeights)
+
 	return &types.QueryLatestNetworkInferencesResponse{
 		NetworkInferences:                networkInferences,
-		InfererWeights:                   synth.ConvertWeightsToArrays(infererWeights),
-		ForecasterWeights:                synth.ConvertWeightsToArrays(forecasterWeights),
-		ForecastImpliedInferences:        synth.ConvertForecastImpliedInferencesToArrays(forecastImpliedInferenceByWorker),
+		InfererWeights:                   synth.ConvertWeightsToArrays(inferers, infererWeights),
+		ForecasterWeights:                synth.ConvertWeightsToArrays(forecasters, forecasterWeights),
+		ForecastImpliedInferences:        synth.ConvertForecastImpliedInferencesToArrays(forecasters, forecastImpliedInferenceByWorker),
 		InferenceBlockHeight:             inferenceBlockHeight,
 		LossBlockHeight:                  lossBlockHeight,
 		ConfidenceIntervalRawPercentiles: ciRawPercentiles,
 		ConfidenceIntervalValues:         ciValues,
-=======
-	inferers := alloraMath.GetSortedKeys(infererWeights)
-	forecasters := alloraMath.GetSortedKeys(forecasterWeights)
-
-	return &types.QueryLatestNetworkInferencesResponse{
-		NetworkInferences:         networkInferences,
-		InfererWeights:            synth.ConvertWeightsToArrays(inferers, infererWeights),
-		ForecasterWeights:         synth.ConvertWeightsToArrays(forecasters, forecasterWeights),
-		ForecastImpliedInferences: synth.ConvertForecastImpliedInferencesToArrays(forecasters, forecastImpliedInferenceByWorker),
-		InferenceBlockHeight:      inferenceBlockHeight,
-		LossBlockHeight:           lossBlockHeight,
->>>>>>> 2d8c0eaf
 	}, nil
 }
 
@@ -204,7 +194,6 @@
 		return nil, err
 	}
 
-<<<<<<< HEAD
 	ciRawPercentiles, ciValues, err :=
 		qs.GetConfidenceIntervalsForInferenceData(
 			networkInferences,
@@ -221,27 +210,18 @@
 		ciValues = []alloraMath.Dec{}
 	}
 
+	inferers := alloraMath.GetSortedKeys(infererWeights)
+	forecasters := alloraMath.GetSortedKeys(forecasterWeights)
+
 	return &types.QueryLatestNetworkInferencesResponse{
 		NetworkInferences:                networkInferences,
-		InfererWeights:                   synth.ConvertWeightsToArrays(infererWeights),
-		ForecasterWeights:                synth.ConvertWeightsToArrays(forecasterWeights),
-		ForecastImpliedInferences:        synth.ConvertForecastImpliedInferencesToArrays(forecastImpliedInferenceByWorker),
+		InfererWeights:                   synth.ConvertWeightsToArrays(inferers, infererWeights),
+		ForecasterWeights:                synth.ConvertWeightsToArrays(forecasters, forecasterWeights),
+		ForecastImpliedInferences:        synth.ConvertForecastImpliedInferencesToArrays(forecasters, forecastImpliedInferenceByWorker),
 		InferenceBlockHeight:             inferenceBlockHeight,
 		LossBlockHeight:                  previousLossBlockHeight,
 		ConfidenceIntervalRawPercentiles: ciRawPercentiles,
 		ConfidenceIntervalValues:         ciValues,
-=======
-	inferers := alloraMath.GetSortedKeys(infererWeights)
-	forecasters := alloraMath.GetSortedKeys(forecasterWeights)
-
-	return &types.QueryLatestNetworkInferencesResponse{
-		NetworkInferences:         networkInferences,
-		InfererWeights:            synth.ConvertWeightsToArrays(inferers, infererWeights),
-		ForecasterWeights:         synth.ConvertWeightsToArrays(forecasters, forecasterWeights),
-		ForecastImpliedInferences: synth.ConvertForecastImpliedInferencesToArrays(forecasters, forecastImpliedInferenceByWorker),
-		InferenceBlockHeight:      inferenceBlockHeight,
-		LossBlockHeight:           previousLossBlockHeight,
->>>>>>> 2d8c0eaf
 	}, nil
 }
 
