--- conflicted
+++ resolved
@@ -417,11 +417,7 @@
 	require.Equal(len(response.ForecastImpliedInferences), 3)
 }
 
-<<<<<<< HEAD
-func (s *KeeperTestSuite) TestGetIsWorkerNonceUnfulfilled() {
-=======
 func (s *KeeperTestSuite) TestIsWorkerNonceUnfulfilled() {
->>>>>>> 1d56c50c
 	ctx := s.ctx
 	keeper := s.emissionsKeeper
 	topicId := uint64(1)
@@ -431,11 +427,7 @@
 		TopicId:     topicId,
 		BlockHeight: newNonce.BlockHeight,
 	}
-<<<<<<< HEAD
-	response, err := s.queryServer.GetIsWorkerNonceUnfulfilled(s.ctx, req)
-=======
 	response, err := s.queryServer.IsWorkerNonceUnfulfilled(s.ctx, req)
->>>>>>> 1d56c50c
 	s.Require().NoError(err)
 	s.Require().NotNil(response, "Response should not be nil")
 	s.Require().False(response.IsWorkerNonceUnfulfilled)
@@ -444,11 +436,7 @@
 	err = keeper.AddWorkerNonce(ctx, topicId, newNonce)
 	s.Require().NoError(err)
 
-<<<<<<< HEAD
-	response, err = s.queryServer.GetIsWorkerNonceUnfulfilled(s.ctx, req)
-=======
 	response, err = s.queryServer.IsWorkerNonceUnfulfilled(s.ctx, req)
->>>>>>> 1d56c50c
 	s.Require().NoError(err)
 	s.Require().NotNil(response, "Response should not be nil")
 	s.Require().True(response.IsWorkerNonceUnfulfilled)
