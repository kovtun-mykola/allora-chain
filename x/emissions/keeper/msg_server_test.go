package keeper_test

import (
	"math"
	"time"

	cosmosMath "cosmossdk.io/math"
	"github.com/allora-network/allora-chain/app/params"
	state "github.com/allora-network/allora-chain/x/emissions"
	"github.com/allora-network/allora-chain/x/emissions/keeper"
	simtestutil "github.com/cosmos/cosmos-sdk/testutil/sims"
	sdk "github.com/cosmos/cosmos-sdk/types"
	"github.com/golang/mock/gomock"
)

var (
	PKS     = simtestutil.CreateTestPubKeys(4)
	Addr    = sdk.AccAddress(PKS[0].Address())
	ValAddr = sdk.ValAddress(Addr)
)

// ########################################
// #           Topics tests              #
// ########################################

func (s *KeeperTestSuite) TestMsgRegisterReputerInvalidTopicNotExist() {
	ctx, msgServer := s.ctx, s.msgServer
	require := s.Require()

	// Mock setup for addresses
	reputerAddr := sdk.AccAddress(PKS[0].Address())
	registrationInitialStake := cosmosMath.NewUint(100)

	// Topic does not exist
	registerMsg := &state.MsgRegisterReputer{
		Creator:      reputerAddr.String(),
		LibP2PKey:    "test",
		MultiAddress: "test",
		TopicsIds:    []uint64{0},
		InitialStake: registrationInitialStake,
	}
	_, err := msgServer.RegisterReputer(ctx, registerMsg)
	require.ErrorIs(err, state.ErrTopicDoesNotExist, "RegisterReputer should return an error")
}

func (s *KeeperTestSuite) TestMsgRegisterReputerInvalidAlreadyRegistered() {
	ctx, msgServer := s.ctx, s.msgServer
	require := s.Require()

	// Mock setup for addresses
	reputerAddr := sdk.AccAddress(PKS[0].Address())
	workerAddr := sdk.AccAddress(PKS[1].Address())
	registrationInitialStake := cosmosMath.NewUint(100)

	// Create topic 0 and register reputer in it
	s.commonStakingSetup(ctx, reputerAddr, workerAddr, registrationInitialStake)

	// Try to register again
	registerMsg := &state.MsgRegisterReputer{
		Creator:      reputerAddr.String(),
		LibP2PKey:    "test",
		MultiAddress: "test",
		TopicsIds:    []uint64{0},
		InitialStake: registrationInitialStake,
	}
	_, err := msgServer.RegisterReputer(ctx, registerMsg)
	require.ErrorIs(err, state.ErrReputerAlreadyRegisteredInTopic, "RegisterReputer should return an error")
}

func (s *KeeperTestSuite) TestMsgRegisterWorkerInvalidTopicNotExist() {
	ctx, msgServer := s.ctx, s.msgServer
	require := s.Require()

	// Mock setup for addresses
	workerAddr := sdk.AccAddress(PKS[1].Address())
	registrationInitialStake := cosmosMath.NewUint(100)

	// Topic does not exist
	registerMsg := &state.MsgRegisterWorker{
		Creator:      workerAddr.String(),
		LibP2PKey:    "test",
		MultiAddress: "test",
		TopicsIds:    []uint64{0},
		InitialStake: registrationInitialStake,
	}
	_, err := msgServer.RegisterWorker(ctx, registerMsg)
	require.ErrorIs(err, state.ErrTopicDoesNotExist, "RegisterWorker should return an error")
}

func (s *KeeperTestSuite) TestMsgRegisterWorkerInvalidAlreadyRegistered() {
	ctx, msgServer := s.ctx, s.msgServer
	require := s.Require()

	// Mock setup for addresses
	reputerAddr := sdk.AccAddress(PKS[0].Address())
	workerAddr := sdk.AccAddress(PKS[1].Address())
	registrationInitialStake := cosmosMath.NewUint(100)

	// Create topic 0 and register worker in it
	s.commonStakingSetup(ctx, reputerAddr, workerAddr, registrationInitialStake)

	// Try to register again
	registerMsg := &state.MsgRegisterWorker{
		Creator:      workerAddr.String(),
		LibP2PKey:    "test",
		MultiAddress: "test",
		TopicsIds:    []uint64{0},
		InitialStake: registrationInitialStake,
	}
	_, err := msgServer.RegisterWorker(ctx, registerMsg)
	require.ErrorIs(err, state.ErrWorkerAlreadyRegisteredInTopic, "RegisterWorker should return an error")
}

func (s *KeeperTestSuite) TestMsgSetWeights() {
	ctx, msgServer := s.ctx, s.msgServer
	require := s.Require()

	// Mock setup for addresses
	reputerAddr := sdk.AccAddress(PKS[0].Address()).String()
	workerAddr := sdk.AccAddress(PKS[1].Address()).String()

	// Create a MsgSetWeights message
	weightMsg := &state.MsgSetWeights{
		Weights: []*state.Weight{
			{
				TopicId: 1,
				Reputer: reputerAddr,
				Worker:  workerAddr,
				Weight:  cosmosMath.NewUint(100),
			},
		},
	}

	_, err := msgServer.SetWeights(ctx, weightMsg)
	require.NoError(err, "SetWeights should not return an error")
}

func (s *KeeperTestSuite) TestMsgSetInferences() {
	ctx, msgServer := s.ctx, s.msgServer
	require := s.Require()

	// Mock setup for addresses
	workerAddr := sdk.AccAddress(PKS[1].Address()).String()

	// Create a MsgSetInferences message
	inferencesMsg := &state.MsgSetInferences{
		Inferences: []*state.Inference{
			{
				TopicId:   1,
				Worker:    workerAddr,
				Value:     cosmosMath.NewUint(12),
				ExtraData: []byte("test"),
				Proof:     "test",
			},
		},
	}

	_, err := msgServer.SetInferences(ctx, inferencesMsg)
	require.NoError(err, "SetInferences should not return an error")
}

func (s *KeeperTestSuite) CreateOneTopic() {
	ctx, msgServer := s.ctx, s.msgServer
	require := s.Require()

	// Create a topic first
	metadata := "Some metadata for the new topic"
	// Create a MsgCreateNewTopic message
	newTopicMsg := &state.MsgCreateNewTopic{
		Creator:          sdk.AccAddress(PKS[0].Address()).String(),
		Metadata:         metadata,
		WeightLogic:      "logic",
		WeightCadence:    10800,
		InferenceLogic:   "Ilogic",
		InferenceMethod:  "Imethod",
		InferenceCadence: 60,
<<<<<<< HEAD
=======
		Active:           true,
		DefaultArg:       "ETH",
>>>>>>> 858d3f0c
	}

	_, err := msgServer.CreateNewTopic(ctx, newTopicMsg)
	require.NoError(err, "CreateTopic fails on first creation")
}

func (s *KeeperTestSuite) TestUpdateTopicWeightLastRan() {
	ctx := s.ctx
	require := s.Require()
	s.CreateOneTopic()

	// Mock setup for topic
	topicId := uint64(0)
	inferenceTs := uint64(time.Now().UTC().Unix())

	err := s.emissionsKeeper.UpdateTopicWeightLastRan(ctx, topicId, inferenceTs)
	require.NoError(err, "UpdateTopicWeightLastRan should not return an error")

	result, err := s.emissionsKeeper.GetTopicWeightLastRan(s.ctx, topicId)
	s.Require().NoError(err)
	s.Require().NotNil(result)
	s.Require().Equal(result, inferenceTs)
}

func (s *KeeperTestSuite) TestProcessInferencesAndQuery() {
	ctx, msgServer := s.ctx, s.msgServer
	require := s.Require()
	s.CreateOneTopic()

	// Mock setup for inferences
	inferences := []*state.Inference{
		{TopicId: 0, Worker: "worker1", Value: cosmosMath.NewUint(2200)},
		{TopicId: 0, Worker: "worker2", Value: cosmosMath.NewUint(2100)},
		{TopicId: 2, Worker: "worker2", Value: cosmosMath.NewUint(12)},
	}

	// Call the ProcessInferences function to test writes
	processInferencesMsg := &state.MsgProcessInferences{
		Inferences: inferences,
	}
	_, err := msgServer.ProcessInferences(ctx, processInferencesMsg)
	require.NoError(err, "Processing Inferences should not fail")

	/*
	 * Inferences over threshold should be returned
	 */
	// Ensure low ts for topic 1
	var topicId = uint64(0)
	var inferenceTimestamp = uint64(1500000000)

	// _, err = msgServer.SetLatestInferencesTimestamp(ctx, inferencesMsg)
	err = s.emissionsKeeper.UpdateTopicWeightLastRan(ctx, topicId, inferenceTimestamp)
	require.NoError(err, "Setting latest inference timestamp should not fail")

	allInferences, err := s.emissionsKeeper.GetLatestInferencesFromTopic(ctx, uint64(0))
	require.Equal(len(allInferences), 1)
	for _, inference := range allInferences {
		require.Equal(len(inference.Inferences.Inferences), 2)
	}
	require.NoError(err, "Inferences over ts threshold should be returned")

	/*
	 * Inferences under threshold should not be returned
	 */
	inferenceTimestamp = math.MaxUint64

	err = s.emissionsKeeper.UpdateTopicWeightLastRan(ctx, topicId, inferenceTimestamp)
	require.NoError(err)

	allInferences, err = s.emissionsKeeper.GetLatestInferencesFromTopic(ctx, uint64(1))

	require.Equal(len(allInferences), 0)
	require.NoError(err, "Inferences under ts threshold should not be returned")

}

func (s *KeeperTestSuite) TestCreateSeveralTopics() {
	ctx, msgServer := s.ctx, s.msgServer
	require := s.Require()
	// Mock setup for metadata and validation steps
	metadata := "Some metadata for the new topic"
	// Create a MsgSetInferences message
	newTopicMsg := &state.MsgCreateNewTopic{
		Creator:          sdk.AccAddress(PKS[0].Address()).String(),
		Metadata:         metadata,
		WeightLogic:      "logic",
		WeightCadence:    10800,
		InferenceLogic:   "Ilogic",
		InferenceMethod:  "Imethod",
		InferenceCadence: 60,
<<<<<<< HEAD
=======
		Active:           true,
		DefaultArg:       "ETH",
>>>>>>> 858d3f0c
	}

	_, err := msgServer.CreateNewTopic(ctx, newTopicMsg)
	require.NoError(err, "CreateTopic fails on first creation")

	result, err := s.emissionsKeeper.GetNumTopics(s.ctx)
	s.Require().NoError(err)
	s.Require().NotNil(result)
	s.Require().Equal(result, uint64(1), "Topic count after first topic is not 1.")

	// Create second topic
	_, err = msgServer.CreateNewTopic(ctx, newTopicMsg)
	require.NoError(err, "CreateTopic fails on second topic")

	result, err = s.emissionsKeeper.GetNumTopics(s.ctx)
	s.Require().NoError(err)
	s.Require().NotNil(result)
	s.Require().Equal(result, uint64(2), "Topic count after second topic insertion is not 2")
}

// ########################################
// #           Staking tests              #
// ########################################

func (s *KeeperTestSuite) commonStakingSetup(ctx sdk.Context, reputerAddr sdk.AccAddress, workerAddr sdk.AccAddress, registrationInitialStake cosmosMath.Uint) {
	msgServer := s.msgServer
	require := s.Require()
	registrationInitialStakeCoins := sdk.NewCoins(sdk.NewCoin(params.DefaultBondDenom, cosmosMath.NewIntFromBigInt(registrationInitialStake.BigInt())))

	// Create Topic
	newTopicMsg := &state.MsgCreateNewTopic{
		Creator:          reputerAddr.String(),
		Metadata:         "Some metadata for the new topic",
		WeightLogic:      "logic",
		WeightCadence:    10800,
		InferenceLogic:   "Ilogic",
		InferenceMethod:  "Imethod",
		InferenceCadence: 60,
<<<<<<< HEAD
=======
		Active:           true,
		DefaultArg:       "ETH",
>>>>>>> 858d3f0c
	}
	_, err := msgServer.CreateNewTopic(ctx, newTopicMsg)
	require.NoError(err, "CreateTopic fails on creation")

	// Register Reputer
	reputerRegMsg := &state.MsgRegisterReputer{
		Creator:      reputerAddr.String(),
		LibP2PKey:    "test",
		MultiAddress: "test",
		TopicsIds:    []uint64{0},
		InitialStake: registrationInitialStake,
	}
	s.bankKeeper.EXPECT().SendCoinsFromAccountToModule(gomock.Any(), reputerAddr, state.AlloraStakingModuleName, registrationInitialStakeCoins)
	_, err = msgServer.RegisterReputer(ctx, reputerRegMsg)
	require.NoError(err, "Registering reputer should not return an error")

	// Register Worker
	workerRegMsg := &state.MsgRegisterWorker{
		Creator:      workerAddr.String(),
		LibP2PKey:    "test",
		MultiAddress: "test",
		TopicsIds:    []uint64{0},
		InitialStake: registrationInitialStake,
		Owner:        workerAddr.String(),
	}
	s.bankKeeper.EXPECT().SendCoinsFromAccountToModule(gomock.Any(), workerAddr, state.AlloraStakingModuleName, registrationInitialStakeCoins)
	_, err = msgServer.RegisterWorker(ctx, workerRegMsg)
	require.NoError(err, "Registering worker should not return an error")
}

func (s *KeeperTestSuite) TestMsgAddStake() {
	ctx, msgServer := s.ctx, s.msgServer
	require := s.Require()

	// Mock setup for addresses
	reputerAddr := sdk.AccAddress(PKS[0].Address()) // delegator
	workerAddr := sdk.AccAddress(PKS[1].Address())  // target
	stakeAmount := cosmosMath.NewUint(1000)
	stakeAmountCoins := sdk.NewCoins(sdk.NewCoin(params.DefaultBondDenom, cosmosMath.NewIntFromBigInt(stakeAmount.BigInt())))

	// Common setup for staking
	registrationInitialStake := cosmosMath.NewUint(100)
	s.commonStakingSetup(ctx, reputerAddr, workerAddr, registrationInitialStake)

	// Add stake from reputer (sender) to worker (target)
	addStakeMsg := &state.MsgAddStake{
		Sender:      reputerAddr.String(),
		StakeTarget: workerAddr.String(),
		Amount:      stakeAmount,
	}
	s.bankKeeper.EXPECT().SendCoinsFromAccountToModule(gomock.Any(), reputerAddr, state.AlloraStakingModuleName, stakeAmountCoins)
	_, err := msgServer.AddStake(ctx, addStakeMsg)
	require.NoError(err, "AddStake should not return an error")

	// Check updated stake for delegator
	delegatorStake, err := s.emissionsKeeper.GetDelegatorStake(ctx, reputerAddr)
	require.NoError(err)
	// Registration Stake: 100
	// Stake placed upon target: 1000
	// Total: 1100
	require.Equal(stakeAmount.Add(registrationInitialStake), delegatorStake, "Delegator stake amount mismatch")

	// Check updated stake for target
	targetStake, err := s.emissionsKeeper.GetStakePlacedUponTarget(ctx, workerAddr)
	require.NoError(err)
	// Registration Stake: 100
	// Stake placed upon target: 1000
	// Total: 1100
	require.Equal(stakeAmount.Add(registrationInitialStake), targetStake, "Target stake amount mismatch")

	// Check updated total stake
	totalStake, err := s.emissionsKeeper.GetTotalStake(ctx)
	require.NoError(err)
	// Registration Stake: 200 (100 for reputer, 100 for worker)
	// Stake placed upon target: 1000
	// Total: 1200
	require.Equal(stakeAmount.Add(registrationInitialStake.Mul(cosmosMath.NewUint(2))), totalStake, "Total stake amount mismatch")

	// Check updated total stake for topic
	totalStakeForTopic, err := s.emissionsKeeper.GetTopicStake(ctx, uint64(0))
	require.NoError(err)
	// Registration Stake: 200 (100 for reputer, 100 for worker)
	// Stake placed upon target: 1000
	// Total: 1200
	require.Equal(stakeAmount.Add(registrationInitialStake.Mul(cosmosMath.NewUint(2))), totalStakeForTopic, "Total stake amount for topic mismatch")

	// Check bond
	bond, err := s.emissionsKeeper.GetBond(ctx, reputerAddr, workerAddr)
	require.NoError(err)
	// Stake placed upon target: 1000
	require.Equal(stakeAmount, bond, "Bond amount mismatch")
}

func (s *KeeperTestSuite) TestMsgAddAndRemoveStakeWithTargetWorkerRegisteredInMultipleTopics() {
	ctx, msgServer := s.ctx, s.msgServer
	require := s.Require()

	// Mock setup for addresses
	reputerAddr := sdk.AccAddress(PKS[0].Address()) // delegator
	workerAddr := sdk.AccAddress(PKS[1].Address())  // target
	stakeAmount := cosmosMath.NewUint(1000)
	stakeAmountCoins := sdk.NewCoins(sdk.NewCoin(params.DefaultBondDenom, cosmosMath.NewIntFromBigInt(stakeAmount.BigInt())))

	// Common setup for staking
	registrationInitialStake := cosmosMath.NewUint(100)
	s.commonStakingSetup(ctx, reputerAddr, workerAddr, registrationInitialStake)

	// Create topic and register target (worker) in additional topic (topic 1)
	// Create Topic 1
	newTopicMsg := &state.MsgCreateNewTopic{
		Creator:          workerAddr.String(),
		Metadata:         "Some metadata for the new topic",
		WeightLogic:      "logic",
		WeightCadence:    10800,
		InferenceLogic:   "Ilogic",
		InferenceMethod:  "Imethod",
		InferenceCadence: 60,
	}
	_, err := msgServer.CreateNewTopic(ctx, newTopicMsg)
	require.NoError(err, "CreateTopic fails on creation")

	// Register Worker in topic 1
	workerRegMsg := &state.MsgRegisterWorker{
		Creator:      workerAddr.String(),
		LibP2PKey:    "test",
		MultiAddress: "test",
		TopicsIds:    []uint64{1},
		InitialStake: registrationInitialStake,
		Owner:        workerAddr.String(),
	}
	_, err = msgServer.RegisterWorker(ctx, workerRegMsg)
	require.NoError(err, "Registering worker should not return an error")

	// Add stake from reputer (sender) to worker (target)
	addStakeMsg := &state.MsgAddStake{
		Sender:      reputerAddr.String(),
		StakeTarget: workerAddr.String(),
		Amount:      stakeAmount,
	}
	s.bankKeeper.EXPECT().SendCoinsFromAccountToModule(gomock.Any(), reputerAddr, state.AlloraStakingModuleName, stakeAmountCoins)
	_, err = msgServer.AddStake(ctx, addStakeMsg)
	require.NoError(err, "AddStake should not return an error")

	// Check updated stake for delegator
	delegatorStake, err := s.emissionsKeeper.GetDelegatorStake(ctx, reputerAddr)
	require.NoError(err)
	// Registration Stake: 100
	// Stake placed upon target: 1000
	// Total: 1100
	require.Equal(stakeAmount.Add(registrationInitialStake), delegatorStake, "Delegator stake amount mismatch")

	// Check updated stake for target
	targetStake, err := s.emissionsKeeper.GetStakePlacedUponTarget(ctx, workerAddr)
	require.NoError(err)
	// Registration Stake: 100 - first registration - topic 0
	// Stake placed upon target: 1000
	// Total: 1100
	require.Equal(stakeAmount.Add(registrationInitialStake), targetStake, "Target stake amount mismatch")

	// Check updated total stake
	totalStake, err := s.emissionsKeeper.GetTotalStake(ctx)
	require.NoError(err)
	// Registration Stake: 200 (100 for reputer, 100 for worker) - topic 0
	// Stake placed upon target: 1000
	// Total: 1200
	require.Equal(stakeAmount.Add(registrationInitialStake.Mul(cosmosMath.NewUint(2))), totalStake, "Total stake amount mismatch")

	// Check updated total stake for topic 0
	totalStakeForTopic0, err := s.emissionsKeeper.GetTopicStake(ctx, uint64(0))
	require.NoError(err)
	// Registration Stake: 200 (100 for reputer, 100 for worker)
	// Stake placed upon target: 1000
	// Total: 1200
	require.Equal(stakeAmount.Add(registrationInitialStake.Mul(cosmosMath.NewUint(2))), totalStakeForTopic0, "Total stake amount for topic mismatch")

	// Check updated total stake for topic 1
	totalStakeForTopic1, err := s.emissionsKeeper.GetTopicStake(ctx, uint64(1))
	require.NoError(err)
	// Stake placed upon target: 1100
	// Total: 1100
	require.Equal(stakeAmount.Add(registrationInitialStake), totalStakeForTopic1, "Total stake amount for topic mismatch")

	// Check bond
	bond, err := s.emissionsKeeper.GetBond(ctx, reputerAddr, workerAddr)
	require.NoError(err)
	// Stake placed upon target: 1000
	require.Equal(stakeAmount, bond, "Bond amount mismatch")

	// Remove stake from reputer (sender) to worker (target)
	removeStakeMsg := &state.MsgStartRemoveStake{
		Sender: reputerAddr.String(),
		PlacementsRemove: []*state.StakePlacement{
			{
				Target: workerAddr.String(),
				Amount: stakeAmount,
			},
		},
	}
	_, err = msgServer.StartRemoveStake(ctx, removeStakeMsg)
	require.NoError(err, "StartRemoveStake should not return an error")

	s.bankKeeper.EXPECT().SendCoinsFromModuleToAccount(gomock.Any(), state.AlloraStakingModuleName, reputerAddr, stakeAmountCoins)
	_, err = msgServer.ConfirmRemoveStake(ctx, &state.MsgConfirmRemoveStake{
		Sender: reputerAddr.String(),
	})
	require.NoError(err, "ConfirmRemoveStake should not return an error")

	// Check updated stake for delegator
	delegatorStake, err = s.emissionsKeeper.GetDelegatorStake(ctx, reputerAddr)
	require.NoError(err)

	// Registration Stake: 100 - topic 0
	// Stake placed upon target: 0
	// Total: 100
	require.Equal(registrationInitialStake, delegatorStake, "Delegator stake amount mismatch")

	// Check updated stake for target
	targetStake, err = s.emissionsKeeper.GetStakePlacedUponTarget(ctx, workerAddr)
	require.NoError(err)

	// Registration Stake: 100 - topic 0
	// Stake placed upon target: 0
	// Total: 100
	require.Equal(registrationInitialStake, targetStake, "Target stake amount mismatch")

	// Check updated total stake
	totalStake, err = s.emissionsKeeper.GetTotalStake(ctx)
	require.NoError(err)

	// Registration Stake: 200 (100 for reputer, 100 for worker)
	// Stake placed upon target: 0
	// Total: 200
	require.Equal(registrationInitialStake.Mul(cosmosMath.NewUint(2)), totalStake, "Total stake amount mismatch")

	// Check updated total stake for topic 0
	totalStakeForTopic0, err = s.emissionsKeeper.GetTopicStake(ctx, uint64(0))
	require.NoError(err)

	// Registration Stake: 200 (100 for reputer, 100 for worker)
	// Stake placed upon target: 0
	// Total: 200
	require.Equal(registrationInitialStake.Mul(cosmosMath.NewUint(2)), totalStakeForTopic0, "Total stake amount for topic mismatch")

	// Check updated total stake for topic 0
	totalStakeForTopic1, err = s.emissionsKeeper.GetTopicStake(ctx, uint64(1))
	require.NoError(err)

	// Registration Stake: 100 (worker)
	// Stake placed upon target: 0
	// Total: 100
	require.Equal(registrationInitialStake, totalStakeForTopic1, "Total stake amount for topic mismatch")

	// Check bond
	bond, err = s.emissionsKeeper.GetBond(ctx, reputerAddr, workerAddr)
	require.NoError(err)
	// Stake placed upon target: 0
	require.Equal(cosmosMath.ZeroUint(), bond, "Bond amount mismatch")
}

func (s *KeeperTestSuite) TestMsgAddAndRemoveStakeWithTargetReputerRegisteredInMultipleTopics() {
	ctx, msgServer := s.ctx, s.msgServer
	require := s.Require()

	// Mock setup for addresses
	reputerAddr := sdk.AccAddress(PKS[0].Address()) // delegator
	workerAddr := sdk.AccAddress(PKS[1].Address())  // target
	stakeAmount := cosmosMath.NewUint(1000)
	stakeAmountCoins := sdk.NewCoins(sdk.NewCoin(params.DefaultBondDenom, cosmosMath.NewIntFromBigInt(stakeAmount.BigInt())))

	// Common setup for staking
	registrationInitialStake := cosmosMath.NewUint(100)
	s.commonStakingSetup(ctx, reputerAddr, workerAddr, registrationInitialStake)

	// Create topic and register target (worker) in additional topic (topic 1)
	// Create Topic 1
	newTopicMsg := &state.MsgCreateNewTopic{
		Creator:          workerAddr.String(),
		Metadata:         "Some metadata for the new topic",
		WeightLogic:      "logic",
		WeightCadence:    10800,
		InferenceLogic:   "Ilogic",
		InferenceMethod:  "Imethod",
		InferenceCadence: 60,
	}
	_, err := msgServer.CreateNewTopic(ctx, newTopicMsg)
	require.NoError(err, "CreateTopic fails on creation")

	// Register Reputer in topic 1
	reputerRegMsg := &state.MsgRegisterReputer{
		Creator:      reputerAddr.String(),
		LibP2PKey:    "test",
		MultiAddress: "test",
		TopicsIds:    []uint64{1},
		InitialStake: registrationInitialStake,
	}
	_, err = msgServer.RegisterReputer(ctx, reputerRegMsg)
	require.NoError(err, "Registering reputer should not return an error")

	// Add stake from reputer (sender) to reputer (target)
	addStakeMsg := &state.MsgAddStake{
		Sender:      reputerAddr.String(),
		StakeTarget: reputerAddr.String(),
		Amount:      stakeAmount,
	}
	s.bankKeeper.EXPECT().SendCoinsFromAccountToModule(gomock.Any(), reputerAddr, state.AlloraStakingModuleName, stakeAmountCoins)
	_, err = msgServer.AddStake(ctx, addStakeMsg)
	require.NoError(err, "AddStake should not return an error")

	// Check updated stake for delegator
	delegatorStake, err := s.emissionsKeeper.GetDelegatorStake(ctx, reputerAddr)
	require.NoError(err)
	// Registration Stake: 100
	// Stake placed upon target: 1000
	// Total: 1100
	require.Equal(stakeAmount.Add(registrationInitialStake), delegatorStake, "Delegator stake amount mismatch")

	// Check updated stake for target
	targetStake, err := s.emissionsKeeper.GetStakePlacedUponTarget(ctx, reputerAddr)
	require.NoError(err)
	// Registration Stake: 100 - first registration - topic 0
	// Stake placed upon target: 1000
	// Total: 1100
	require.Equal(stakeAmount.Add(registrationInitialStake), targetStake, "Target stake amount mismatch")

	// Check updated total stake
	totalStake, err := s.emissionsKeeper.GetTotalStake(ctx)
	require.NoError(err)
	// Registration Stake: 200 (100 for reputer, 100 for worker) - topic 0
	// Stake placed upon target: 1000
	// Total: 1200
	require.Equal(stakeAmount.Add(registrationInitialStake.Mul(cosmosMath.NewUint(2))), totalStake, "Total stake amount mismatch")

	// Check updated total stake for topic 0
	totalStakeForTopic0, err := s.emissionsKeeper.GetTopicStake(ctx, uint64(0))
	require.NoError(err)
	// Registration Stake: 200 (100 for reputer, 100 for worker)
	// Stake placed upon target: 1000
	// Total: 1200
	require.Equal(stakeAmount.Add(registrationInitialStake.Mul(cosmosMath.NewUint(2))), totalStakeForTopic0, "Total stake amount for topic mismatch")

	// Check updated total stake for topic 1
	totalStakeForTopic1, err := s.emissionsKeeper.GetTopicStake(ctx, uint64(1))
	require.NoError(err)
	// Stake placed upon target: 1100
	// Total: 1100
	require.Equal(stakeAmount.Add(registrationInitialStake), totalStakeForTopic1, "Total stake amount for topic mismatch")

	// Check bond
	bond, err := s.emissionsKeeper.GetBond(ctx, reputerAddr, reputerAddr)
	require.NoError(err)
	// Stake placed upon target: 1100
	require.Equal(stakeAmount.Add(registrationInitialStake), bond, "Bond amount mismatch")

	// Remove stake from reputer (sender) to reputer (target)
	removeStakeMsg := &state.MsgStartRemoveStake{
		Sender: reputerAddr.String(),
		PlacementsRemove: []*state.StakePlacement{
			{
				Target: reputerAddr.String(),
				Amount: stakeAmount,
			},
		},
	}
	_, err = msgServer.StartRemoveStake(ctx, removeStakeMsg)
	require.NoError(err, "StartRemoveStake should not return an error")

	s.bankKeeper.EXPECT().SendCoinsFromModuleToAccount(gomock.Any(), state.AlloraStakingModuleName, reputerAddr, stakeAmountCoins)
	_, err = msgServer.ConfirmRemoveStake(ctx, &state.MsgConfirmRemoveStake{
		Sender: reputerAddr.String(),
	})
	require.NoError(err, "ConfirmRemoveStake should not return an error")

	// Check updated stake for delegator
	delegatorStake, err = s.emissionsKeeper.GetDelegatorStake(ctx, reputerAddr)
	require.NoError(err)

	// Registration Stake: 100 - topic 0
	// Stake placed upon target: 0
	// Total: 100
	require.Equal(registrationInitialStake, delegatorStake, "Delegator stake amount mismatch")

	// Check updated stake for target
	targetStake, err = s.emissionsKeeper.GetStakePlacedUponTarget(ctx, reputerAddr)
	require.NoError(err)

	// Registration Stake: 100 - topic 0
	// Stake placed upon target: 0
	// Total: 100
	require.Equal(registrationInitialStake, targetStake, "Target stake amount mismatch")

	// Check updated total stake
	totalStake, err = s.emissionsKeeper.GetTotalStake(ctx)
	require.NoError(err)

	// Registration Stake: 200 (100 for reputer, 100 for worker)
	// Stake placed upon target: 0
	// Total: 200
	require.Equal(registrationInitialStake.Mul(cosmosMath.NewUint(2)), totalStake, "Total stake amount mismatch")

	// Check updated total stake for topic 0
	totalStakeForTopic0, err = s.emissionsKeeper.GetTopicStake(ctx, uint64(0))
	require.NoError(err)

	// Registration Stake: 200 (100 for reputer, 100 for worker)
	// Stake placed upon target: 0
	// Total: 200
	require.Equal(registrationInitialStake.Mul(cosmosMath.NewUint(2)), totalStakeForTopic0, "Total stake amount for topic mismatch")

	// Check updated total stake for topic 0
	totalStakeForTopic1, err = s.emissionsKeeper.GetTopicStake(ctx, uint64(1))
	require.NoError(err)

	// Registration Stake: 100 (reputer)
	// Stake placed upon target: 0
	// Total: 100
	require.Equal(registrationInitialStake, totalStakeForTopic1, "Total stake amount for topic mismatch")

	// Check bond
	bond, err = s.emissionsKeeper.GetBond(ctx, reputerAddr, reputerAddr)
	require.NoError(err)
	// Registration Stake: 100 (reputer)
	// Stake placed upon target: 0
	// Total: 100
	require.Equal(registrationInitialStake, bond, "Bond amount mismatch")
}

func (s *KeeperTestSuite) TestAddStakeInvalid() {
	ctx, msgServer := s.ctx, s.msgServer
	require := s.Require()

	// Common setup for staking
	reputerAddr := sdk.AccAddress(PKS[0].Address()) // delegator
	workerAddr := sdk.AccAddress(PKS[1].Address())  // target
	registrationInitialStake := cosmosMath.NewUint(100)
	s.commonStakingSetup(ctx, reputerAddr, workerAddr, registrationInitialStake)

	// Scenario 1: Edge Case - Stake Amount Zero
	stakeAmountZero := cosmosMath.NewUint(0)
	stakeAmountZeroCoins := sdk.NewCoins(sdk.NewCoin(params.DefaultBondDenom, cosmosMath.NewIntFromBigInt(stakeAmountZero.BigInt())))
	s.bankKeeper.EXPECT().SendCoinsFromAccountToModule(gomock.Any(), reputerAddr, state.AlloraStakingModuleName, stakeAmountZeroCoins)
	_, err := msgServer.AddStake(ctx, &state.MsgAddStake{
		Sender:      reputerAddr.String(),
		StakeTarget: workerAddr.String(),
		Amount:      stakeAmountZero,
	})
	require.Error(err, "Adding stake of zero should return an error")

	// Scenario 3: Incorrect Registrations - Unregistered Reputer
	stakeAmount := cosmosMath.NewUint(500)
	unregisteredReputerAddr := sdk.AccAddress(PKS[2].Address()) // unregistered delegator
	_, err = msgServer.AddStake(ctx, &state.MsgAddStake{
		Sender:      unregisteredReputerAddr.String(),
		StakeTarget: workerAddr.String(),
		Amount:      stakeAmount,
	})
	require.Error(err, "Adding stake from an unregistered reputer should return an error")

	// Scenario 4: Incorrect Registrations - Unregistered Reputer
	unregisteredWorkerAddr := sdk.AccAddress(PKS[3].Address()) // unregistered worker
	_, err = msgServer.AddStake(ctx, &state.MsgAddStake{
		Sender:      reputerAddr.String(),
		StakeTarget: unregisteredWorkerAddr.String(),
		Amount:      stakeAmount,
	})
	require.Error(err, "Adding stake from an unregistered reputer should return an error")
}

func (s *KeeperTestSuite) TestMsgStartRemoveStake() {
	ctx, msgServer := s.ctx, s.msgServer
	require := s.Require()

	// Mock setup for addresses
	reputerAddr := sdk.AccAddress(PKS[0].Address()) // delegator
	workerAddr := sdk.AccAddress(PKS[1].Address())  // target
	stakeAmount := cosmosMath.NewUint(1000)
	stakeAmountCoins := sdk.NewCoins(sdk.NewCoin(params.DefaultBondDenom, cosmosMath.NewIntFromBigInt(stakeAmount.BigInt())))
	removalAmount := cosmosMath.NewUint(500)

	// Common setup for staking
	registrationInitialStake := cosmosMath.NewUint(100)
	s.commonStakingSetup(ctx, reputerAddr, workerAddr, registrationInitialStake)

	// Add stake first to ensure there is something to remove
	addStakeMsg := &state.MsgAddStake{
		Sender:      reputerAddr.String(),
		StakeTarget: workerAddr.String(),
		Amount:      stakeAmount,
	}
	s.bankKeeper.EXPECT().SendCoinsFromAccountToModule(gomock.Any(), reputerAddr, state.AlloraStakingModuleName, stakeAmountCoins)
	_, err := msgServer.AddStake(ctx, addStakeMsg)
	require.NoError(err, "AddStake should not return an error")

	timeBefore := uint64(time.Now().UTC().Unix())

	// start a stake removal
	startRemoveMsg := &state.MsgStartRemoveStake{
		Sender: reputerAddr.String(),
		PlacementsRemove: []*state.StakePlacement{
			{
				Target: workerAddr.String(),
				Amount: removalAmount,
			},
		},
	}
	_, err = msgServer.StartRemoveStake(ctx, startRemoveMsg)

	// check the state has changed appropriately after the removal
	require.NoError(err, "StartRemoveStake should not return an error")
	removalInfo, err := s.emissionsKeeper.GetStakeRemovalQueueForDelegator(ctx, reputerAddr)
	require.NoError(err, "Stake removal queue should not be empty")
	require.GreaterOrEqual(removalInfo.TimestampRemovalStarted, timeBefore, "Time should be valid starting")
	timeNow := uint64(time.Now().UTC().Unix())
	require.GreaterOrEqual(removalInfo.TimestampRemovalStarted+keeper.DELAY_WINDOW, timeNow, "Time should be valid ending")
	require.Equal(1, len(removalInfo.Placements), "There should be one placement in the removal queue")
	require.Equal(removalAmount, removalInfo.Placements[0].Amount, "The amount in the removal queue should be the same as the amount in the message")
	require.Equal(workerAddr.String(), removalInfo.Placements[0].Target, "The target in the removal queue should be the same as the target in the message")
}

func (s *KeeperTestSuite) TestMsgConfirmRemoveStake() {
	ctx, msgServer := s.ctx, s.msgServer
	require := s.Require()

	// Mock setup for addresses
	reputerAddr := sdk.AccAddress(PKS[0].Address()) // delegator
	workerAddr := sdk.AccAddress(PKS[1].Address())  // target
	stakeAmount := cosmosMath.NewUint(1000)
	stakeAmountCoins := sdk.NewCoins(sdk.NewCoin(params.DefaultBondDenom, cosmosMath.NewIntFromBigInt(stakeAmount.BigInt())))
	removalAmount := cosmosMath.NewUint(500)
	removalAmountCoins := sdk.NewCoins(sdk.NewCoin(params.DefaultBondDenom, cosmosMath.NewIntFromBigInt(removalAmount.BigInt())))

	// Common setup for staking
	registrationInitialStake := cosmosMath.NewUint(100)
	s.commonStakingSetup(ctx, reputerAddr, workerAddr, registrationInitialStake)

	// Add stake first to ensure there is something to remove
	addStakeMsg := &state.MsgAddStake{
		Sender:      reputerAddr.String(),
		StakeTarget: workerAddr.String(),
		Amount:      stakeAmount,
	}
	s.bankKeeper.EXPECT().SendCoinsFromAccountToModule(gomock.Any(), reputerAddr, state.AlloraStakingModuleName, stakeAmountCoins)
	_, err := msgServer.AddStake(ctx, addStakeMsg)
	require.NoError(err, "AddStake should not return an error")

	// if you try to call the geniune msgServer.StartStakeRemoval
	// the unix time set there is going to be in the future,
	// rather than having to monkey patch the unix time, or some complicated mocking setup,
	// lets just directly manipulate the removalInfo in the keeper store
	timeNow := uint64(time.Now().UTC().Unix())
	err = s.emissionsKeeper.SetStakeRemovalQueueForDelegator(ctx, reputerAddr, state.StakeRemoval{
		TimestampRemovalStarted: timeNow - 1000,
		Placements: []*state.StakeRemovalPlacement{
			{
				TopicsIds: []uint64{0},
				Target:    workerAddr.String(),
				Amount:    removalAmount,
			},
		},
	})
	require.NoError(err, "Set stake removal queue should work")
	confirmRemoveStakeMsg := &state.MsgConfirmRemoveStake{
		Sender: reputerAddr.String(),
	}
	s.bankKeeper.EXPECT().SendCoinsFromModuleToAccount(gomock.Any(), state.AlloraStakingModuleName, reputerAddr, removalAmountCoins)
	_, err = msgServer.ConfirmRemoveStake(ctx, confirmRemoveStakeMsg)
	require.NoError(err, "ConfirmRemoveStake should not return an error")

	// Check updated stake for delegator after removal
	delegatorStake, err := s.emissionsKeeper.GetDelegatorStake(ctx, reputerAddr)
	require.NoError(err)
	// Initial Stake: 100
	// Stake added: 1000
	// Stake removed: 500
	// Total: 600
	require.Equal(stakeAmount.Sub(removalAmount).Add(registrationInitialStake), delegatorStake, "Delegator stake amount mismatch after removal")

	// Check updated stake for target after removal
	targetStake, err := s.emissionsKeeper.GetStakePlacedUponTarget(ctx, workerAddr)
	require.NoError(err)
	// Initial Stake: 100
	// Stake added: 1000
	// Stake removed: 500
	// Total: 600
	require.Equal(stakeAmount.Sub(removalAmount).Add(registrationInitialStake), targetStake, "Target stake amount mismatch after removal")

	// Check updated total stake after removal
	totalStake, err := s.emissionsKeeper.GetTotalStake(ctx)
	require.NoError(err)
	// Initial Stake: 200 (100 for reputer, 100 for worker)
	// Stake added: 1000
	// Stake removed: 500
	// Total: 700
	require.Equal(stakeAmount.Sub(removalAmount).Add(registrationInitialStake.Mul(cosmosMath.NewUint(2))), totalStake, "Total stake amount mismatch after removal")

	// Check updated total stake for topic after removal
	totalStakeForTopic, err := s.emissionsKeeper.GetTopicStake(ctx, uint64(0))
	require.NoError(err)
	// Initial Stake: 200 (100 for reputer, 100 for worker)
	// Stake added: 1000
	// Stake removed: 500
	// Total: 700
	require.Equal(stakeAmount.Sub(removalAmount).Add(registrationInitialStake.Mul(cosmosMath.NewUint(2))), totalStakeForTopic, "Total stake amount for topic mismatch after removal")

	// Check bond after removal
	bond, err := s.emissionsKeeper.GetBond(ctx, reputerAddr, workerAddr)
	require.NoError(err)
	// Stake placed upon target: 1000
	// Stake removed: 500
	// Total: 500
	require.Equal(stakeAmount.Sub(removalAmount), bond, "Bond amount mismatch after removal")
}

func (s *KeeperTestSuite) TestMsgStartRemoveAllStake() {
	ctx, msgServer := s.ctx, s.msgServer
	require := s.Require()

	// Mock setup for addresses
	reputerAddr := sdk.AccAddress(PKS[0].Address()) // delegator
	workerAddr := sdk.AccAddress(PKS[1].Address())  // target
	stakeAmount := cosmosMath.NewUint(1000)
	stakeAmountCoins := sdk.NewCoins(sdk.NewCoin(params.DefaultBondDenom, cosmosMath.NewIntFromBigInt(stakeAmount.BigInt())))
	registrationInitialStake := cosmosMath.NewUint(100)

	// Common setup for staking
	s.commonStakingSetup(ctx, reputerAddr, workerAddr, registrationInitialStake)

	// Add stake first to ensure there is an initial stake
	addStakeMsg := &state.MsgAddStake{
		Sender:      reputerAddr.String(),
		StakeTarget: workerAddr.String(),
		Amount:      stakeAmount,
	}
	s.bankKeeper.EXPECT().SendCoinsFromAccountToModule(gomock.Any(), reputerAddr, state.AlloraStakingModuleName, stakeAmountCoins)
	_, err := msgServer.AddStake(ctx, addStakeMsg)
	require.NoError(err, "AddStake should not return an error")

	// Remove all stake
	removeAllStakeMsg := &state.MsgStartRemoveAllStake{
		Sender: reputerAddr.String(),
	}

	timeBefore := uint64(time.Now().UTC().Unix())
	_, err = msgServer.StartRemoveAllStake(ctx, removeAllStakeMsg)

	// check the state has changed appropriately after the removal
	require.NoError(err, "StartRemoveAllStake should not return an error")
	removalInfo, err := s.emissionsKeeper.GetStakeRemovalQueueForDelegator(ctx, reputerAddr)
	require.NoError(err, "Stake removal queue should not be empty")
	require.GreaterOrEqual(removalInfo.TimestampRemovalStarted, timeBefore, "Time should be valid starting")
	timeNow := uint64(time.Now().UTC().Unix())
	require.GreaterOrEqual(removalInfo.TimestampRemovalStarted+keeper.DELAY_WINDOW, timeNow, "Time should be valid ending")
	require.Equal(2, len(removalInfo.Placements), "There should be two placements in the removal queue")
	require.Equal(removalInfo.Placements[0].Target, workerAddr.String(), "The target in the removal queue should be the same as the target in the message")
	require.Equal(removalInfo.Placements[0].Amount, stakeAmount, "The amount in the removal queue should be the same as the amount in the message")
	require.Equal(removalInfo.Placements[1].Target, reputerAddr.String(), "The target in the removal queue should be the same as the target in the message")
	require.Equal(removalInfo.Placements[1].Amount, registrationInitialStake, "The amount in the removal queue should be the same as the amount in the message")
}

func (s *KeeperTestSuite) TestMsgConfirmRemoveAllStake() {
	ctx, msgServer := s.ctx, s.msgServer
	require := s.Require()

	// Mock setup for addresses
	reputerAddr := sdk.AccAddress(PKS[0].Address()) // delegator
	workerAddr := sdk.AccAddress(PKS[1].Address())  // target
	stakeAmount := cosmosMath.NewUint(1000)
	stakeAmountCoins := sdk.NewCoins(sdk.NewCoin(params.DefaultBondDenom, cosmosMath.NewIntFromBigInt(stakeAmount.BigInt())))
	registrationInitialStake := cosmosMath.NewUint(100)
	registrationInitialStakeCoins := sdk.NewCoins(sdk.NewCoin(params.DefaultBondDenom, cosmosMath.NewIntFromBigInt(registrationInitialStake.BigInt())))

	// Common setup for staking
	s.commonStakingSetup(ctx, reputerAddr, workerAddr, registrationInitialStake)

	// Add stake first to ensure there is an initial stake
	addStakeMsg := &state.MsgAddStake{
		Sender:      reputerAddr.String(),
		StakeTarget: workerAddr.String(),
		Amount:      stakeAmount,
	}
	s.bankKeeper.EXPECT().SendCoinsFromAccountToModule(gomock.Any(), reputerAddr, state.AlloraStakingModuleName, stakeAmountCoins)
	_, err := msgServer.AddStake(ctx, addStakeMsg)
	require.NoError(err, "AddStake should not return an error")

	// Remove all stake
	removeAllStakeMsg := &state.MsgStartRemoveAllStake{
		Sender: reputerAddr.String(),
	}

	_, err = msgServer.StartRemoveAllStake(ctx, removeAllStakeMsg)

	// check the state has changed appropriately after the removal
	require.NoError(err, "StartRemoveAllStake should not return an error")

	// swap out the timestamp so it's valid for the confirmRemove
	stakeRemoveInfo, err := s.emissionsKeeper.GetStakeRemovalQueueForDelegator(ctx, reputerAddr)
	require.NoError(err, "Stake removal queue should not be empty")
	stakeRemoveInfo.TimestampRemovalStarted = uint64(time.Now().UTC().Unix()) - 1000
	err = s.emissionsKeeper.SetStakeRemovalQueueForDelegator(ctx, reputerAddr, stakeRemoveInfo)
	require.NoError(err, "Set stake removal queue should work")

	confirmRemoveMsg := &state.MsgConfirmRemoveStake{
		Sender: reputerAddr.String(),
	}
	s.bankKeeper.EXPECT().SendCoinsFromModuleToAccount(gomock.Any(), state.AlloraStakingModuleName, reputerAddr, registrationInitialStakeCoins)
	s.bankKeeper.EXPECT().SendCoinsFromModuleToAccount(gomock.Any(), state.AlloraStakingModuleName, reputerAddr, stakeAmountCoins)
	_, err = msgServer.ConfirmRemoveStake(ctx, confirmRemoveMsg)
	require.NoError(err, "RemoveAllStake should not return an error")

	// Check that the sender's total stake is zero after removal
	delegatorStake, err := s.emissionsKeeper.GetDelegatorStake(ctx, reputerAddr)
	require.NoError(err)
	require.Equal(cosmosMath.ZeroUint(), delegatorStake, "delegator has zero stake after withdrawal")

	// Check that the target's stake is reduced by the stake amount
	targetStake, err := s.emissionsKeeper.GetStakePlacedUponTarget(ctx, workerAddr)
	require.NoError(err)
	require.Equal(registrationInitialStake, targetStake, "Target's stake should be equal to the registration stake after removing all stake")

	// Check updated total stake after removal
	totalStake, err := s.emissionsKeeper.GetTotalStake(ctx)
	require.NoError(err)
	require.Equal(registrationInitialStake, totalStake, "Total stake should be equal to the registration stakes after removing all stake")

	// Check updated total stake for topic after removal
	totalStakeForTopic, err := s.emissionsKeeper.GetTopicStake(ctx, uint64(0))
	require.NoError(err)
	require.Equal(registrationInitialStake, totalStakeForTopic, "Total stake for the topic should be equal to the registration stakes after removing all stake")
}

func (s *KeeperTestSuite) TestStartRemoveStakeInvalidRemoveMoreThanExists() {
	ctx, msgServer := s.ctx, s.msgServer
	require := s.Require()

	// Mock setup for addresses
	reputerAddr := sdk.AccAddress(PKS[0].Address()) // delegator
	workerAddr := sdk.AccAddress(PKS[1].Address())  // target
	stakeAmount := cosmosMath.NewUint(1000)

	// Common setup for staking
	registrationInitialStake := cosmosMath.NewUint(100)
	s.commonStakingSetup(ctx, reputerAddr, workerAddr, registrationInitialStake)

	totalStake, err := s.emissionsKeeper.GetTotalStake(ctx)
	require.NoError(err, "Total stake should not be empty")

	// Scenario 1: Attempt to remove more stake than exists in the system
	removeStakeMsg := &state.MsgStartRemoveStake{
		Sender: reputerAddr.String(),
		PlacementsRemove: []*state.StakePlacement{
			{
				Target: workerAddr.String(),
				Amount: stakeAmount.Add(totalStake),
			},
		},
	}
	_, err = msgServer.StartRemoveStake(ctx, removeStakeMsg)
	require.ErrorIs(err, state.ErrInsufficientStakeToRemove, "RemoveStake should return an error when attempting to remove more stake than exists")
}

func (s *KeeperTestSuite) TestStartRemoveStakeInvalidRemoveFromUnregisteredTarget() {
	ctx, msgServer := s.ctx, s.msgServer
	require := s.Require()

	// Mock setup for addresses
	reputerAddr := sdk.AccAddress(PKS[0].Address()) // delegator
	workerAddr := sdk.AccAddress(PKS[1].Address())  // target

	// Common setup for staking
	registrationInitialStake := cosmosMath.NewUint(100)
	s.commonStakingSetup(ctx, reputerAddr, workerAddr, registrationInitialStake)

	// Scenario 2: Attempt to remove stake from unregistered target
	unregisteredWorkerAddr := sdk.AccAddress(PKS[2].Address()) // unregistered target
	removeStakeMsg := &state.MsgStartRemoveStake{
		Sender: reputerAddr.String(),
		PlacementsRemove: []*state.StakePlacement{
			{
				Target: unregisteredWorkerAddr.String(),
				Amount: registrationInitialStake,
			},
		},
	}
	_, err := msgServer.StartRemoveStake(ctx, removeStakeMsg)
	require.ErrorIs(err, state.ErrAddressNotRegistered, "RemoveStake should return an error when attempting to remove stake from a unregistered target")
}

func (s *KeeperTestSuite) TestStartRemoveStakeInvalidRemoveFromUnregisteredSender() {
	ctx, msgServer := s.ctx, s.msgServer
	require := s.Require()

	// Mock setup for addresses
	reputerAddr := sdk.AccAddress(PKS[0].Address()) // delegator
	workerAddr := sdk.AccAddress(PKS[1].Address())  // target

	// Common setup for staking
	registrationInitialStake := cosmosMath.NewUint(100)
	s.commonStakingSetup(ctx, reputerAddr, workerAddr, registrationInitialStake)

	// Scenario 3: Attempt to remove stake as a unregistered sender
	unregisteredReputerAddr := sdk.AccAddress(PKS[3].Address()) // unregistered sender
	removeStakeMsg := &state.MsgStartRemoveStake{
		Sender: unregisteredReputerAddr.String(),
		PlacementsRemove: []*state.StakePlacement{
			{

				Target: workerAddr.String(),
				Amount: registrationInitialStake,
			},
		},
	}
	_, err := msgServer.StartRemoveStake(ctx, removeStakeMsg)
	require.ErrorIs(err, state.ErrAddressNotRegistered, "RemoveStake should return an error when attempting to remove stake as a unregistered sender")

}

func (s *KeeperTestSuite) TestStartRemoveStakeInvalidNotEnoughStake() {
	ctx, msgServer := s.ctx, s.msgServer
	require := s.Require()

	// Mock setup for addresses
	reputerAddr := sdk.AccAddress(PKS[0].Address()) // delegator
	workerAddr := sdk.AccAddress(PKS[1].Address())  // target
	stakeAmount := cosmosMath.NewUint(1000)

	// Common setup for staking
	registrationInitialStake := cosmosMath.NewUint(100)
	s.commonStakingSetup(ctx, reputerAddr, workerAddr, registrationInitialStake)

	// Scenario 4: Attempt to remove stake when sender does not have enough stake placed on the target
	removeStakeMsg := &state.MsgStartRemoveStake{
		Sender: reputerAddr.String(),
		PlacementsRemove: []*state.StakePlacement{
			{

				Target: workerAddr.String(),
				Amount: stakeAmount,
			},
		},
	}
	_, err := msgServer.StartRemoveStake(ctx, removeStakeMsg)
	require.ErrorIs(err, state.ErrInsufficientStakeToRemove, "RemoveStake should return an error when sender does not have enough stake placed on the target")
}

func (s *KeeperTestSuite) TestConfirmRemoveStakeInvalidNoRemovalStarted() {
	ctx, msgServer := s.ctx, s.msgServer
	require := s.Require()

	// Mock setup for addresses
	reputerAddr := sdk.AccAddress(PKS[0].Address()) // delegator
	// workerAddr := sdk.AccAddress(PKS[1].Address())  // target

	// // Common setup for staking
	// registrationInitialStake := cosmosMath.NewUint(100)
	// s.commonStakingSetup(ctx, reputerAddr, workerAddr, registrationInitialStake)

	_, err := msgServer.ConfirmRemoveStake(ctx, &state.MsgConfirmRemoveStake{
		Sender: reputerAddr.String(),
	})
	require.ErrorIs(err, state.ErrConfirmRemoveStakeNoRemovalStarted, "ConfirmRemoveStake should return an error when no stake removal has been started")
}

func (s *KeeperTestSuite) TestConfirmRemoveStakeInvalidTooEarly() {
	ctx, msgServer := s.ctx, s.msgServer
	require := s.Require()

	// Mock setup for addresses
	reputerAddr := sdk.AccAddress(PKS[0].Address()) // delegator
	workerAddr := sdk.AccAddress(PKS[1].Address())  // target

	// Common setup for staking
	registrationInitialStake := cosmosMath.NewUint(100)
	s.commonStakingSetup(ctx, reputerAddr, workerAddr, registrationInitialStake)

	// if you try to call the geniune msgServer.StartStakeRemoval
	// the unix time set there is going to be in the future,
	// rather than having to monkey patch the unix time, or some complicated mocking setup,
	// lets just directly manipulate the removalInfo in the keeper store
	timeNow := uint64(time.Now().UTC().Unix())
	err := s.emissionsKeeper.SetStakeRemovalQueueForDelegator(ctx, reputerAddr, state.StakeRemoval{
		TimestampRemovalStarted: timeNow + 1000000,
		Placements: []*state.StakeRemovalPlacement{
			{
				TopicsIds: []uint64{0},
				Target:    reputerAddr.String(),
				Amount:    registrationInitialStake,
			},
		},
	})
	require.NoError(err, "Set stake removal queue should work")
	confirmRemoveStakeMsg := &state.MsgConfirmRemoveStake{
		Sender: reputerAddr.String(),
	}
	_, err = msgServer.ConfirmRemoveStake(ctx, confirmRemoveStakeMsg)
	require.ErrorIs(err, state.ErrConfirmRemoveStakeTooEarly, "ConfirmRemoveStake should return an error when stake removal is too early")
}

func (s *KeeperTestSuite) TestConfirmRemoveStakeInvalidTooLate() {
	ctx, msgServer := s.ctx, s.msgServer
	require := s.Require()

	// Mock setup for addresses
	reputerAddr := sdk.AccAddress(PKS[0].Address()) // delegator
	workerAddr := sdk.AccAddress(PKS[1].Address())  // target

	// Common setup for staking
	registrationInitialStake := cosmosMath.NewUint(100)
	s.commonStakingSetup(ctx, reputerAddr, workerAddr, registrationInitialStake)

	// if you try to call the geniune msgServer.StartStakeRemoval
	// the unix time set there is going to be in the future,
	// rather than having to monkey patch the unix time, or some complicated mocking setup,
	// lets just directly manipulate the removalInfo in the keeper store
	err := s.emissionsKeeper.SetStakeRemovalQueueForDelegator(ctx, reputerAddr, state.StakeRemoval{
		TimestampRemovalStarted: 0,
		Placements: []*state.StakeRemovalPlacement{
			{
				TopicsIds: []uint64{0},
				Target:    reputerAddr.String(),
				Amount:    registrationInitialStake,
			},
		},
	})
	require.NoError(err, "Set stake removal queue should work")
	confirmRemoveStakeMsg := &state.MsgConfirmRemoveStake{
		Sender: reputerAddr.String(),
	}
	_, err = msgServer.ConfirmRemoveStake(ctx, confirmRemoveStakeMsg)
	require.ErrorIs(err, state.ErrConfirmRemoveStakeTooLate, "ConfirmRemoveStake should return an error when stake removal is too early")
}

func (s *KeeperTestSuite) TestModifyStakeSimple() {
	// Mock setup for addresses
	reputerAddr := sdk.AccAddress(PKS[0].Address()) // delegator
	workerAddr := sdk.AccAddress(PKS[1].Address())  // target
	reputer := reputerAddr.String()
	worker := workerAddr.String()

	// Common setup for staking
	registrationInitialStake := cosmosMath.NewUint(100)
	s.commonStakingSetup(s.ctx, reputerAddr, workerAddr, registrationInitialStake)

	// modify stake for reputer to put half of their stake in the worker
	response, err := s.msgServer.ModifyStake(s.ctx, &state.MsgModifyStake{
		Sender: reputer,
		PlacementsRemove: []*state.StakePlacement{
			{
				Target: reputer,
				Amount: cosmosMath.NewUint(50),
			},
		},
		PlacementsAdd: []*state.StakePlacement{
			{
				Target: worker,
				Amount: cosmosMath.NewUint(50),
			},
		},
	})
	s.Require().NoError(err)
	s.Require().Equal(&state.MsgModifyStakeResponse{}, response, "ModifyStake should return an empty response on success")

	// Check updated stake for delegator
	delegatorStake, err := s.emissionsKeeper.GetDelegatorStake(s.ctx, reputerAddr)
	s.Require().NoError(err)
	s.Require().Equal(cosmosMath.NewUint(100), delegatorStake, "Delegator stake should not change on modify stake")

	bond, err := s.emissionsKeeper.GetBond(s.ctx, reputerAddr, reputerAddr)
	s.Require().NoError(err)
	s.Require().Equal(cosmosMath.NewUint(50), bond, "Reputer bond amount mismatch")

	targetStake1, err := s.emissionsKeeper.GetStakePlacedUponTarget(s.ctx, reputerAddr)
	s.Require().NoError(err)
	s.Require().Equal(cosmosMath.NewUint(50), targetStake1, "Reputer target stake amount mismatch")

	targetStake2, err := s.emissionsKeeper.GetStakePlacedUponTarget(s.ctx, workerAddr)
	s.Require().NoError(err)
	s.Require().Equal(cosmosMath.NewUint(150), targetStake2, "Worker target stake amount mismatch")

}

func (s *KeeperTestSuite) TestModifyStakeInvalidSumChangesNotEqualRemoveMoreThanAdd() {
	// Mock setup for addresses
	reputerAddr := sdk.AccAddress(PKS[0].Address()) // delegator
	workerAddr := sdk.AccAddress(PKS[1].Address())  // target
	reputer := reputerAddr.String()
	worker := workerAddr.String()

	// Common setup for staking
	registrationInitialStake := cosmosMath.NewUint(100)
	s.commonStakingSetup(s.ctx, reputerAddr, workerAddr, registrationInitialStake)

	// modify stake for reputer to put half of their stake in the worker
	_, err := s.msgServer.ModifyStake(s.ctx, &state.MsgModifyStake{
		Sender: reputer,
		PlacementsRemove: []*state.StakePlacement{
			{
				Target: reputer,
				Amount: cosmosMath.NewUint(60),
			},
		},
		PlacementsAdd: []*state.StakePlacement{
			{
				Target: worker,
				Amount: cosmosMath.NewUint(50),
			},
		},
	})
	s.Require().ErrorIs(err, state.ErrModifyStakeSumBeforeNotEqualToSumAfter)
}

func (s *KeeperTestSuite) TestModifyStakeInvalidSumChangesNotEqualAddMoreThanRemove() {
	// Mock setup for addresses
	reputerAddr := sdk.AccAddress(PKS[0].Address()) // delegator
	workerAddr := sdk.AccAddress(PKS[1].Address())  // target
	reputer := reputerAddr.String()
	worker := workerAddr.String()

	// Common setup for staking
	registrationInitialStake := cosmosMath.NewUint(100)
	s.commonStakingSetup(s.ctx, reputerAddr, workerAddr, registrationInitialStake)

	// modify stake for reputer to put half of their stake in the worker
	_, err := s.msgServer.ModifyStake(s.ctx, &state.MsgModifyStake{
		Sender: reputer,
		PlacementsRemove: []*state.StakePlacement{
			{
				Target: reputer,
				Amount: cosmosMath.NewUint(50),
			},
		},
		PlacementsAdd: []*state.StakePlacement{
			{
				Target: worker,
				Amount: cosmosMath.NewUint(60),
			},
		},
	})
	s.Require().ErrorIs(err, state.ErrModifyStakeSumBeforeNotEqualToSumAfter)
}

func (s *KeeperTestSuite) TestModifyStakeInvalidNotHaveEnoughDelegatorStake() {
	// Mock setup for addresses
	reputerAddr := sdk.AccAddress(PKS[0].Address()) // delegator
	workerAddr := sdk.AccAddress(PKS[1].Address())  // target
	reputer := reputerAddr.String()
	worker := workerAddr.String()

	// Common setup for staking
	registrationInitialStake := cosmosMath.NewUint(100)
	s.commonStakingSetup(s.ctx, reputerAddr, workerAddr, registrationInitialStake)

	// modify stake for reputer to put half of their stake in the worker
	_, err := s.msgServer.ModifyStake(s.ctx, &state.MsgModifyStake{
		Sender: reputer,
		PlacementsRemove: []*state.StakePlacement{
			{
				Target: reputer,
				Amount: cosmosMath.NewUint(50),
			},
			{
				Target: reputer,
				Amount: cosmosMath.NewUint(50),
			},
			{
				Target: reputer,
				Amount: cosmosMath.NewUint(50),
			},
		},
		PlacementsAdd: []*state.StakePlacement{
			{
				Target: worker,
				Amount: cosmosMath.NewUint(200),
			},
		},
	})
	s.Require().ErrorIs(err, state.ErrModifyStakeBeforeSumGreaterThanSenderStake)
}

func (s *KeeperTestSuite) TestModifyStakeInvalidNotHaveEnoughBond() {
	// do the normal setup, add more stake in a third party
	// then modify the stake but with more bond than the first party has on them
	// Mock setup for addresses
	reputerAddr := sdk.AccAddress(PKS[0].Address()) // delegator
	reputer := reputerAddr.String()
	workerAddr1 := sdk.AccAddress(PKS[1].Address()) // target
	workerAddr2 := sdk.AccAddress(PKS[2].Address()) // target
	worker2 := workerAddr2.String()

	// Common setup for staking
	registrationInitialStake := cosmosMath.NewUint(100)
	s.commonStakingSetup(s.ctx, reputerAddr, workerAddr1, registrationInitialStake)

	registrationInitialStakeCoins := sdk.NewCoins(sdk.NewCoin(params.DefaultBondDenom, cosmosMath.Int(registrationInitialStake)))
	s.bankKeeper.EXPECT().MintCoins(gomock.Any(), state.AlloraStakingModuleName, registrationInitialStakeCoins)
	s.bankKeeper.MintCoins(s.ctx, state.AlloraStakingModuleName, registrationInitialStakeCoins)
	s.bankKeeper.EXPECT().SendCoinsFromModuleToAccount(gomock.Any(), state.AlloraStakingModuleName, reputerAddr, registrationInitialStakeCoins)
	s.bankKeeper.SendCoinsFromModuleToAccount(s.ctx, state.AlloraStakingModuleName, reputerAddr, registrationInitialStakeCoins)
	// Register Reputer
	worker2RegMsg := &state.MsgRegisterWorker{
		Creator:      worker2,
		LibP2PKey:    "test2",
		MultiAddress: "test2",
		TopicsIds:    []uint64{0},
		InitialStake: registrationInitialStake,
	}
	s.bankKeeper.EXPECT().SendCoinsFromAccountToModule(gomock.Any(), workerAddr2, state.AlloraStakingModuleName, registrationInitialStakeCoins)
	_, err := s.msgServer.RegisterWorker(s.ctx, worker2RegMsg)
	s.Require().NoError(err, "Registering worker2 should not return an error")

	stakeAmount := cosmosMath.NewUint(1000)
	stakeAmountCoins := sdk.NewCoins(sdk.NewCoin(params.DefaultBondDenom, cosmosMath.NewIntFromBigInt(stakeAmount.BigInt())))
	// Add stake from reputer to worker2
	addStakeMsg := &state.MsgAddStake{
		Sender:      reputer,
		StakeTarget: worker2,
		Amount:      stakeAmount,
	}
	s.bankKeeper.EXPECT().SendCoinsFromAccountToModule(gomock.Any(), reputerAddr, state.AlloraStakingModuleName, stakeAmountCoins)
	_, err = s.msgServer.AddStake(s.ctx, addStakeMsg)
	s.Require().NoError(err, "AddStake should not return an error")
	bond, err := s.emissionsKeeper.GetBond(s.ctx, reputerAddr, workerAddr2)
	s.Require().NoError(err)
	s.Require().Equal(stakeAmount.BigInt(), bond.BigInt(), "Bond should have been added")

	// modify stake
	modifyStakeMsg := &state.MsgModifyStake{
		Sender: reputer,
		PlacementsRemove: []*state.StakePlacement{
			{
				Target: reputer,
				Amount: cosmosMath.NewUint(300),
			},
			{
				Target: worker2,
				Amount: cosmosMath.NewUint(100),
			},
		},
		PlacementsAdd: []*state.StakePlacement{
			{
				Target: reputer,
				Amount: cosmosMath.NewUint(200),
			},
			{
				Target: worker2,
				Amount: cosmosMath.NewUint(200),
			},
		},
	}
	_, err = s.msgServer.ModifyStake(s.ctx, modifyStakeMsg)
	s.Require().ErrorIs(err, state.ErrModifyStakeBeforeBondLessThanAmountModified, "ModifyStake Error not matching expected")
}

func (s *KeeperTestSuite) TestModifyStakeInvalidTarget() {
	// Mock setup for addresses
	reputerAddr := sdk.AccAddress(PKS[0].Address()) // delegator
	workerAddr := sdk.AccAddress(PKS[1].Address())  // target
	reputer := reputerAddr.String()
	randoAddr := sdk.AccAddress(PKS[3].Address()) // delegator
	rando := randoAddr.String()

	// Common setup for staking
	registrationInitialStake := cosmosMath.NewUint(100)
	s.commonStakingSetup(s.ctx, reputerAddr, workerAddr, registrationInitialStake)

	// modify stake for reputer to put half of their stake in the worker
	_, err := s.msgServer.ModifyStake(s.ctx, &state.MsgModifyStake{
		Sender: reputer,
		PlacementsRemove: []*state.StakePlacement{
			{
				Target: reputer,
				Amount: cosmosMath.NewUint(50),
			},
		},
		PlacementsAdd: []*state.StakePlacement{
			{
				Target: rando,
				Amount: cosmosMath.NewUint(50),
			},
		},
	})
	s.Require().ErrorIs(err, state.ErrAddressNotRegistered)
}

func (s *KeeperTestSuite) TestRequestInferenceSimple() {
	timeNow := uint64(time.Now().UTC().Unix())
	senderAddr := sdk.AccAddress(PKS[0].Address())
	sender := senderAddr.String()
	s.CreateOneTopic()
	var initialStake int64 = 1000
	initialStakeCoins := sdk.NewCoins(sdk.NewCoin(params.DefaultBondDenom, cosmosMath.NewInt(initialStake)))
	s.bankKeeper.EXPECT().MintCoins(gomock.Any(), state.AlloraStakingModuleName, initialStakeCoins)
	s.bankKeeper.MintCoins(s.ctx, state.AlloraStakingModuleName, initialStakeCoins)
	s.bankKeeper.EXPECT().SendCoinsFromModuleToAccount(gomock.Any(), state.AlloraStakingModuleName, senderAddr, initialStakeCoins)
	s.bankKeeper.SendCoinsFromModuleToAccount(s.ctx, state.AlloraStakingModuleName, senderAddr, initialStakeCoins)
	r := state.MsgRequestInference{
		Sender: sender,
		Requests: []*state.RequestInferenceListItem{
			{
				Nonce:                0,
				TopicId:              0,
				Cadence:              0,
				MaxPricePerInference: cosmosMath.NewUint(uint64(initialStake)),
				BidAmount:            cosmosMath.NewUint(uint64(initialStake)),
				TimestampValidUntil:  timeNow + 100,
				ExtraData:            []byte("Test"),
			},
		},
	}
	s.bankKeeper.EXPECT().SendCoinsFromAccountToModule(s.ctx, senderAddr, state.AlloraRequestsModuleName, initialStakeCoins)
	response, err := s.msgServer.RequestInference(s.ctx, &r)
	s.Require().NoError(err, "RequestInference should not return an error")
	s.Require().Equal(&state.MsgRequestInferenceResponse{}, response, "RequestInference should return an empty response on success")

	// Check updated stake for delegator
	r0 := state.CreateNewInferenceRequestFromListItem(r.Sender, r.Requests[0])
	requestId, err := r0.GetRequestId()
	s.Require().NoError(err)
	storedRequest, err := s.emissionsKeeper.GetMempoolInferenceRequestById(s.ctx, 0, requestId)
	s.Require().NoError(err)
	s.Require().Equal(*r0, storedRequest, "Stored request should match the request")
}

// test more than one inference in the message
func (s *KeeperTestSuite) TestRequestInferenceBatchSimple() {
	timeNow := uint64(time.Now().UTC().Unix())
	senderAddr := sdk.AccAddress(PKS[0].Address())
	sender := senderAddr.String()
	s.CreateOneTopic()
	var initialStake int64 = 1000
	var requestStake int64 = 500
	initialStakeCoins := sdk.NewCoins(sdk.NewCoin(params.DefaultBondDenom, cosmosMath.NewInt(initialStake)))
	s.bankKeeper.EXPECT().MintCoins(gomock.Any(), state.AlloraStakingModuleName, initialStakeCoins)
	s.bankKeeper.MintCoins(s.ctx, state.AlloraStakingModuleName, initialStakeCoins)
	s.bankKeeper.EXPECT().SendCoinsFromModuleToAccount(gomock.Any(), state.AlloraStakingModuleName, senderAddr, initialStakeCoins)
	s.bankKeeper.SendCoinsFromModuleToAccount(s.ctx, state.AlloraStakingModuleName, senderAddr, initialStakeCoins)
	requestStakeCoins := sdk.NewCoins(sdk.NewCoin(params.DefaultBondDenom, cosmosMath.NewInt(requestStake)))
	r := state.MsgRequestInference{
		Sender: sender,
		Requests: []*state.RequestInferenceListItem{
			{
				Nonce:                0,
				TopicId:              0,
				Cadence:              0,
				MaxPricePerInference: cosmosMath.NewUint(uint64(requestStake)),
				BidAmount:            cosmosMath.NewUint(uint64(requestStake)),
				TimestampValidUntil:  timeNow + 100,
				ExtraData:            []byte("Test"),
			},
			{
				Nonce:                1,
				TopicId:              0,
				Cadence:              0,
				MaxPricePerInference: cosmosMath.NewUint(uint64(requestStake)),
				BidAmount:            cosmosMath.NewUint(uint64(requestStake)),
				TimestampValidUntil:  timeNow + 400,
				ExtraData:            nil,
			},
		},
	}
	s.bankKeeper.EXPECT().SendCoinsFromAccountToModule(s.ctx, senderAddr, state.AlloraRequestsModuleName, requestStakeCoins)
	s.bankKeeper.EXPECT().SendCoinsFromAccountToModule(s.ctx, senderAddr, state.AlloraRequestsModuleName, requestStakeCoins)
	response, err := s.msgServer.RequestInference(s.ctx, &r)
	s.Require().NoError(err, "RequestInference should not return an error")
	s.Require().Equal(&state.MsgRequestInferenceResponse{}, response, "RequestInference should return an empty response on success")

	// Check updated stake for delegator
	r0 := state.CreateNewInferenceRequestFromListItem(r.Sender, r.Requests[0])
	requestId, err := r0.GetRequestId()
	s.Require().NoError(err)
	storedRequest, err := s.emissionsKeeper.GetMempoolInferenceRequestById(s.ctx, 0, requestId)
	s.Require().NoError(err)
	s.Require().Equal(*r0, storedRequest, "Stored request should match the request")
	r1 := state.CreateNewInferenceRequestFromListItem(r.Sender, r.Requests[1])
	requestId, err = r1.GetRequestId()
	s.Require().NoError(err)
	storedRequest, err = s.emissionsKeeper.GetMempoolInferenceRequestById(s.ctx, 0, requestId)
	s.Require().NoError(err)
	s.Require().Equal(*r1, storedRequest, "Stored request should match the request")
}

func (s *KeeperTestSuite) TestRequestInferenceInvalidTopicDoesNotExist() {
	timeNow := uint64(time.Now().UTC().Unix())
	senderAddr := sdk.AccAddress(PKS[0].Address()).String()
	r := state.MsgRequestInference{
		Sender: senderAddr,
<<<<<<< HEAD
		Requests: []*state.RequestInferenceListItem{
=======
		Requests: []*state.InferenceRequest{
>>>>>>> 858d3f0c
			{
				Nonce:                0,
				TopicId:              0,
				Cadence:              0,
				MaxPricePerInference: cosmosMath.NewUint(100),
				BidAmount:            cosmosMath.NewUint(100),
				TimestampValidUntil:  timeNow + 100,
				ExtraData:            []byte("Test"),
			},
		},
	}
	_, err := s.msgServer.RequestInference(s.ctx, &r)
	s.Require().ErrorIs(err, state.ErrInvalidTopicId, "RequestInference should return an error when the topic does not exist")
}

func (s *KeeperTestSuite) TestRequestInferenceInvalidBidAmountNotEnoughForPriceSet() {
	timeNow := uint64(time.Now().UTC().Unix())
	senderAddr := sdk.AccAddress(PKS[0].Address())
	sender := senderAddr.String()
	s.CreateOneTopic()
	var initialStake int64 = 1000
	r := state.MsgRequestInference{
		Sender: sender,
<<<<<<< HEAD
		Requests: []*state.RequestInferenceListItem{
=======
		Requests: []*state.InferenceRequest{
>>>>>>> 858d3f0c
			{
				Nonce:                0,
				TopicId:              0,
				Cadence:              0,
				MaxPricePerInference: cosmosMath.NewUint(uint64(initialStake + 20)),
				BidAmount:            cosmosMath.NewUint(uint64(initialStake)),
				TimestampValidUntil:  timeNow + 100,
				ExtraData:            []byte("Test"),
			},
		},
	}
	_, err := s.msgServer.RequestInference(s.ctx, &r)
	s.Require().ErrorIs(err, state.ErrInferenceRequestBidAmountLessThanPrice, "RequestInference should return an error when the bid amount is less than the price")
}

func (s *KeeperTestSuite) TestRequestInferenceInvalidSendSameRequestTwice() {
	timeNow := uint64(time.Now().UTC().Unix())
	senderAddr := sdk.AccAddress(PKS[0].Address())
	sender := senderAddr.String()
	s.CreateOneTopic()
	var initialStake int64 = 1000
	initialStakeCoins := sdk.NewCoins(sdk.NewCoin(params.DefaultBondDenom, cosmosMath.NewInt(initialStake)))
	s.bankKeeper.EXPECT().MintCoins(gomock.Any(), state.AlloraStakingModuleName, initialStakeCoins)
	s.bankKeeper.MintCoins(s.ctx, state.AlloraStakingModuleName, initialStakeCoins)
	s.bankKeeper.EXPECT().SendCoinsFromModuleToAccount(gomock.Any(), state.AlloraStakingModuleName, senderAddr, initialStakeCoins)
	s.bankKeeper.SendCoinsFromModuleToAccount(s.ctx, state.AlloraStakingModuleName, senderAddr, initialStakeCoins)
	r := state.MsgRequestInference{
		Sender: sender,
<<<<<<< HEAD
		Requests: []*state.RequestInferenceListItem{
=======
		Requests: []*state.InferenceRequest{
>>>>>>> 858d3f0c
			{
				Nonce:                0,
				TopicId:              0,
				Cadence:              0,
				MaxPricePerInference: cosmosMath.NewUint(uint64(initialStake)),
				BidAmount:            cosmosMath.NewUint(uint64(initialStake)),
				TimestampValidUntil:  timeNow + 100,
				ExtraData:            []byte("Test"),
			},
		},
	}
	s.bankKeeper.EXPECT().SendCoinsFromAccountToModule(s.ctx, senderAddr, state.AlloraRequestsModuleName, initialStakeCoins)
	s.msgServer.RequestInference(s.ctx, &r)

	_, err := s.msgServer.RequestInference(s.ctx, &r)
	s.Require().ErrorIs(err, state.ErrInferenceRequestAlreadyInMempool, "RequestInference should return an error when the request already exists")
}

func (s *KeeperTestSuite) TestRequestInferenceInvalidRequestInThePast() {
	timeNow := uint64(time.Now().UTC().Unix())
	senderAddr := sdk.AccAddress(PKS[0].Address())
	sender := senderAddr.String()
	s.CreateOneTopic()
	var initialStake int64 = 1000
	initialStakeCoins := sdk.NewCoins(sdk.NewCoin(params.DefaultBondDenom, cosmosMath.NewInt(initialStake)))
	s.bankKeeper.EXPECT().MintCoins(gomock.Any(), state.AlloraStakingModuleName, initialStakeCoins)
	s.bankKeeper.MintCoins(s.ctx, state.AlloraStakingModuleName, initialStakeCoins)
	s.bankKeeper.EXPECT().SendCoinsFromModuleToAccount(gomock.Any(), state.AlloraStakingModuleName, senderAddr, initialStakeCoins)
	s.bankKeeper.SendCoinsFromModuleToAccount(s.ctx, state.AlloraStakingModuleName, senderAddr, initialStakeCoins)
	r := state.MsgRequestInference{
		Sender: sender,
<<<<<<< HEAD
		Requests: []*state.RequestInferenceListItem{
=======
		Requests: []*state.InferenceRequest{
>>>>>>> 858d3f0c
			{
				Nonce:                0,
				TopicId:              0,
				Cadence:              0,
				MaxPricePerInference: cosmosMath.NewUint(uint64(initialStake)),
				BidAmount:            cosmosMath.NewUint(uint64(initialStake)),
				TimestampValidUntil:  timeNow - 100,
				ExtraData:            []byte("Test"),
			},
		},
	}
	_, err := s.msgServer.RequestInference(s.ctx, &r)
	s.Require().ErrorIs(err, state.ErrInferenceRequestTimestampValidUntilInPast, "RequestInference should return an error when the request timestamp is in the past")
}

func (s *KeeperTestSuite) TestRequestInferenceInvalidRequestTooFarInFuture() {
	senderAddr := sdk.AccAddress(PKS[0].Address())
	sender := senderAddr.String()
	s.CreateOneTopic()
	var initialStake int64 = 1000
	initialStakeCoins := sdk.NewCoins(sdk.NewCoin(params.DefaultBondDenom, cosmosMath.NewInt(initialStake)))
	s.bankKeeper.EXPECT().MintCoins(gomock.Any(), state.AlloraStakingModuleName, initialStakeCoins)
	s.bankKeeper.MintCoins(s.ctx, state.AlloraStakingModuleName, initialStakeCoins)
	s.bankKeeper.EXPECT().SendCoinsFromModuleToAccount(gomock.Any(), state.AlloraStakingModuleName, senderAddr, initialStakeCoins)
	s.bankKeeper.SendCoinsFromModuleToAccount(s.ctx, state.AlloraStakingModuleName, senderAddr, initialStakeCoins)
	r := state.MsgRequestInference{
		Sender: sender,
<<<<<<< HEAD
		Requests: []*state.RequestInferenceListItem{
=======
		Requests: []*state.InferenceRequest{
>>>>>>> 858d3f0c
			{
				Nonce:                0,
				TopicId:              0,
				Cadence:              0,
				MaxPricePerInference: cosmosMath.NewUint(uint64(initialStake)),
				BidAmount:            cosmosMath.NewUint(uint64(initialStake)),
				TimestampValidUntil:  math.MaxUint64,
				ExtraData:            []byte("Test"),
			},
		},
	}
	_, err := s.msgServer.RequestInference(s.ctx, &r)
	s.Require().ErrorIs(err, state.ErrInferenceRequestTimestampValidUntilTooFarInFuture, "RequestInference should return an error when the request timestamp is too far in the future")
}

func (s *KeeperTestSuite) TestRequestInferenceInvalidRequestCadenceHappensAfterNoLongerValid() {
	timeNow := uint64(time.Now().UTC().Unix())
	senderAddr := sdk.AccAddress(PKS[0].Address())
	sender := senderAddr.String()
	s.CreateOneTopic()
	var initialStake int64 = 1000
	initialStakeCoins := sdk.NewCoins(sdk.NewCoin(params.DefaultBondDenom, cosmosMath.NewInt(initialStake)))
	s.bankKeeper.EXPECT().MintCoins(gomock.Any(), state.AlloraStakingModuleName, initialStakeCoins)
	s.bankKeeper.MintCoins(s.ctx, state.AlloraStakingModuleName, initialStakeCoins)
	s.bankKeeper.EXPECT().SendCoinsFromModuleToAccount(gomock.Any(), state.AlloraStakingModuleName, senderAddr, initialStakeCoins)
	s.bankKeeper.SendCoinsFromModuleToAccount(s.ctx, state.AlloraStakingModuleName, senderAddr, initialStakeCoins)
	r := state.MsgRequestInference{
		Sender: sender,
<<<<<<< HEAD
		Requests: []*state.RequestInferenceListItem{
=======
		Requests: []*state.InferenceRequest{
>>>>>>> 858d3f0c
			{
				Nonce:                0,
				TopicId:              0,
				Cadence:              1000,
				MaxPricePerInference: cosmosMath.NewUint(uint64(initialStake)),
				BidAmount:            cosmosMath.NewUint(uint64(initialStake)),
				TimestampValidUntil:  timeNow + 100,
				ExtraData:            []byte("Test"),
			},
		},
	}
	_, err := s.msgServer.RequestInference(s.ctx, &r)
	s.Require().ErrorIs(err, state.ErrInferenceRequestWillNeverBeScheduled, "RequestInference should return an error when the request cadence happens after the request is no longer valid")
}

func (s *KeeperTestSuite) TestRequestInferenceInvalidRequestCadenceTooFast() {
	timeNow := uint64(time.Now().UTC().Unix())
	senderAddr := sdk.AccAddress(PKS[0].Address())
	sender := senderAddr.String()
	s.CreateOneTopic()
	var initialStake int64 = 1000
	initialStakeCoins := sdk.NewCoins(sdk.NewCoin(params.DefaultBondDenom, cosmosMath.NewInt(initialStake)))
	s.bankKeeper.EXPECT().MintCoins(gomock.Any(), state.AlloraStakingModuleName, initialStakeCoins)
	s.bankKeeper.MintCoins(s.ctx, state.AlloraStakingModuleName, initialStakeCoins)
	s.bankKeeper.EXPECT().SendCoinsFromModuleToAccount(gomock.Any(), state.AlloraStakingModuleName, senderAddr, initialStakeCoins)
	s.bankKeeper.SendCoinsFromModuleToAccount(s.ctx, state.AlloraStakingModuleName, senderAddr, initialStakeCoins)
	r := state.MsgRequestInference{
		Sender: sender,
<<<<<<< HEAD
		Requests: []*state.RequestInferenceListItem{
=======
		Requests: []*state.InferenceRequest{
>>>>>>> 858d3f0c
			{
				Nonce:                0,
				TopicId:              0,
				Cadence:              1,
				MaxPricePerInference: cosmosMath.NewUint(uint64(initialStake)),
				BidAmount:            cosmosMath.NewUint(uint64(initialStake)),
				TimestampValidUntil:  timeNow + 100,
				ExtraData:            []byte("Test"),
			},
		},
	}
	_, err := s.msgServer.RequestInference(s.ctx, &r)
	s.Require().ErrorIs(err, state.ErrInferenceRequestCadenceTooFast, "RequestInference should return an error when the request cadence is too fast")
}

func (s *KeeperTestSuite) TestRequestInferenceInvalidRequestCadenceTooSlow() {
	timeNow := uint64(time.Now().UTC().Unix())
	senderAddr := sdk.AccAddress(PKS[0].Address())
	sender := senderAddr.String()
	s.CreateOneTopic()
	var initialStake int64 = 1000
	initialStakeCoins := sdk.NewCoins(sdk.NewCoin(params.DefaultBondDenom, cosmosMath.NewInt(initialStake)))
	s.bankKeeper.EXPECT().MintCoins(gomock.Any(), state.AlloraStakingModuleName, initialStakeCoins)
	s.bankKeeper.MintCoins(s.ctx, state.AlloraStakingModuleName, initialStakeCoins)
	s.bankKeeper.EXPECT().SendCoinsFromModuleToAccount(gomock.Any(), state.AlloraStakingModuleName, senderAddr, initialStakeCoins)
	s.bankKeeper.SendCoinsFromModuleToAccount(s.ctx, state.AlloraStakingModuleName, senderAddr, initialStakeCoins)
	r := state.MsgRequestInference{
		Sender: sender,
<<<<<<< HEAD
		Requests: []*state.RequestInferenceListItem{
=======
		Requests: []*state.InferenceRequest{
>>>>>>> 858d3f0c
			{
				Nonce:                0,
				TopicId:              0,
				Cadence:              math.MaxUint64,
				MaxPricePerInference: cosmosMath.NewUint(uint64(initialStake)),
				BidAmount:            cosmosMath.NewUint(uint64(initialStake)),
				TimestampValidUntil:  timeNow + 100,
				ExtraData:            []byte("Test"),
			},
		},
	}
	_, err := s.msgServer.RequestInference(s.ctx, &r)
	s.Require().ErrorIs(err, state.ErrInferenceRequestCadenceTooSlow, "RequestInference should return an error when the request cadence is too slow")
}<|MERGE_RESOLUTION|>--- conflicted
+++ resolved
@@ -174,11 +174,8 @@
 		InferenceLogic:   "Ilogic",
 		InferenceMethod:  "Imethod",
 		InferenceCadence: 60,
-<<<<<<< HEAD
-=======
 		Active:           true,
 		DefaultArg:       "ETH",
->>>>>>> 858d3f0c
 	}
 
 	_, err := msgServer.CreateNewTopic(ctx, newTopicMsg)
@@ -269,11 +266,8 @@
 		InferenceLogic:   "Ilogic",
 		InferenceMethod:  "Imethod",
 		InferenceCadence: 60,
-<<<<<<< HEAD
-=======
 		Active:           true,
 		DefaultArg:       "ETH",
->>>>>>> 858d3f0c
 	}
 
 	_, err := msgServer.CreateNewTopic(ctx, newTopicMsg)
@@ -312,11 +306,8 @@
 		InferenceLogic:   "Ilogic",
 		InferenceMethod:  "Imethod",
 		InferenceCadence: 60,
-<<<<<<< HEAD
-=======
 		Active:           true,
 		DefaultArg:       "ETH",
->>>>>>> 858d3f0c
 	}
 	_, err := msgServer.CreateNewTopic(ctx, newTopicMsg)
 	require.NoError(err, "CreateTopic fails on creation")
@@ -1601,11 +1592,7 @@
 	senderAddr := sdk.AccAddress(PKS[0].Address()).String()
 	r := state.MsgRequestInference{
 		Sender: senderAddr,
-<<<<<<< HEAD
 		Requests: []*state.RequestInferenceListItem{
-=======
-		Requests: []*state.InferenceRequest{
->>>>>>> 858d3f0c
 			{
 				Nonce:                0,
 				TopicId:              0,
@@ -1629,11 +1616,7 @@
 	var initialStake int64 = 1000
 	r := state.MsgRequestInference{
 		Sender: sender,
-<<<<<<< HEAD
 		Requests: []*state.RequestInferenceListItem{
-=======
-		Requests: []*state.InferenceRequest{
->>>>>>> 858d3f0c
 			{
 				Nonce:                0,
 				TopicId:              0,
@@ -1662,11 +1645,7 @@
 	s.bankKeeper.SendCoinsFromModuleToAccount(s.ctx, state.AlloraStakingModuleName, senderAddr, initialStakeCoins)
 	r := state.MsgRequestInference{
 		Sender: sender,
-<<<<<<< HEAD
 		Requests: []*state.RequestInferenceListItem{
-=======
-		Requests: []*state.InferenceRequest{
->>>>>>> 858d3f0c
 			{
 				Nonce:                0,
 				TopicId:              0,
@@ -1698,11 +1677,7 @@
 	s.bankKeeper.SendCoinsFromModuleToAccount(s.ctx, state.AlloraStakingModuleName, senderAddr, initialStakeCoins)
 	r := state.MsgRequestInference{
 		Sender: sender,
-<<<<<<< HEAD
 		Requests: []*state.RequestInferenceListItem{
-=======
-		Requests: []*state.InferenceRequest{
->>>>>>> 858d3f0c
 			{
 				Nonce:                0,
 				TopicId:              0,
@@ -1730,11 +1705,7 @@
 	s.bankKeeper.SendCoinsFromModuleToAccount(s.ctx, state.AlloraStakingModuleName, senderAddr, initialStakeCoins)
 	r := state.MsgRequestInference{
 		Sender: sender,
-<<<<<<< HEAD
 		Requests: []*state.RequestInferenceListItem{
-=======
-		Requests: []*state.InferenceRequest{
->>>>>>> 858d3f0c
 			{
 				Nonce:                0,
 				TopicId:              0,
@@ -1763,11 +1734,7 @@
 	s.bankKeeper.SendCoinsFromModuleToAccount(s.ctx, state.AlloraStakingModuleName, senderAddr, initialStakeCoins)
 	r := state.MsgRequestInference{
 		Sender: sender,
-<<<<<<< HEAD
 		Requests: []*state.RequestInferenceListItem{
-=======
-		Requests: []*state.InferenceRequest{
->>>>>>> 858d3f0c
 			{
 				Nonce:                0,
 				TopicId:              0,
@@ -1796,11 +1763,7 @@
 	s.bankKeeper.SendCoinsFromModuleToAccount(s.ctx, state.AlloraStakingModuleName, senderAddr, initialStakeCoins)
 	r := state.MsgRequestInference{
 		Sender: sender,
-<<<<<<< HEAD
 		Requests: []*state.RequestInferenceListItem{
-=======
-		Requests: []*state.InferenceRequest{
->>>>>>> 858d3f0c
 			{
 				Nonce:                0,
 				TopicId:              0,
@@ -1829,11 +1792,7 @@
 	s.bankKeeper.SendCoinsFromModuleToAccount(s.ctx, state.AlloraStakingModuleName, senderAddr, initialStakeCoins)
 	r := state.MsgRequestInference{
 		Sender: sender,
-<<<<<<< HEAD
 		Requests: []*state.RequestInferenceListItem{
-=======
-		Requests: []*state.InferenceRequest{
->>>>>>> 858d3f0c
 			{
 				Nonce:                0,
 				TopicId:              0,
