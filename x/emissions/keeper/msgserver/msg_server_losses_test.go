--- conflicted
+++ resolved
@@ -21,13 +21,9 @@
 	// Create a MsgInsertBulkReputerPayload message
 	lossesMsg := &types.MsgInsertBulkReputerPayload{
 		Sender: reputerAddr,
-<<<<<<< HEAD
-		Nonce:  &types.Nonce{1},
-=======
 		Nonce: &types.Nonce{
 			Nonce: 1,
 		},
->>>>>>> 88ebfc90
 		ReputerValueBundles: []*types.ReputerValueBundle{
 			{
 				Reputer: reputerAddr,
@@ -69,8 +65,7 @@
 				Signature: []byte("ValueBundle Signature"),
 			},
 		},
-		Signature:      []byte("ReputerValueBundles Signature"),
-		NonceSignature: []byte("Nonce Signature"),
+		Signature:      []byte("Nonce + ReputerValueBundles Signature"),
 	}
 
 	_, err := msgServer.InsertBulkReputerPayload(ctx, lossesMsg)
@@ -129,6 +124,7 @@
 				},
 			},
 		},
+		Signature: []byte("Nonce + ReputerValueBundles Signature"),
 	}
 
 	_, err := msgServer.InsertBulkReputerPayload(ctx, lossesMsg)
