--- conflicted
+++ resolved
@@ -190,13 +190,10 @@
 		return nil, err
 	}
 
-<<<<<<< HEAD
-=======
-	topic, err := ms.k.GetTopic(ctx, msg.TopicId)
-	if err != nil {
-		return nil, err
-	}
->>>>>>> 3a841ba8
+	err = synth.GetCalcSetNetworkRegrets(sdkCtx, ms.k, msg.TopicId, networkLossBundle, *msg.ReputerRequestNonce.ReputerNonce, topic.AlphaRegret)
+	if err != nil {
+		return nil, err
+	}
 	err = synth.GetCalcSetNetworkRegrets(sdkCtx, ms.k, msg.TopicId, networkLossBundle, *msg.ReputerRequestNonce.ReputerNonce, topic.AlphaRegret)
 	if err != nil {
 		return nil, err
