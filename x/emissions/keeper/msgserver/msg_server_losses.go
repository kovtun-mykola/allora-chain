--- conflicted
+++ resolved
@@ -20,12 +20,8 @@
 	ctx context.Context,
 	msg *types.MsgInsertBulkReputerPayload,
 ) (*types.MsgInsertBulkReputerPayloadResponse, error) {
-<<<<<<< HEAD
 	fmt.Printf("TTTEEESSSTTT: InsertBulkReputerPayload\nTopicId: %d\nReputerRequestNonce: %v\nReputerValueBundles: %v\n", msg.TopicId, msg.ReputerRequestNonce, msg.ReputerValueBundles)
-	err := ms.CheckInputLength(ctx, msg)
-=======
 	err := checkInputLength(ctx, ms, msg)
->>>>>>> e2b7aae4
 	if err != nil {
 		return nil, err
 	}
