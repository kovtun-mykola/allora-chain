package msgserver

import (
	"context"

	synth "github.com/allora-network/allora-chain/x/emissions/keeper/inference_synthesis"
	"github.com/allora-network/allora-chain/x/emissions/module/rewards"
	"github.com/allora-network/allora-chain/x/emissions/types"
	sdk "github.com/cosmos/cosmos-sdk/types"
)

// Called by reputer to submit their assessment of the quality of workers' work compared to ground truth
func (ms msgServer) InsertBulkReputerPayload(
	ctx context.Context,
	msg *types.MsgInsertBulkReputerPayload,
) (*types.MsgInsertBulkReputerPayloadResponse, error) {
	/// Do filters upon the leader (the sender) first, then do checks on each reputer in the payload
	/// All filters should be done in order of increasing computational complexity

	// Check if the sender is in the reputer whitelist
	sender, err := sdk.AccAddressFromBech32(msg.Sender)
	if err != nil {
		return nil, err
	}
	isLossSetter, err := ms.k.IsInReputerWhitelist(ctx, sender)
	if err != nil {
		return nil, err
	}
	if !isLossSetter {
		return nil, types.ErrNotInReputerWhitelist
	}

	// Check if the nonce is unfulfilled
	nonceUnfulfilled, err := ms.k.IsWorkerNonceUnfulfilled(ctx, msg.TopicId, msg.ReputerRequestNonce.WorkerNonce)
	if err != nil {
		return nil, err
	}
	if nonceUnfulfilled {
		return nil, types.ErrNonceNotUnfulfilled
	}

	params, err := ms.k.GetParams(ctx)
	if err != nil {
		return nil, err
	}

	/// Do checks on each reputer in the payload
	// Iterate through the array to ensure each reputer is in the whitelist
	// and get get score for each reputer => later we can skim only the top few by score descending
	lossBundlesByReputer := make(map[string]*types.ReputerValueBundle)
	latestReputerScores := make(map[string]types.Score)
	for _, bundle := range msg.ReputerValueBundles {
		reputer, err := sdk.AccAddressFromBech32(bundle.Reputer)
		if err != nil {
			return nil, err
		}

		// Check that the reputer's value bundle is for a topic matching the leader's given topic
		if bundle.ValueBundle.TopicId != msg.TopicId {
			continue
		}

		// Check that the reputer's value bundle is for a nonce matching the leader's given nonce
		if bundle.ReputerRequestNonce.WorkerNonce.Nonce != msg.ReputerRequestNonce.WorkerNonce.Nonce {
			continue
		}
		if bundle.ReputerRequestNonce.ReputerNonce.Nonce != msg.ReputerRequestNonce.ReputerNonce.Nonce {
			continue
		}

		// Check if we've seen this reputer already in this bulk payload
		if _, ok := lossBundlesByReputer[bundle.Reputer]; !ok {
			// Check if the reputer is in the reputer whitelist
			isWhitelisted, err := ms.k.IsInReputerWhitelist(ctx, reputer)
			if err != nil {
				return nil, err
			}
			// We'll keep what we can get from the payload, but we'll ignore the rest
			if !isWhitelisted {
				continue
			}

			// Check that the reputer is registered in the topic
			isReputerRegistered, err := ms.k.IsReputerRegisteredInTopic(ctx, msg.TopicId, reputer)
			if err != nil {
				return nil, err
			}
			// We'll keep what we can get from the payload, but we'll ignore the rest
			if !isReputerRegistered {
				continue
			}

			// Examine forecast elements to verify that they're for registered inferers in the current set.
			// A check of their registration and other filters have already been applied when their inferences were inserted.
			// We keep what we can, ignoring the reputer and their contribution (losses) entirely
			// if they're left with no valid losses.
			filteredBundle, err := ms.FilterUnacceptedWorkersFromReputerValueBundle(ctx, msg.TopicId, *msg.ReputerRequestNonce, bundle)
			if err != nil {
				return nil, err
			}

			/// TODO check signatures! throw if invalid!

			/// If we do PoX-like anti-sybil procedure, would go here

			/// Filtering done now, now write what we must for inclusion

			lossBundlesByReputer[bundle.Reputer] = filteredBundle

			// Get the latest score for each reputer
			latestScore, err := ms.k.GetLatestReputerScore(ctx, msg.TopicId, reputer)
			if err != nil {
				return nil, err
			}
			latestReputerScores[bundle.Reputer] = latestScore
		}
	}

	// If we pseudo-random sample from the non-sybil set of reputers, we would do it here
	topReputers := FindTopNByScoreDesc(params.MaxReputersPerTopicRequest, latestReputerScores, msg.ReputerRequestNonce.ReputerNonce.Nonce)

	// Check that the reputer in the payload is a top reputer among those who have submitted losses
	stakesByReputer := make(map[string]types.StakePlacement)
	lossBundlesFromTopReputers := make([]*types.ReputerValueBundle, 0)
	for reputer, bundle := range lossBundlesByReputer {
		if _, ok := topReputers[reputer]; !ok {
			continue
		}

		lossBundlesFromTopReputers = append(lossBundlesFromTopReputers, bundle)

		stake, err := ms.k.GetStakeOnTopicFromReputer(ctx, msg.TopicId, sdk.AccAddress(bundle.Reputer))
		if err != nil {
			return nil, err
		}

		stakesByReputer[bundle.Reputer] = types.StakePlacement{
			TopicId: msg.TopicId,
			Reputer: bundle.Reputer,
			Amount:  stake,
		}
	}

	bundles := types.ReputerValueBundles{
		ReputerValueBundles: lossBundlesFromTopReputers,
	}
	err = ms.k.InsertReputerLossBundlesAtBlock(ctx, msg.TopicId, msg.ReputerRequestNonce.ReputerNonce.Nonce, bundles)
	if err != nil {
		return nil, err
	}

	networkLossBundle, err := synth.CalcNetworkLosses(stakesByReputer, bundles, params.Epsilon)
	if err != nil {
		return nil, err
	}

	err = ms.k.InsertNetworkLossBundleAtBlock(ctx, msg.TopicId, msg.ReputerRequestNonce.ReputerNonce.Nonce, networkLossBundle)
	if err != nil {
		return nil, err
	}

	err = synth.GetCalcSetNetworkRegrets(ctx.(sdk.Context), ms.k, msg.TopicId, networkLossBundle, *msg.ReputerRequestNonce.ReputerNonce, params.AlphaRegret)
	if err != nil {
		return nil, err
	}

	// Calculate and Set the reputer scores
	_, err = rewards.GenerateReputerScores(ctx.(sdk.Context), ms.k, msg.TopicId, msg.ReputerRequestNonce.ReputerNonce.Nonce, bundles)
	if err != nil {
		return nil, err
	}

	// Calculate and Set the worker scores for their inference work
	_, err = rewards.GenerateInferenceScores(ctx.(sdk.Context), ms.k, msg.TopicId, msg.ReputerRequestNonce.ReputerNonce.Nonce, networkLossBundle)
	if err != nil {
		return nil, err
	}

	// Calculate and Set the worker scores for their forecast work
	_, err = rewards.GenerateForecastScores(ctx.(sdk.Context), ms.k, msg.TopicId, msg.ReputerRequestNonce.ReputerNonce.Nonce, networkLossBundle)
	if err != nil {
		return nil, err
	}

	// Update the unfulfilled nonces
<<<<<<< HEAD
	_, err = ms.k.FulfillReputerNonce(ctx, msg.TopicId, msg.Nonce)
=======
	err = ms.k.FulfillReputerNonce(ctx, msg.TopicId, msg.ReputerRequestNonce.ReputerNonce)
>>>>>>> 88ebfc90
	if err != nil {
		return nil, err
	}

	return &types.MsgInsertBulkReputerPayloadResponse{}, nil
}

// Filter out values of unaccepted workers.
// It is assumed that the work of inferers and forecasters stored at the nonce is already filtered for acceptance.
func (ms msgServer) FilterUnacceptedWorkersFromReputerValueBundle(
	ctx context.Context,
	topicId uint64,
	reputerRequestNonce types.ReputerRequestNonce,
	reputerValueBundle *types.ReputerValueBundle,
) (*types.ReputerValueBundle, error) {
	// Get the accepted inferers of the associated worker response payload
	inferences, err := ms.k.GetInferencesAtBlock(ctx, topicId, reputerRequestNonce.WorkerNonce.Nonce)
	if err != nil {
		return nil, err
	}
	acceptedInferersOfBatch := make(map[string]bool)
	for _, inference := range inferences.Inferences {
		acceptedInferersOfBatch[inference.Inferer] = true
	}

	// Get the accepted forecasters of the associated worker response payload
	forecasts, err := ms.k.GetForecastsAtBlock(ctx, topicId, reputerRequestNonce.WorkerNonce.Nonce)
	if err != nil {
		return nil, err
	}
	acceptedForecastersOfBatch := make(map[string]bool)
	for _, forecast := range forecasts.Forecasts {
		acceptedForecastersOfBatch[forecast.Forecaster] = true
	}

	// Filter out values of unaccepted workers

	acceptedInfererValues := make([]*types.WorkerAttributedValue, 0)
	for _, workerVal := range reputerValueBundle.ValueBundle.InfererValues {
		if _, ok := acceptedInferersOfBatch[workerVal.Worker]; ok {
			acceptedInfererValues = append(acceptedInfererValues, workerVal)
		}
	}

	acceptedForecasterValues := make([]*types.WorkerAttributedValue, 0)
	for _, workerVal := range reputerValueBundle.ValueBundle.ForecasterValues {
		if _, ok := acceptedForecastersOfBatch[workerVal.Worker]; ok {
			acceptedForecasterValues = append(acceptedForecasterValues, workerVal)
		}
	}

	acceptedOneOutInfererValues := make([]*types.WithheldWorkerAttributedValue, 0)
	for _, workerVal := range reputerValueBundle.ValueBundle.OneOutInfererValues {
		if _, ok := acceptedInferersOfBatch[workerVal.Worker]; ok {
			acceptedOneOutInfererValues = append(acceptedOneOutInfererValues, workerVal)
		}
	}

	acceptedOneOutForecasterValues := make([]*types.WithheldWorkerAttributedValue, 0)
	for _, workerVal := range reputerValueBundle.ValueBundle.OneOutForecasterValues {
		if _, ok := acceptedForecastersOfBatch[workerVal.Worker]; ok {
			acceptedOneOutForecasterValues = append(acceptedOneOutForecasterValues, workerVal)
		}
	}

	acceptedOneInForecasterValues := make([]*types.WorkerAttributedValue, 0)
	for _, workerVal := range reputerValueBundle.ValueBundle.OneInForecasterValues {
		if _, ok := acceptedForecastersOfBatch[workerVal.Worker]; ok {
			acceptedOneInForecasterValues = append(acceptedOneInForecasterValues, workerVal)
		}
	}

	acceptedReputerValueBundle := &types.ReputerValueBundle{
		Reputer: reputerValueBundle.Reputer,
		ValueBundle: &types.ValueBundle{
			TopicId:                reputerValueBundle.ValueBundle.TopicId,
			InfererValues:          acceptedInfererValues,
			ForecasterValues:       acceptedForecasterValues,
			OneOutInfererValues:    acceptedOneOutInfererValues,
			OneOutForecasterValues: acceptedOneOutForecasterValues,
			OneInForecasterValues:  acceptedOneInForecasterValues,
		},
	}
	return acceptedReputerValueBundle, nil
}<|MERGE_RESOLUTION|>--- conflicted
+++ resolved
@@ -183,11 +183,7 @@
 	}
 
 	// Update the unfulfilled nonces
-<<<<<<< HEAD
-	_, err = ms.k.FulfillReputerNonce(ctx, msg.TopicId, msg.Nonce)
-=======
-	err = ms.k.FulfillReputerNonce(ctx, msg.TopicId, msg.ReputerRequestNonce.ReputerNonce)
->>>>>>> 88ebfc90
+	_, err = ms.k.FulfillReputerNonce(ctx, msg.TopicId, msg.ReputerRequestNonce.ReputerNonce)
 	if err != nil {
 		return nil, err
 	}
