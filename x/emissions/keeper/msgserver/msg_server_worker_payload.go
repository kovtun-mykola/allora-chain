--- conflicted
+++ resolved
@@ -224,12 +224,8 @@
 // A tx function that accepts a list of forecasts and possibly returns an error
 // Need to call this once per forecaster per topic inference solicitation round because protobuf does not nested repeated fields
 func (ms msgServer) InsertBulkWorkerPayload(ctx context.Context, msg *types.MsgInsertBulkWorkerPayload) (*types.MsgInsertBulkWorkerPayloadResponse, error) {
-<<<<<<< HEAD
 	fmt.Printf("TTTTEEEESSSSTTTT: InsertBulkWorkerPayload\nSender: %s\nNonce: %v\nTopicId %d\nWorkerDataBundles %v\n", msg.Sender, msg.Nonce, msg.TopicId, msg.WorkerDataBundles)
-	err := ms.CheckInputLength(ctx, msg)
-=======
 	err := checkInputLength(ctx, ms, msg)
->>>>>>> e2b7aae4
 	if err != nil {
 		return nil, err
 	}
