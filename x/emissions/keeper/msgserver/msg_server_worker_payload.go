--- conflicted
+++ resolved
@@ -243,34 +243,30 @@
 		return nil, types.ErrNonceAlreadyFulfilled
 	}
 
-<<<<<<< HEAD
 	moduleParams, err := ms.k.GetParams(ctx)
-=======
-	maxTopInferersToReward, err := ms.k.GetParamsMaxTopInferersToReward(ctx)
->>>>>>> b633a000
-	if err != nil {
-		return nil, err
-	}
-
-<<<<<<< HEAD
-	acceptedInferers, err := ms.VerifyAndInsertInferencesFromTopInferers(ctx, msg.TopicId, *msg.Nonce, msg.WorkerDataBundles, moduleParams.MaxTopWorkersToReward)
-=======
-	maxTopForecastersToReward, err := ms.k.GetParamsMaxTopForecastersToReward(ctx)
->>>>>>> b633a000
-	if err != nil {
-		return nil, err
-	}
-
-<<<<<<< HEAD
-	err = ms.VerifyAndInsertForecastsFromTopForecasters(ctx, msg.TopicId, *msg.Nonce, msg.WorkerDataBundles, acceptedInferers, moduleParams.MaxTopWorkersToReward)
-=======
-	acceptedInferers, err := ms.VerifyAndInsertInferencesFromTopInferers(ctx, msg.TopicId, *msg.Nonce, msg.WorkerDataBundles, maxTopInferersToReward)
-	if err != nil {
-		return nil, err
-	}
-
-	err = ms.VerifyAndInsertForecastsFromTopForecasters(ctx, msg.TopicId, *msg.Nonce, msg.WorkerDataBundles, acceptedInferers, maxTopForecastersToReward)
->>>>>>> b633a000
+	if err != nil {
+		return nil, err
+	}
+
+	acceptedInferers, err := ms.VerifyAndInsertInferencesFromTopInferers(
+		ctx,
+		msg.TopicId,
+		*msg.Nonce,
+		msg.WorkerDataBundles,
+		moduleParams.MaxTopInferersToReward,
+	)
+	if err != nil {
+		return nil, err
+	}
+
+	err = ms.VerifyAndInsertForecastsFromTopForecasters(
+		ctx,
+		msg.TopicId,
+		*msg.Nonce,
+		msg.WorkerDataBundles,
+		acceptedInferers,
+		moduleParams.MaxTopForecastersToReward,
+	)
 	if err != nil {
 		return nil, err
 	}
