package msgserver

import (
	"context"

	"errors"

	errorsmod "cosmossdk.io/errors"
	"github.com/allora-network/allora-chain/app/params"
	alloraMath "github.com/allora-network/allora-chain/math"
	"github.com/allora-network/allora-chain/x/emissions/types"
	sdk "github.com/cosmos/cosmos-sdk/types"
)

// Function for reputers to call to add stake to an existing stake position.
func (ms msgServer) AddStake(ctx context.Context, msg *types.MsgAddStake) (*types.MsgAddStakeResponse, error) {
	if msg.Amount.IsZero() {
		return nil, types.ErrReceivedZeroAmount
	}

	// Check the topic exists
	topicExists, err := ms.k.TopicExists(ctx, msg.TopicId)
	if err != nil {
		return nil, err
	}
	if !topicExists {
		return nil, types.ErrTopicDoesNotExist
	}

	// Check sender is registered in topic
	isReputerRegistered, err := ms.k.IsReputerRegisteredInTopic(ctx, msg.TopicId, msg.Sender)
	if err != nil {
		return nil, err
	}
	if !isReputerRegistered {
		return nil, types.ErrAddressIsNotRegisteredInThisTopic
	}

	// Check the sender has enough funds to add the stake
	// bank module does this for us in module SendCoins / subUnlockedCoins so we don't need to check
	// Send the funds
	coins := sdk.NewCoins(sdk.NewCoin(params.DefaultBondDenom, msg.Amount))
	err = ms.k.SendCoinsFromAccountToModule(ctx, msg.Sender, types.AlloraStakingAccountName, coins)
	if err != nil {
		return nil, err
	}

	// Update the stake data structures, spread the stake across all topics evenly
	err = ms.k.AddReputerStake(ctx, msg.TopicId, msg.Sender, msg.Amount)
	if err != nil {
		return nil, err
	}

	err = ms.ActivateTopicIfWeightAtLeastGlobalMin(ctx, msg.TopicId, msg.Amount)
	return &types.MsgAddStakeResponse{}, err
}

// RemoveStake kicks off a stake removal process. Stake Removals are placed into a delayed queue.
// once the withdrawal delay has passed then the ABCI endBlocker will automatically pay out the stake removal
// if this function is called twice, it will overwrite the previous stake removal and the delay will reset.
func (ms msgServer) RemoveStake(ctx context.Context, msg *types.MsgRemoveStake) (*types.MsgRemoveStakeResponse, error) {
	if msg.Amount.IsZero() {
		return nil, types.ErrReceivedZeroAmount
	}

	// Check the sender has enough stake already placed on the topic to remove the stake
	stakePlaced, err := ms.k.GetStakeReputerAuthority(ctx, msg.TopicId, msg.Sender)
	if err != nil {
		return nil, err
	}

	delegateStakeUponReputerInTopic, err := ms.k.GetDelegateStakeUponReputer(ctx, msg.TopicId, msg.Sender)
	if err != nil {
		return nil, err
	}
	reputerStakeInTopicWithoutDelegateStake := stakePlaced.Sub(delegateStakeUponReputerInTopic)
	if msg.Amount.GT(reputerStakeInTopicWithoutDelegateStake) {
		return nil, types.ErrInsufficientStakeToRemove
	}

	moduleParams, err := ms.k.GetParams(ctx)
	if err != nil {
		return nil, err
	}

	sdkCtx := sdk.UnwrapSDKContext(ctx)
	// find out if we have a stake removal in progress, if so overwrite it
	removal, found, err := ms.k.GetStakeRemovalForReputerAndTopicId(sdkCtx, msg.Sender, msg.TopicId)
	if err != nil {
		return nil, errorsmod.Wrap(err, "error while searching previous stake removal")
	}
	if found {
		err = ms.k.DeleteStakeRemoval(ctx, removal.BlockRemovalCompleted, removal.TopicId, removal.Reputer)
		if err != nil {
			return nil, errorsmod.Wrap(err, "failed to delete previous stake removal")
		}
	}
	stakeToRemove := types.StakeRemovalInfo{
		BlockRemovalStarted:   sdkCtx.BlockHeight(),
		BlockRemovalCompleted: sdkCtx.BlockHeight() + moduleParams.RemoveStakeDelayWindow,
		TopicId:               msg.TopicId,
		Reputer:               msg.Sender,
		Amount:                msg.Amount,
	}

	// If no errors have occurred and the removal is valid, add the stake removal to the delayed queue
	err = ms.k.SetStakeRemoval(ctx, stakeToRemove)
	if err != nil {
		return nil, err
	}
	return &types.MsgRemoveStakeResponse{}, nil
}

// cancel a request to remove your stake, during the delay window
func (ms msgServer) CancelRemoveStake(ctx context.Context, msg *types.MsgCancelRemoveStake) (*types.MsgCancelRemoveStakeResponse, error) {
	sdkCtx := sdk.UnwrapSDKContext(ctx)
	removal, found, err := ms.k.GetStakeRemovalForReputerAndTopicId(sdkCtx, msg.Sender, msg.TopicId)
	// if the specific error is that we somehow got into a buggy invariant state
	// where more than one removal request exists in the queue
	// still allow people to cancel withdrawing their stake (fail open rather than closed)
	if err != nil && !errors.Is(err, types.ErrInvariantFailure) {
		return nil, errorsmod.Wrap(err, "error while searching previous stake removal")
	}
	if !found {
		return nil, types.ErrStakeRemovalNotFound
	}
	err = ms.k.DeleteStakeRemoval(ctx, removal.BlockRemovalCompleted, removal.TopicId, removal.Reputer)
	if err != nil {
		return nil, errorsmod.Wrap(err, "failed to delete previous stake removal")
	}
	return &types.MsgCancelRemoveStakeResponse{}, nil
}

// Delegates a stake to a reputer. Sender need not be registered to delegate stake.
func (ms msgServer) DelegateStake(ctx context.Context, msg *types.MsgDelegateStake) (*types.MsgDelegateStakeResponse, error) {
	if msg.Amount.IsZero() {
		return nil, types.ErrReceivedZeroAmount
	}

	if msg.Reputer == msg.Sender {
		return nil, types.ErrCantSelfDelegate
	}

	// Check the target reputer exists and is registered
	isRegistered, err := ms.k.IsReputerRegisteredInTopic(ctx, msg.TopicId, msg.Reputer)
	if err != nil {
		return nil, err
	}
	if !isRegistered {
		return nil, types.ErrAddressIsNotRegisteredInThisTopic
	}

	// Check the sender has enough funds to delegate the stake
	// bank module does this for us in module SendCoins / subUnlockedCoins so we don't need to check here
	// Send the funds
	coins := sdk.NewCoins(sdk.NewCoin(params.DefaultBondDenom, msg.Amount))
	err = ms.k.SendCoinsFromAccountToModule(ctx, msg.Sender, types.AlloraStakingAccountName, coins)
	if err != nil {
		return nil, err
	}

<<<<<<< HEAD
	// update staking data structures
=======
	// Update the stake data structures
>>>>>>> 0fda8dea
	err = ms.k.AddDelegateStake(ctx, msg.TopicId, msg.Sender, msg.Reputer, msg.Amount)
	if err != nil {
		return nil, err
	}

	return &types.MsgDelegateStakeResponse{}, nil
}

// RemoveDelegateStake kicks off a stake removal process. Stake Removals are placed into a delayed queue.
// once the withdrawal delay has passed then the ABCI endBlocker will automatically pay out the stake removal
// if this function is called twice, it will overwrite the previous stake removal and the delay will reset.
func (ms msgServer) RemoveDelegateStake(ctx context.Context, msg *types.MsgRemoveDelegateStake) (*types.MsgRemoveDelegateStakeResponse, error) {
	if msg.Amount.IsZero() {
		return nil, types.ErrReceivedZeroAmount
	}

	// Check the delegator has enough stake already placed on the topic to remove the stake
	delegateStakePlaced, err := ms.k.GetDelegateStakePlacement(ctx, msg.TopicId, msg.Sender, msg.Reputer)
	if err != nil {
		return nil, err
	}
	amountDec, err := alloraMath.NewDecFromSdkInt(msg.Amount)
	if err != nil {
		return nil, err
	}
	if delegateStakePlaced.Amount.Lt(amountDec) {
		return nil, types.ErrInsufficientDelegateStakeToRemove
	}

	// Check the reputer has enough stake already placed on the topic to remove the stake
	totalStakeOnReputer, err := ms.k.GetStakeReputerAuthority(ctx, msg.TopicId, msg.Reputer)
	if err != nil {
		return nil, err
	}
	if totalStakeOnReputer.LT(msg.Amount) {
		return nil, types.ErrInsufficientStakeToRemove
	}

	sdkCtx := sdk.UnwrapSDKContext(ctx)
	moduleParams, err := ms.k.GetParams(ctx)
	if err != nil {
		return nil, err
	}
	// find out if we have a stake removal in progress, if so overwrite it
	removal, found, err := ms.k.GetDelegateStakeRemovalForDelegatorReputerAndTopicId(
		sdkCtx, msg.Sender, msg.Reputer, msg.TopicId,
	)
	if err != nil {
		errorsmod.Wrap(err, "error during finding delegate stake removal")
	}
	if found {
		err = ms.k.DeleteDelegateStakeRemoval(
			ctx,
			removal.BlockRemovalCompleted,
			removal.TopicId,
			removal.Reputer,
			removal.Delegator,
		)
		if err != nil {
			return nil, errorsmod.Wrap(err, "failed to delete previous delegate stake removal")
		}
	}
	stakeToRemove := types.DelegateStakeRemovalInfo{
		BlockRemovalStarted:   sdkCtx.BlockHeight(),
		BlockRemovalCompleted: sdkCtx.BlockHeight() + moduleParams.RemoveStakeDelayWindow,
		TopicId:               msg.TopicId,
		Reputer:               msg.Reputer,
		Delegator:             msg.Sender,
		Amount:                msg.Amount,
	}

	// If no errors have occurred and the removal is valid, add the stake removal to the delayed queue
	err = ms.k.SetDelegateStakeRemoval(ctx, stakeToRemove)
	if err != nil {
		return nil, err
	}
	return &types.MsgRemoveDelegateStakeResponse{}, nil
}

// cancel an ongoing stake removal request during the delay period
func (ms msgServer) CancelRemoveDelegateStake(ctx context.Context, msg *types.MsgCancelRemoveDelegateStake) (*types.MsgCancelRemoveDelegateStakeResponse, error) {
	sdkCtx := sdk.UnwrapSDKContext(ctx)
	removal, found, err := ms.k.GetDelegateStakeRemovalForDelegatorReputerAndTopicId(
		sdkCtx, msg.Sender, msg.Reputer, msg.TopicId,
	)
	// if the specific error is that we somehow got into a buggy invariant state
	// where more than one removal request exists in the queue
	// still allow people to cancel withdrawing their stake (fail open rather than closed)
	if err != nil && !errors.Is(err, types.ErrInvariantFailure) {
		return nil, errorsmod.Wrap(err, "error while searching previous delegate stake removal")
	}
	if !found {
		return nil, types.ErrStakeRemovalNotFound
	}
	err = ms.k.DeleteDelegateStakeRemoval(
		ctx,
		removal.BlockRemovalCompleted,
		removal.TopicId,
		removal.Reputer,
		removal.Delegator,
	)
	if err != nil {
		return nil, errorsmod.Wrap(err, "failed to delete previous delegate stake removal")
	}
	return &types.MsgCancelRemoveDelegateStakeResponse{}, nil
}

func (ms msgServer) RewardDelegateStake(ctx context.Context, msg *types.MsgRewardDelegateStake) (*types.MsgRewardDelegateStakeResponse, error) {
	// Check the target reputer exists and is registered
	isRegistered, err := ms.k.IsReputerRegisteredInTopic(ctx, msg.TopicId, msg.Reputer)
	if err != nil {
		return nil, err
	}
	if !isRegistered {
		return nil, types.ErrAddressIsNotRegisteredInThisTopic
	}

	delegateInfo, err := ms.k.GetDelegateStakePlacement(ctx, msg.TopicId, msg.Sender, msg.Reputer)
	if err != nil {
		return nil, err
	}
	share, err := ms.k.GetDelegateRewardPerShare(ctx, msg.TopicId, msg.Reputer)
	if err != nil {
		return nil, err
	}
	pendingReward, err := delegateInfo.Amount.Mul(share)
	if err != nil {
		return nil, err
	}
	pendingReward, err = pendingReward.Sub(delegateInfo.RewardDebt)
	if err != nil {
		return nil, err
	}
	if pendingReward.Gt(alloraMath.NewDecFromInt64(0)) {
		coins := sdk.NewCoins(sdk.NewCoin(params.DefaultBondDenom, pendingReward.SdkIntTrim()))
		err = ms.k.SendCoinsFromModuleToAccount(ctx, types.AlloraPendingRewardForDelegatorAccountName, msg.Sender, coins)
		if err != nil {
			return nil, err
		}
		delegateInfo.RewardDebt, err = delegateInfo.Amount.Mul(share)
		if err != nil {
			return nil, err
		}
		ms.k.SetDelegateStakePlacement(ctx, msg.TopicId, msg.Sender, msg.Reputer, delegateInfo)
	}
	return &types.MsgRewardDelegateStakeResponse{}, nil
}<|MERGE_RESOLUTION|>--- conflicted
+++ resolved
@@ -159,11 +159,7 @@
 		return nil, err
 	}
 
-<<<<<<< HEAD
-	// update staking data structures
-=======
 	// Update the stake data structures
->>>>>>> 0fda8dea
 	err = ms.k.AddDelegateStake(ctx, msg.TopicId, msg.Sender, msg.Reputer, msg.Amount)
 	if err != nil {
 		return nil, err
