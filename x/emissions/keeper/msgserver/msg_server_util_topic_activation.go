package msgserver

import (
	"context"
	"fmt"

	"cosmossdk.io/errors"
	cosmosMath "cosmossdk.io/math"
)

type TopicId = uint64
type Allo = cosmosMath.Int

<<<<<<< HEAD
func (ms *msgServer) ActivateTopicIfWeightAtLeastGlobalMin(ctx context.Context, topicId TopicId, amount Allo) error {
	fmt.Printf("TTTEEESSSTTT: ActivateTopicIfWeightAtLeastGlobalMin\nTopicId: %d\nAmount: %s\n", topicId, amount.String())
=======
func activateTopicIfWeightAtLeastGlobalMin(ctx context.Context, ms msgServer, topicId TopicId, amount Allo) error {
>>>>>>> e2b7aae4
	isActivated, err := ms.k.IsTopicActive(ctx, topicId)
	if err != nil {
		return errors.Wrapf(err, "error getting topic activation status")
	}
	if !isActivated {
		params, err := ms.k.GetParams(ctx)
		if err != nil {
			return errors.Wrapf(err, "error getting params")
		}
		topic, err := ms.k.GetTopic(ctx, topicId)
		if err != nil {
			return errors.Wrapf(err, "error getting topic")
		}

		newTopicWeight, _, err := ms.k.GetCurrentTopicWeight(
			ctx,
			topicId,
			topic.EpochLength,
			params.TopicRewardAlpha,
			params.TopicRewardStakeImportance,
			params.TopicRewardFeeRevenueImportance,
			amount,
		)
		if err != nil {
			return errors.Wrapf(err, "error getting current topic weight")
		}

		if newTopicWeight.Gte(params.MinTopicWeight) {
			err = ms.k.ActivateTopic(ctx, topicId)
			if err != nil {
				return err
			}
		}
	}

	return nil
}<|MERGE_RESOLUTION|>--- conflicted
+++ resolved
@@ -11,12 +11,8 @@
 type TopicId = uint64
 type Allo = cosmosMath.Int
 
-<<<<<<< HEAD
-func (ms *msgServer) ActivateTopicIfWeightAtLeastGlobalMin(ctx context.Context, topicId TopicId, amount Allo) error {
+func activateTopicIfWeightAtLeastGlobalMin(ctx context.Context, ms msgServer, topicId TopicId, amount Allo) error {
 	fmt.Printf("TTTEEESSSTTT: ActivateTopicIfWeightAtLeastGlobalMin\nTopicId: %d\nAmount: %s\n", topicId, amount.String())
-=======
-func activateTopicIfWeightAtLeastGlobalMin(ctx context.Context, ms msgServer, topicId TopicId, amount Allo) error {
->>>>>>> e2b7aae4
 	isActivated, err := ms.k.IsTopicActive(ctx, topicId)
 	if err != nil {
 		return errors.Wrapf(err, "error getting topic activation status")
