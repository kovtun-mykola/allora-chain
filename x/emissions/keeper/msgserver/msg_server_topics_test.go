--- conflicted
+++ resolved
@@ -19,7 +19,6 @@
 
 	// Create a MsgCreateNewTopic message
 	newTopicMsg := &types.MsgCreateNewTopic{
-<<<<<<< HEAD
 		Creator:                  sender,
 		Metadata:                 "Some metadata for the new topic",
 		LossLogic:                "logic",
@@ -35,20 +34,6 @@
 		ActiveInfererQuantile:    alloraMath.MustNewDecFromString("0.25"),
 		ActiveForecasterQuantile: alloraMath.MustNewDecFromString("0.25"),
 		ActiveReputerQuantile:    alloraMath.MustNewDecFromString("0.25"),
-=======
-		Creator:         sender,
-		Metadata:        "Some metadata for the new topic",
-		LossLogic:       "logic",
-		LossMethod:      "method",
-		EpochLength:     10800,
-		GroundTruthLag:  10800,
-		InferenceLogic:  "Ilogic",
-		InferenceMethod: "Imethod",
-		DefaultArg:      "ETH",
-		AlphaRegret:     alloraMath.NewDecFromInt64(1),
-		PNorm:           alloraMath.NewDecFromInt64(3),
-		Epsilon:         alloraMath.MustNewDecFromString("0.01"),
->>>>>>> c913caa8
 	}
 
 	s.MintTokensToAddress(senderAddr, types.DefaultParams().CreateTopicFee)
@@ -82,7 +67,6 @@
 
 	// Create a MsgCreateNewTopic message
 	newTopicMsg := &types.MsgCreateNewTopic{
-<<<<<<< HEAD
 		Creator:                  sender,
 		Metadata:                 "Some metadata for the new topic",
 		LossLogic:                "logic",
@@ -98,20 +82,6 @@
 		ActiveInfererQuantile:    alloraMath.MustNewDecFromString("0.25"),
 		ActiveForecasterQuantile: alloraMath.MustNewDecFromString("0.25"),
 		ActiveReputerQuantile:    alloraMath.MustNewDecFromString("0.25"),
-=======
-		Creator:         sender,
-		Metadata:        "Some metadata for the new topic",
-		LossLogic:       "logic",
-		LossMethod:      "method",
-		EpochLength:     10800,
-		GroundTruthLag:  10800,
-		InferenceLogic:  "Ilogic",
-		InferenceMethod: "Imethod",
-		DefaultArg:      "ETH",
-		AlphaRegret:     alloraMath.NewDecFromInt64(1),
-		PNorm:           alloraMath.NewDecFromInt64(3),
-		Epsilon:         alloraMath.MustNewDecFromString("0"),
->>>>>>> c913caa8
 	}
 
 	s.MintTokensToAddress(senderAddr, types.DefaultParams().CreateTopicFee)
