package msgserver

import (
	"context"

	"github.com/allora-network/allora-chain/x/emissions/types"
)

func (ms msgServer) UpdateParams(ctx context.Context, msg *types.MsgUpdateParams) (*types.MsgUpdateParamsResponse, error) {
	if err := ms.k.ValidateStringIsBech32(msg.Sender); err != nil {
		return nil, err
	}
	isAdmin, err := ms.k.IsWhitelistAdmin(ctx, msg.Sender)
	if err != nil {
		return nil, err
	}
	if !isAdmin {
		return nil, types.ErrNotWhitelistAdmin
	}
	existingParams, err := ms.k.GetParams(ctx)
	if err != nil {
		return nil, err
	}
	// every option is a repeated field, so we interpret an empty array as "make no change"
	newParams := msg.Params
	if len(newParams.Version) == 1 {
		existingParams.Version = newParams.Version[0]
	}
	if len(newParams.MinTopicWeight) == 1 {
		existingParams.MinTopicWeight = newParams.MinTopicWeight[0]
	}
	if len(newParams.MaxTopicsPerBlock) == 1 {
		existingParams.MaxTopicsPerBlock = newParams.MaxTopicsPerBlock[0]
	}
	if len(newParams.RequiredMinimumStake) == 1 {
		existingParams.RequiredMinimumStake = newParams.RequiredMinimumStake[0]
	}
	if len(newParams.RemoveStakeDelayWindow) == 1 {
		existingParams.RemoveStakeDelayWindow = newParams.RemoveStakeDelayWindow[0]
	}
	if len(newParams.MinEpochLength) == 1 {
		existingParams.MinEpochLength = newParams.MinEpochLength[0]
	}
	if len(newParams.BetaEntropy) == 1 {
		existingParams.BetaEntropy = newParams.BetaEntropy[0]
	}
	if len(newParams.LearningRate) == 1 {
		existingParams.LearningRate = newParams.LearningRate[0]
	}
	if len(newParams.MaxGradientThreshold) == 1 {
		existingParams.MaxGradientThreshold = newParams.MaxGradientThreshold[0]
	}
	if len(newParams.GradientDescentMaxIters) == 1 {
		existingParams.GradientDescentMaxIters = newParams.GradientDescentMaxIters[0]
	}
	if len(newParams.MinStakeFraction) == 1 {
		existingParams.MinStakeFraction = newParams.MinStakeFraction[0]
	}
	if len(newParams.Epsilon) == 1 {
		existingParams.Epsilon = newParams.Epsilon[0]
	}
	if len(newParams.MaxUnfulfilledWorkerRequests) == 1 {
		existingParams.MaxUnfulfilledWorkerRequests = newParams.MaxUnfulfilledWorkerRequests[0]
	}
	if len(newParams.MaxUnfulfilledReputerRequests) == 1 {
		existingParams.MaxUnfulfilledReputerRequests = newParams.MaxUnfulfilledReputerRequests[0]
	}
	if len(newParams.TopicRewardStakeImportance) == 1 {
		existingParams.TopicRewardStakeImportance = newParams.TopicRewardStakeImportance[0]
	}
	if len(newParams.TopicRewardFeeRevenueImportance) == 1 {
		existingParams.TopicRewardFeeRevenueImportance = newParams.TopicRewardFeeRevenueImportance[0]
	}
	if len(newParams.TopicRewardAlpha) == 1 {
		existingParams.TopicRewardAlpha = newParams.TopicRewardAlpha[0]
	}
	if len(newParams.TaskRewardAlpha) == 1 {
		existingParams.TaskRewardAlpha = newParams.TaskRewardAlpha[0]
	}
	if len(newParams.ValidatorsVsAlloraPercentReward) == 1 {
		existingParams.ValidatorsVsAlloraPercentReward = newParams.ValidatorsVsAlloraPercentReward[0]
	}
	if len(newParams.MaxSamplesToScaleScores) == 1 {
		existingParams.MaxSamplesToScaleScores = newParams.MaxSamplesToScaleScores[0]
	}
	if len(newParams.MaxTopInferersToReward) == 1 {
		existingParams.MaxTopInferersToReward = newParams.MaxTopInferersToReward[0]
	}
	if len(newParams.MaxTopForecastersToReward) == 1 {
		existingParams.MaxTopForecastersToReward = newParams.MaxTopForecastersToReward[0]
	}
	if len(newParams.MaxTopReputersToReward) == 1 {
		existingParams.MaxTopReputersToReward = newParams.MaxTopReputersToReward[0]
	}
	if len(newParams.CreateTopicFee) == 1 {
		existingParams.CreateTopicFee = newParams.CreateTopicFee[0]
	}
	if len(newParams.MaxRetriesToFulfilNoncesWorker) == 1 {
		existingParams.MaxRetriesToFulfilNoncesWorker = newParams.MaxRetriesToFulfilNoncesWorker[0]
	}
	if len(newParams.MaxRetriesToFulfilNoncesReputer) == 1 {
		existingParams.MaxRetriesToFulfilNoncesReputer = newParams.MaxRetriesToFulfilNoncesReputer[0]
	}
	if len(newParams.RegistrationFee) == 1 {
		existingParams.RegistrationFee = newParams.RegistrationFee[0]
	}
	if len(newParams.DefaultPageLimit) == 1 {
		existingParams.DefaultPageLimit = newParams.DefaultPageLimit[0]
	}
	if len(newParams.MaxPageLimit) == 1 {
		existingParams.MaxPageLimit = newParams.MaxPageLimit[0]
	}
	if len(newParams.MinEpochLengthRecordLimit) == 1 {
		existingParams.MinEpochLengthRecordLimit = newParams.MinEpochLengthRecordLimit[0]
	}
	if len(newParams.MaxSerializedMsgLength) == 1 {
		existingParams.MaxSerializedMsgLength = newParams.MaxSerializedMsgLength[0]
	}
	if len(newParams.BlocksPerMonth) == 1 {
		existingParams.BlocksPerMonth = newParams.BlocksPerMonth[0]
	}
<<<<<<< HEAD
	if len(newParams.TopicFeeRevenueDecayRate) == 1 {
		existingParams.TopicFeeRevenueDecayRate = newParams.TopicFeeRevenueDecayRate[0]
=======
	if len(newParams.PRewardInference) == 1 {
		existingParams.PRewardInference = newParams.PRewardInference[0]
	}
	if len(newParams.PRewardForecast) == 1 {
		existingParams.PRewardForecast = newParams.PRewardForecast[0]
	}
	if len(newParams.PRewardReputer) == 1 {
		existingParams.PRewardReputer = newParams.PRewardReputer[0]
	}
	if len(newParams.CRewardInference) == 1 {
		existingParams.CRewardInference = newParams.CRewardInference[0]
	}
	if len(newParams.CRewardForecast) == 1 {
		existingParams.CRewardForecast = newParams.CRewardForecast[0]
	}
	if len(newParams.FTolerance) == 1 {
		existingParams.FTolerance = newParams.FTolerance[0]
	}
	if len(newParams.CNorm) == 1 {
		existingParams.CNorm = newParams.CNorm[0]
>>>>>>> 701b2233
	}
	err = existingParams.Validate()
	if err != nil {
		return nil, err
	}
	err = ms.k.SetParams(ctx, existingParams)
	if err != nil {
		return nil, err
	}
	return &types.MsgUpdateParamsResponse{}, nil
}<|MERGE_RESOLUTION|>--- conflicted
+++ resolved
@@ -119,10 +119,6 @@
 	if len(newParams.BlocksPerMonth) == 1 {
 		existingParams.BlocksPerMonth = newParams.BlocksPerMonth[0]
 	}
-<<<<<<< HEAD
-	if len(newParams.TopicFeeRevenueDecayRate) == 1 {
-		existingParams.TopicFeeRevenueDecayRate = newParams.TopicFeeRevenueDecayRate[0]
-=======
 	if len(newParams.PRewardInference) == 1 {
 		existingParams.PRewardInference = newParams.PRewardInference[0]
 	}
@@ -143,7 +139,9 @@
 	}
 	if len(newParams.CNorm) == 1 {
 		existingParams.CNorm = newParams.CNorm[0]
->>>>>>> 701b2233
+	}
+	if len(newParams.TopicFeeRevenueDecayRate) == 1 {
+		existingParams.TopicFeeRevenueDecayRate = newParams.TopicFeeRevenueDecayRate[0]
 	}
 	err = existingParams.Validate()
 	if err != nil {
