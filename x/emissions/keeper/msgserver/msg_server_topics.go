package msgserver

import (
	"context"
<<<<<<< HEAD
=======
	"fmt"
	"strconv"
>>>>>>> 8e25f6c5

	"github.com/allora-network/allora-chain/x/emissions/types"
	sdk "github.com/cosmos/cosmos-sdk/types"
)

///
/// TOPICS
///

func (ms msgServer) CreateNewTopic(ctx context.Context, msg *types.MsgCreateNewTopic) (*types.MsgCreateNewTopicResponse, error) {
	// Check if the sender is in the topic creation whitelist
	creator, err := sdk.AccAddressFromBech32(msg.Creator)
	if err != nil {
		return nil, err
	}
	isTopicCreator, err := ms.k.IsInTopicCreationWhitelist(ctx, creator)
	if err != nil {
		return nil, err
	}
	if !isTopicCreator {
		return nil, types.ErrNotInTopicCreationWhitelist
	}

	id, err := ms.k.GetNumTopics(ctx)
	if err != nil {
		return nil, err
	}

	fastestCadence, err := ms.k.GetParamsMinRequestCadence(ctx)
	if err != nil {
		return nil, err
	}
	if msg.InferenceCadence < fastestCadence {
		return nil, types.ErrInferenceCadenceBelowMinimum
	}

	weightFastestCadence, err := ms.k.GetParamsMinLossCadence(ctx)
	if err != nil {
		return nil, err
	}
	if msg.LossCadence < weightFastestCadence {
		return nil, types.ErrLossCadenceBelowMinimum
	}

	alphaRegret, err := strconv.ParseFloat(msg.AlphaRegret, 32)
	if err != nil {
		return nil, err
	}
	prewardReputer, err := strconv.ParseFloat(msg.PrewardReputer, 32)
	if err != nil {
		return nil, err
	}
	prewardInference, err := strconv.ParseFloat(msg.PrewardInference, 32)
	if err != nil {
		return nil, err
	}
	prewardForecast, err := strconv.ParseFloat(msg.PrewardForecast, 32)
	if err != nil {
		return nil, err
	}
	fTolerance, err := strconv.ParseFloat(msg.FTolerance, 32)
	if err != nil {
		return nil, err
	}

	topic := types.Topic{
		Id:                     id,
		Creator:                creator.String(),
		Metadata:               msg.Metadata,
		LossLogic:              msg.LossLogic,
		LossMethod:             msg.LossMethod,
		LossCadence:            msg.LossCadence,
		LossLastRan:            0,
		InferenceLogic:         msg.InferenceLogic,
		InferenceMethod:        msg.InferenceMethod,
		InferenceCadence:       msg.InferenceCadence,
		InferenceLastRan:       0,
		Active:                 true,
		DefaultArg:             msg.DefaultArg,
		Pnorm:                  msg.Pnorm,
		AlphaRegret:            float32(alphaRegret),
		PrewardReputer:         float32(prewardReputer),
		PrewardInference:       float32(prewardInference),
		PrewardForecast:        float32(prewardForecast),
		FTolerance:             float32(fTolerance),
		Subsidy:                0,   // Can later be updated by a Foundation member
		SubsidizedRewardEpochs: 0,   // Can later be updated by a Foundation member
		FTreasury:              0.5, // Can later be updated by a Foundation member
	}
	_, err = ms.k.IncrementTopicId(ctx)
	if err != nil {
		return nil, err
	}
	if err := ms.k.SetTopic(ctx, id, topic); err != nil {
		return nil, err
	}
	// Rather than set latest weight-adjustment timestamp of a topic to 0
	// we do nothing, since no value in the map means zero

	return &types.MsgCreateNewTopicResponse{TopicId: id}, nil
}

func (ms msgServer) ReactivateTopic(ctx context.Context, msg *types.MsgReactivateTopic) (*types.MsgReactivateTopicResponse, error) {
	// Check that the topic has enough demand to be reactivated
	unmetDemand, err := ms.k.GetTopicUnmetDemand(ctx, msg.TopicId)
	if err != nil {
		return nil, err
	}

	minTopicUnmentDemand, err := ms.k.GetParamsMinTopicUnmetDemand(ctx)
	if err != nil {
		return nil, err
	}
	// If the topic does not have enough demand, return an error
	if unmetDemand.LT(minTopicUnmentDemand) {
		return nil, types.ErrTopicNotEnoughDemand
	}

	// If the topic has enough demand, reactivate it
	err = ms.k.ReactivateTopic(ctx, msg.TopicId)
	if err != nil {
		return nil, err
	}
	return &types.MsgReactivateTopicResponse{Success: true}, nil
}

///
/// FOUNDATION TOPIC MANAGEMENT
///

// Modfies topic subsidy and subsidized_reward_epochs properties
// Can only be called by a whitelisted foundation member
func (ms msgServer) ModifyTopicSubsidy(ctx context.Context, msg *types.MsgModifyTopicSubsidyAndSubsidizedRewardEpochs) (*types.MsgModifyTopicSubsidyAndSubsidizedRewardEpochsResponse, error) {
	// Check that sender is in the foundation whitelist
	senderAddr, err := sdk.AccAddressFromBech32(msg.Sender)
	if err != nil {
		return nil, err
	}
	isAdmin, err := ms.k.IsInFoundationWhitelist(ctx, senderAddr)
	if err != nil {
		return nil, err
	}
	if !isAdmin {
		return nil, types.ErrNotWhitelistAdmin
	}
	// Modify the topic subsidy + F_treasury
	err = ms.k.SetTopicSubsidy(ctx, msg.TopicId, msg.Subsidy)
	if err != nil {
		return nil, err
	}
	err = ms.k.SetTopicSubsidizedRewardEpochs(ctx, msg.TopicId, msg.SubsidizedRewardEpochs)
	if err != nil {
		return nil, err
	}
	return &types.MsgModifyTopicSubsidyAndSubsidizedRewardEpochsResponse{Success: true}, nil
}

func (ms msgServer) ModifyTopicFTreasury(ctx context.Context, msg *types.MsgModifyTopicFTreasury) (*types.MsgModifyTopicFTreasuryResponse, error) {
	// Check that sender is in the foundation whitelist
	senderAddr, err := sdk.AccAddressFromBech32(msg.Sender)
	if err != nil {
		return nil, err
	}
	isAdmin, err := ms.k.IsInFoundationWhitelist(ctx, senderAddr)
	if err != nil {
		return nil, err
	}
	if !isAdmin {
		return nil, types.ErrNotWhitelistAdmin
	}
	// Modify the topic subsidy + F_treasury
	err = ms.k.SetTopicFTreasury(ctx, msg.TopicId, float32(msg.FTreasury))
	if err != nil {
		return nil, err
	}
	return &types.MsgModifyTopicFTreasuryResponse{Success: true}, nil
}<|MERGE_RESOLUTION|>--- conflicted
+++ resolved
@@ -2,11 +2,7 @@
 
 import (
 	"context"
-<<<<<<< HEAD
-=======
-	"fmt"
 	"strconv"
->>>>>>> 8e25f6c5
 
 	"github.com/allora-network/allora-chain/x/emissions/types"
 	sdk "github.com/cosmos/cosmos-sdk/types"
