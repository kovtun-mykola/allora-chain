--- conflicted
+++ resolved
@@ -26,16 +26,7 @@
 		return nil, types.ErrNotInTopicCreationWhitelist
 	}
 
-<<<<<<< HEAD
-	// Check if the sender has enough balance to create a topic
-	fee, err := ms.GetTopicCreationFee(ctx)
-	if err != nil {
-		return nil, err
-	}
-	hasEnoughBal := ms.CheckBalanceForTopicCreation(ctx, creator, fee)
-=======
 	hasEnoughBal, fee, _ := ms.CheckAddressHasBalanceForTopicCreationFee(ctx, creator)
->>>>>>> 697bb797
 	if !hasEnoughBal {
 		return nil, errors.Wrapf(sdkerrors.ErrInsufficientFunds, "sender has insufficient balance to cover topic creation fee")
 	}
@@ -120,19 +111,12 @@
 	return &types.MsgActivateTopicResponse{Success: true}, nil
 }
 
-<<<<<<< HEAD
-func (ms msgServer) GetTopicCreationFee(ctx context.Context) (sdk.Coin, error) {
-=======
 func (ms msgServer) CheckAddressHasBalanceForTopicCreationFee(ctx context.Context, address sdk.AccAddress) (bool, sdk.Coin, error) {
->>>>>>> 697bb797
 	amountInt, err := ms.k.GetParamsTopicCreationFee(ctx)
 	if err != nil {
-		return sdk.Coin{}, err
+		return false, sdk.Coin{}, err
 	}
-	return sdk.NewCoin(params.DefaultBondDenom, amountInt), nil
-}
-
-func (ms msgServer) CheckBalanceForTopicCreation(ctx context.Context, address sdk.AccAddress, fee sdk.Coin) bool {
+	fee := sdk.NewCoin(params.DefaultBondDenom, amountInt)
 	balance := ms.k.BankKeeper().GetBalance(ctx, address, fee.Denom)
-	return balance.IsGTE(fee)
+	return balance.IsGTE(fee), fee, nil
 }