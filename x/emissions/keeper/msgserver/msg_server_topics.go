--- conflicted
+++ resolved
@@ -55,7 +55,6 @@
 	}
 
 	topic := types.Topic{
-<<<<<<< HEAD
 		Id:                       id,
 		Creator:                  msg.Creator,
 		Metadata:                 msg.Metadata,
@@ -74,24 +73,7 @@
 		ActiveInfererQuantile:    msg.ActiveInfererQuantile,
 		ActiveForecasterQuantile: msg.ActiveForecasterQuantile,
 		ActiveReputerQuantile:    msg.ActiveReputerQuantile,
-=======
-		Id:              id,
-		Creator:         msg.Creator,
-		Metadata:        msg.Metadata,
-		LossLogic:       msg.LossLogic,
-		LossMethod:      msg.LossMethod,
-		InferenceLogic:  msg.InferenceLogic,
-		InferenceMethod: msg.InferenceMethod,
-		EpochLastEnded:  0,
-		EpochLength:     msg.EpochLength,
-		GroundTruthLag:  msg.GroundTruthLag,
-		DefaultArg:      msg.DefaultArg,
-		PNorm:           msg.PNorm,
-		AlphaRegret:     msg.AlphaRegret,
-		AllowNegative:   msg.AllowNegative,
-		Epsilon:         msg.Epsilon,
-		InitialRegret:   alloraMath.ZeroDec(),
->>>>>>> 53d68380
+		InitialRegret:            alloraMath.ZeroDec(),
 	}
 	_, err = ms.k.IncrementTopicId(ctx)
 	if err != nil {
