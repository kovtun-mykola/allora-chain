--- conflicted
+++ resolved
@@ -866,39 +866,20 @@
 	topicId TopicId,
 	reputer ActorId,
 	stakeToRemove cosmosMath.Int) error {
-<<<<<<< HEAD
-	fmt.Println("xxxxxxxxxxxxxxxxxxxxxxxxx")
-	fmt.Println("blockHeight", blockHeight)
-	fmt.Println("topicId", topicId)
-	fmt.Println("reputer", reputer)
-	fmt.Println("stakeToRemove", stakeToRemove)
-	fmt.Println("xxxxxxxxxxxxxxxxxxxxxxxxx")
-
-=======
->>>>>>> 0fda8dea
 	// CHECKS
 	if stakeToRemove.IsZero() {
 		return nil
 	}
 	// Check reputerAuthority >= stake
 	reputerAuthority, err := k.GetStakeReputerAuthority(ctx, topicId, reputer)
-<<<<<<< HEAD
-	fmt.Println("reputerAuthority ", reputerAuthority)
-=======
->>>>>>> 0fda8dea
 	if err != nil {
 		return err
 	}
 	delegateStakeUponReputerInTopic, err := k.GetDelegateStakeUponReputer(ctx, topicId, reputer)
-	fmt.Println("delegateStakeUponReputerInTopic ", delegateStakeUponReputerInTopic)
 	if err != nil {
 		return err
 	}
 	reputerStakeInTopicWithoutDelegateStake := reputerAuthority.Sub(delegateStakeUponReputerInTopic)
-<<<<<<< HEAD
-	fmt.Println("reputerStakeInTopicWithoutDelegateStake ", reputerStakeInTopicWithoutDelegateStake)
-=======
->>>>>>> 0fda8dea
 	if stakeToRemove.GT(reputerStakeInTopicWithoutDelegateStake) {
 		return types.ErrIntegerUnderflowTopicReputerStake
 	}
@@ -906,7 +887,6 @@
 
 	// Check topicStake >= stake
 	topicStake, err := k.GetTopicStake(ctx, topicId)
-	fmt.Println("topicStake ", topicStake)
 	if err != nil {
 		return err
 	}
@@ -917,7 +897,6 @@
 
 	// Check totalStake >= stake
 	totalStake, err := k.GetTotalStake(ctx)
-	fmt.Println("totalStake")
 	if err != nil {
 		return err
 	}
@@ -962,17 +941,6 @@
 	reputer ActorId,
 	stakeToRemove cosmosMath.Int,
 ) error {
-<<<<<<< HEAD
-	fmt.Println("+++++++++++++++++++++++++")
-	fmt.Println("blockHeight", blockHeight)
-	fmt.Println("topicId", topicId)
-	fmt.Println("delegator", delegator)
-	fmt.Println("reputer", reputer)
-	fmt.Println("stakeToRemove", stakeToRemove)
-	fmt.Println("+++++++++++++++++++++++++")
-
-=======
->>>>>>> 0fda8dea
 	// CHECKS
 	if stakeToRemove.IsZero() {
 		return nil
@@ -980,10 +948,6 @@
 
 	// stakeSumFromDelegator >= stake
 	stakeSumFromDelegator, err := k.GetStakeFromDelegatorInTopic(ctx, topicId, delegator)
-<<<<<<< HEAD
-	fmt.Println("stakeSumFromDelegator ", stakeSumFromDelegator)
-=======
->>>>>>> 0fda8dea
 	if err != nil {
 		return err
 	}
@@ -994,10 +958,6 @@
 
 	// delegatedStakePlacement >= stake
 	delegatedStakePlacement, err := k.GetDelegateStakePlacement(ctx, topicId, delegator, reputer)
-<<<<<<< HEAD
-	fmt.Println("delegatedStakePlacement ", delegatedStakePlacement)
-=======
->>>>>>> 0fda8dea
 	if err != nil {
 		return err
 	}
@@ -1011,28 +971,16 @@
 
 	// Get share for this topicId and reputer
 	share, err := k.GetDelegateRewardPerShare(ctx, topicId, reputer)
-<<<<<<< HEAD
-	fmt.Println("share ", share)
-=======
->>>>>>> 0fda8dea
 	if err != nil {
 		return err
 	}
 
 	// Calculate pending reward and send to delegator
 	pendingReward, err := delegatedStakePlacement.Amount.Mul(share)
-<<<<<<< HEAD
-	fmt.Println("pendingReward ", pendingReward)
-=======
->>>>>>> 0fda8dea
 	if err != nil {
 		return err
 	}
 	pendingReward, err = pendingReward.Sub(delegatedStakePlacement.RewardDebt)
-<<<<<<< HEAD
-	fmt.Println("pendingReward2 ", pendingReward)
-=======
->>>>>>> 0fda8dea
 	if err != nil {
 		return err
 	}
@@ -1053,15 +1001,10 @@
 	}
 
 	newAmount, err := delegatedStakePlacement.Amount.Sub(unStakeDec)
-<<<<<<< HEAD
-	fmt.Println("newAmount ", newAmount)
-=======
->>>>>>> 0fda8dea
 	if err != nil {
 		return err
 	}
 	newRewardDebt, err := newAmount.Mul(share)
-	fmt.Println("newRewardDebt ", newRewardDebt)
 	if err != nil {
 		return err
 	}
@@ -1072,7 +1015,6 @@
 
 	// stakeUponReputer >= stake
 	stakeUponReputer, err := k.GetDelegateStakeUponReputer(ctx, topicId, reputer)
-	fmt.Println("stakesUponReputer ", stakeUponReputer)
 	if err != nil {
 		return err
 	}
@@ -1083,10 +1025,6 @@
 
 	// stakeReputerAuthority >= stake
 	stakeReputerAuthority, err := k.GetStakeReputerAuthority(ctx, topicId, reputer)
-<<<<<<< HEAD
-	fmt.Println("stakeReputerAuthority ", stakeReputerAuthority)
-=======
->>>>>>> 0fda8dea
 	if err != nil {
 		return err
 	}
@@ -1097,10 +1035,6 @@
 
 	// topicStake >= stake
 	topicStake, err := k.GetTopicStake(ctx, topicId)
-<<<<<<< HEAD
-	fmt.Println("topicStake ", topicStake)
-=======
->>>>>>> 0fda8dea
 	if err != nil {
 		return err
 	}
@@ -1111,10 +1045,6 @@
 
 	// totalStake >= stake
 	totalStake, err := k.GetTotalStake(ctx)
-<<<<<<< HEAD
-	fmt.Println("totalStake ", totalStake)
-=======
->>>>>>> 0fda8dea
 	if err != nil {
 		return err
 	}
