package keeper

import (
	"context"
	"errors"
	"fmt"
	"strings"

	cosmosMath "cosmossdk.io/math"

	"cosmossdk.io/collections"
	"cosmossdk.io/core/address"
	storetypes "cosmossdk.io/core/store"
	"github.com/cosmos/cosmos-sdk/codec"

	"github.com/allora-network/allora-chain/x/emissions/types"
	sdk "github.com/cosmos/cosmos-sdk/types"
)

type Uint = cosmosMath.Uint
type Int = cosmosMath.Int

type TopicId = uint64
type LibP2pKey = string
type Delegator = sdk.AccAddress
type Worker = sdk.AccAddress
type Reputer = sdk.AccAddress
type AccAddress = string
type Workers = string
type Reputers = string
type BlockHeight = int64
type RequestId = string

type Keeper struct {
	cdc              codec.BinaryCodec
	addressCodec     address.Codec
	feeCollectorName string

	/// TYPES

	schema     collections.Schema
	params     collections.Item[types.Params]
	authKeeper AccountKeeper
	bankKeeper BankKeeper

	/// TOPIC

	// the next topic id to be used, equal to the number of topics that have been created
	nextTopicId collections.Sequence
	// every topic that has been created indexed by their topicId starting from 1 (0 is reserved for the root network)
	topics collections.Map[TopicId, types.Topic]
	// every topics that has been churned and ready to get inferences in the block
	churnReadyTopics collections.Item[types.TopicList]
	// for a topic, what is every worker node that has registered to it?
	topicWorkers collections.KeySet[collections.Pair[TopicId, sdk.AccAddress]]
	// for a topic, what is every reputer node that has registered to it?
	topicReputers collections.KeySet[collections.Pair[TopicId, sdk.AccAddress]]
	// for an address, what are all the topics that it's registered for?
	addressTopics collections.Map[sdk.AccAddress, []uint64]

	/// SCORES

	// map of (topic, block_number, worker) -> score
	inferenceScores collections.Map[collections.Pair[TopicId, BlockHeight], types.Scores]
	// map of (topic, block_number, worker) -> score
	forecastScores collections.Map[collections.Pair[TopicId, BlockHeight], types.Scores]
	// map of (topic, block_number, reputer) -> score
	reputerScores collections.Map[collections.Pair[TopicId, BlockHeight], types.Scores]
	// map of (topic, reputer) -> listening coefficient
	reputerListeningCoefficient collections.Map[collections.Pair[TopicId, Reputer], types.ListeningCoefficient]

	/// TAX for REWARD
	// map of (topic, block_number, worker) -> avg_worker_reward
	averageWorkerReward collections.Map[collections.Pair[TOPIC_ID, sdk.AccAddress], types.AverageWorkerReward]

	/// STAKING

	// total sum stake of all stakers on the network
	totalStake collections.Item[Uint]
	// for every topic, how much total stake does that topic have accumulated?
	topicStake collections.Map[TopicId, Uint]
	// amount of stake a reputer has placed in a topic, signalling their authority on the topic
	stakeByReputerAndTopicId collections.Map[collections.Pair[TopicId, Reputer], Uint]
	// map of (reputer) -> removal information for that reputer
	stakeRemovalQueue collections.Map[Reputer, types.StakeRemoval]
	// map of (delegator) -> removal information for that delegator
	delegatedStakeRemovalQueue collections.Map[Delegator, types.DelegatedStakeRemoval]
	// map of (delegator) -> amount of stake that has been placed by that delegator
	stakeFromDelegator collections.Map[collections.Pair[TopicId, Delegator], Uint]
	// map of (delegator, target) -> amount of stake that has been placed by that delegator on that target
	delegatedStakePlacement collections.Map[collections.Triple[TopicId, Reputer, Delegator], Uint]
	// map of (target) -> amount of stake that has been placed on that target
	stakeUponReputer collections.Map[collections.Pair[TopicId, Reputer], Uint]

	/// INFERENCE REQUEST MEMPOOL

	// map of (topic, request_id) -> full InferenceRequest information for that request
	mempool collections.Map[collections.Pair[TopicId, RequestId], types.InferenceRequest]
	// amount of money available for an inference request id that has been placed in the mempool but has not yet been fully satisfied
	requestUnmetDemand collections.Map[RequestId, Uint]
	// total amount of demand for a topic that has been placed in the mempool as a request for inference but has not yet been satisfied
	topicUnmetDemand collections.Map[TopicId, Uint]

	/// MISC GLOBAL STATE

	// map of (topic, worker) -> inference
	inferences collections.Map[collections.Pair[TopicId, Worker], types.Inference]

	// map of (topic, worker) -> forecast[]
	forecasts collections.Map[collections.Pair[TopicId, Worker], types.Forecast]

	// map of (topic, worker) -> num_inferences_in_reward_epoch
	numInferencesInRewardEpoch collections.Map[collections.Pair[TopicId, Worker], Uint]

	// map of worker id to node data about that worker
	workers collections.Map[LibP2pKey, types.OffchainNode]

	// map of reputer id to node data about that reputer
	reputers collections.Map[LibP2pKey, types.OffchainNode]

	// the last block the token inflation rewards were updated: int64 same as BlockHeight()
	lastRewardsUpdate collections.Item[BlockHeight]

	// map of (topic, block_height) -> Inference
	allInferences collections.Map[collections.Pair[TopicId, BlockHeight], types.Inferences]

	// map of (topic, block_height) -> Forecast
	allForecasts collections.Map[collections.Pair[TopicId, BlockHeight], types.Forecasts]

	// map of (topic, block_height) -> ReputerValueBundles (1 per reputer active at that time)
	allLossBundles collections.Map[collections.Pair[TopicId, BlockHeight], types.ReputerValueBundles]

<<<<<<< HEAD
	// map of (topic, block_height) -> ValueBundle (1 network wide bundle per timestep)
	networkLossBundles collections.Map[collections.Pair[TopicId, BlockHeight], types.ValueBundle]
=======
	// fee revenue collected by a topic over the course of the last reward cadence
	topicFeeRevenue collections.Map[TOPIC_ID, types.TopicFeeRevenue]

	// feeRevenueEpoch marks the current epoch for fee revenue
	feeRevenueEpoch collections.Sequence

	// store previous wieghts for exponential moving average in rewards calc
	previousTopicWeight collections.Map[TOPIC_ID, types.PreviousTopicWeight]

	// map of (topic, block_number) -> Inference
	allInferences collections.Map[collections.Pair[TOPIC_ID, BLOCK_HEIGHT], types.Inferences]
>>>>>>> 4cbd7f89

	accumulatedMetDemand collections.Map[TopicId, Uint]

	/// NONCES

	// map of (topic) -> unfulfilled nonces
	unfulfilledWorkerNonces collections.Map[TopicId, types.Nonces]

	// map of (topic) -> unfulfilled nonces
	unfulfilledReputerNonces collections.Map[TopicId, types.Nonces]

	/// REGRETS

	// map of (topic, worker) -> regret of worker from comparing loss of worker relative to loss of other inferers
	latestInfererNetworkRegrets collections.Map[collections.Pair[TopicId, Worker], types.TimestampedValue]
	// map of (topic, worker) -> regret of worker from comparing loss of worker relative to loss of other forecasters
	latestForecasterNetworkRegrets collections.Map[collections.Pair[TopicId, Worker], types.TimestampedValue]
	// map of (topic, forecaster, inferer) -> R^+_{ij_kk} regret of forecaster loss from comparing one-in loss with
	// all network inferer losses L_ij including the network forecast-implied inference L_ik^* of the forecaster
	latestOneInForecasterNetworkRegrets collections.Map[collections.Triple[TopicId, Worker, Worker], types.TimestampedValue]

	/// WHITELISTS

	whitelistAdmins collections.KeySet[sdk.AccAddress]

	topicCreationWhitelist collections.KeySet[sdk.AccAddress]

	reputerWhitelist collections.KeySet[sdk.AccAddress]
}

func NewKeeper(
	cdc codec.BinaryCodec,
	addressCodec address.Codec,
	storeService storetypes.KVStoreService,
	ak AccountKeeper,
	bk BankKeeper,
	feeCollectorName string) Keeper {

	sb := collections.NewSchemaBuilder(storeService)
	k := Keeper{
<<<<<<< HEAD
		cdc:                                 cdc,
		addressCodec:                        addressCodec,
		feeCollectorName:                    feeCollectorName,
		params:                              collections.NewItem(sb, types.ParamsKey, "params", codec.CollValue[types.Params](cdc)),
		authKeeper:                          ak,
		bankKeeper:                          bk,
		totalStake:                          collections.NewItem(sb, types.TotalStakeKey, "total_stake", UintValue),
		topicStake:                          collections.NewMap(sb, types.TopicStakeKey, "topic_stake", collections.Uint64Key, UintValue),
		lastRewardsUpdate:                   collections.NewItem(sb, types.LastRewardsUpdateKey, "last_rewards_update", collections.Int64Value),
		nextTopicId:                         collections.NewSequence(sb, types.NextTopicIdKey, "next_topic_id"),
		topics:                              collections.NewMap(sb, types.TopicsKey, "topics", collections.Uint64Key, codec.CollValue[types.Topic](cdc)),
		churnReadyTopics:                    collections.NewItem(sb, types.ChurnReadyTopicsKey, "churn_ready_topics", codec.CollValue[types.TopicList](cdc)),
		topicWorkers:                        collections.NewKeySet(sb, types.TopicWorkersKey, "topic_workers", collections.PairKeyCodec(collections.Uint64Key, sdk.AccAddressKey)),
		addressTopics:                       collections.NewMap(sb, types.AddressTopicsKey, "address_topics", sdk.AccAddressKey, TopicIdListValue),
		topicReputers:                       collections.NewKeySet(sb, types.TopicReputersKey, "topic_reputers", collections.PairKeyCodec(collections.Uint64Key, sdk.AccAddressKey)),
		stakeByReputerAndTopicId:            collections.NewMap(sb, types.StakeByReputerAndTopicIdKey, "stake_by_reputer_and_topic_id", collections.PairKeyCodec(collections.Uint64Key, sdk.AccAddressKey), UintValue),
		stakeRemovalQueue:                   collections.NewMap(sb, types.StakeRemovalQueueKey, "stake_removal_queue", sdk.AccAddressKey, codec.CollValue[types.StakeRemoval](cdc)),
		delegatedStakeRemovalQueue:          collections.NewMap(sb, types.DelegatedStakeRemovalQueueKey, "delegated_stake_removal_queue", sdk.AccAddressKey, codec.CollValue[types.DelegatedStakeRemoval](cdc)),
		stakeFromDelegator:                  collections.NewMap(sb, types.DelegatorStakeKey, "stake_from_delegator", collections.PairKeyCodec(collections.Uint64Key, sdk.AccAddressKey), UintValue),
		delegatedStakePlacement:             collections.NewMap(sb, types.DelegatedStakePlacementKey, "delegated_stake_placement", collections.TripleKeyCodec(collections.Uint64Key, sdk.AccAddressKey, sdk.AccAddressKey), UintValue),
		stakeUponReputer:                    collections.NewMap(sb, types.TargetStakeKey, "stake_upon_reputer", collections.PairKeyCodec(collections.Uint64Key, sdk.AccAddressKey), UintValue),
		mempool:                             collections.NewMap(sb, types.MempoolKey, "mempool", collections.PairKeyCodec(collections.Uint64Key, collections.StringKey), codec.CollValue[types.InferenceRequest](cdc)),
		requestUnmetDemand:                  collections.NewMap(sb, types.RequestUnmetDemandKey, "request_unmet_demand", collections.StringKey, UintValue),
		topicUnmetDemand:                    collections.NewMap(sb, types.TopicUnmetDemandKey, "topic_unmet_demand", collections.Uint64Key, UintValue),
		inferences:                          collections.NewMap(sb, types.InferencesKey, "inferences", collections.PairKeyCodec(collections.Uint64Key, sdk.AccAddressKey), codec.CollValue[types.Inference](cdc)),
		forecasts:                           collections.NewMap(sb, types.ForecastsKey, "forecasts", collections.PairKeyCodec(collections.Uint64Key, sdk.AccAddressKey), codec.CollValue[types.Forecast](cdc)),
		workers:                             collections.NewMap(sb, types.WorkerNodesKey, "worker_nodes", collections.StringKey, codec.CollValue[types.OffchainNode](cdc)),
		reputers:                            collections.NewMap(sb, types.ReputerNodesKey, "reputer_nodes", collections.StringKey, codec.CollValue[types.OffchainNode](cdc)),
		allInferences:                       collections.NewMap(sb, types.AllInferencesKey, "inferences_all", collections.PairKeyCodec(collections.Uint64Key, collections.Int64Key), codec.CollValue[types.Inferences](cdc)),
		allForecasts:                        collections.NewMap(sb, types.AllForecastsKey, "forecasts_all", collections.PairKeyCodec(collections.Uint64Key, collections.Int64Key), codec.CollValue[types.Forecasts](cdc)),
		allLossBundles:                      collections.NewMap(sb, types.AllLossBundlesKey, "value_bundles_all", collections.PairKeyCodec(collections.Uint64Key, collections.Int64Key), codec.CollValue[types.ReputerValueBundles](cdc)),
		networkLossBundles:                  collections.NewMap(sb, types.NetworkLossBundlesKey, "value_bundles_network", collections.PairKeyCodec(collections.Uint64Key, collections.Int64Key), codec.CollValue[types.ValueBundle](cdc)),
		latestInfererNetworkRegrets:         collections.NewMap(sb, types.InfererNetworkRegretsKey, "inferer_network_regrets", collections.PairKeyCodec(collections.Uint64Key, sdk.AccAddressKey), codec.CollValue[types.TimestampedValue](cdc)),
		latestForecasterNetworkRegrets:      collections.NewMap(sb, types.ForecasterNetworkRegretsKey, "forecaster_network_regrets", collections.PairKeyCodec(collections.Uint64Key, sdk.AccAddressKey), codec.CollValue[types.TimestampedValue](cdc)),
		latestOneInForecasterNetworkRegrets: collections.NewMap(sb, types.OneInForecasterNetworkRegretsKey, "one_in_forecaster_network_regrets", collections.TripleKeyCodec(collections.Uint64Key, sdk.AccAddressKey, sdk.AccAddressKey), codec.CollValue[types.TimestampedValue](cdc)),
		accumulatedMetDemand:                collections.NewMap(sb, types.AccumulatedMetDemandKey, "accumulated_met_demand", collections.Uint64Key, UintValue),
		numInferencesInRewardEpoch:          collections.NewMap(sb, types.NumInferencesInRewardEpochKey, "num_inferences_in_reward_epoch", collections.PairKeyCodec(collections.Uint64Key, sdk.AccAddressKey), UintValue),
		whitelistAdmins:                     collections.NewKeySet(sb, types.WhitelistAdminsKey, "whitelist_admins", sdk.AccAddressKey),
		topicCreationWhitelist:              collections.NewKeySet(sb, types.TopicCreationWhitelistKey, "topic_creation_whitelist", sdk.AccAddressKey),
		reputerWhitelist:                    collections.NewKeySet(sb, types.ReputerWhitelistKey, "weight_setting_whitelist", sdk.AccAddressKey),
		inferenceScores:                     collections.NewMap(sb, types.InferenceScoresKey, "worker_inference_scores", collections.PairKeyCodec(collections.Uint64Key, collections.Int64Key), codec.CollValue[types.Scores](cdc)),
		forecastScores:                      collections.NewMap(sb, types.ForecastScoresKey, "worker_forecast_scores", collections.PairKeyCodec(collections.Uint64Key, collections.Int64Key), codec.CollValue[types.Scores](cdc)),
		reputerScores:                       collections.NewMap(sb, types.ReputerScoresKey, "reputer_scores", collections.PairKeyCodec(collections.Uint64Key, collections.Int64Key), codec.CollValue[types.Scores](cdc)),
		reputerListeningCoefficient:         collections.NewMap(sb, types.ReputerListeningCoefficientKey, "reputer_listening_coefficient", collections.PairKeyCodec(collections.Uint64Key, sdk.AccAddressKey), codec.CollValue[types.ListeningCoefficient](cdc)),
		unfulfilledWorkerNonces:             collections.NewMap(sb, types.UnfulfilledWorkerNoncesKey, "unfulfilled_worker_nonces", collections.Uint64Key, codec.CollValue[types.Nonces](cdc)),
		unfulfilledReputerNonces:            collections.NewMap(sb, types.UnfulfilledReputerNoncesKey, "unfulfilled_reputer_nonces", collections.Uint64Key, codec.CollValue[types.Nonces](cdc)),
=======
		cdc:                         cdc,
		addressCodec:                addressCodec,
		feeCollectorName:            feeCollectorName,
		params:                      collections.NewItem(sb, types.ParamsKey, "params", codec.CollValue[types.Params](cdc)),
		authKeeper:                  ak,
		bankKeeper:                  bk,
		totalStake:                  collections.NewItem(sb, types.TotalStakeKey, "total_stake", UintValue),
		topicStake:                  collections.NewMap(sb, types.TopicStakeKey, "topic_stake", collections.Uint64Key, UintValue),
		lastRewardsUpdate:           collections.NewItem(sb, types.LastRewardsUpdateKey, "last_rewards_update", collections.Int64Value),
		nextTopicId:                 collections.NewSequence(sb, types.NextTopicIdKey, "next_topic_id"),
		topics:                      collections.NewMap(sb, types.TopicsKey, "topics", collections.Uint64Key, codec.CollValue[types.Topic](cdc)),
		churnReadyTopics:            collections.NewItem(sb, types.ChurnReadyTopicsKey, "churn_ready_topics", codec.CollValue[types.TopicList](cdc)),
		topicWorkers:                collections.NewKeySet(sb, types.TopicWorkersKey, "topic_workers", collections.PairKeyCodec(collections.Uint64Key, sdk.AccAddressKey)),
		addressTopics:               collections.NewMap(sb, types.AddressTopicsKey, "address_topics", sdk.AccAddressKey, TopicIdListValue),
		topicReputers:               collections.NewKeySet(sb, types.TopicReputersKey, "topic_reputers", collections.PairKeyCodec(collections.Uint64Key, sdk.AccAddressKey)),
		stakeByReputerAndTopicId:    collections.NewMap(sb, types.StakeByReputerAndTopicIdKey, "stake_by_reputer_and_topic_id", collections.PairKeyCodec(collections.Uint64Key, sdk.AccAddressKey), UintValue),
		stakeRemovalQueue:           collections.NewMap(sb, types.StakeRemovalQueueKey, "stake_removal_queue", sdk.AccAddressKey, codec.CollValue[types.StakeRemoval](cdc)),
		delegatedStakeRemovalQueue:  collections.NewMap(sb, types.DelegatedStakeRemovalQueueKey, "delegated_stake_removal_queue", sdk.AccAddressKey, codec.CollValue[types.DelegatedStakeRemoval](cdc)),
		stakeFromDelegator:          collections.NewMap(sb, types.DelegatorStakeKey, "stake_from_delegator", collections.PairKeyCodec(collections.Uint64Key, sdk.AccAddressKey), UintValue),
		delegatedStakePlacement:     collections.NewMap(sb, types.BondsKey, "delegated_stake_placement", collections.TripleKeyCodec(collections.Uint64Key, sdk.AccAddressKey, sdk.AccAddressKey), UintValue),
		stakeUponReputer:            collections.NewMap(sb, types.TargetStakeKey, "stake_upon_reputer", collections.PairKeyCodec(collections.Uint64Key, sdk.AccAddressKey), UintValue),
		mempool:                     collections.NewMap(sb, types.MempoolKey, "mempool", collections.PairKeyCodec(collections.Uint64Key, collections.StringKey), codec.CollValue[types.InferenceRequest](cdc)),
		requestUnmetDemand:          collections.NewMap(sb, types.RequestUnmetDemandKey, "request_unmet_demand", collections.StringKey, UintValue),
		topicUnmetDemand:            collections.NewMap(sb, types.TopicUnmetDemandKey, "topic_unmet_demand", collections.Uint64Key, UintValue),
		topicFeeRevenue:             collections.NewMap(sb, types.TopicFeeRevenueKey, "topic_fee_revenue", collections.Uint64Key, codec.CollValue[types.TopicFeeRevenue](cdc)),
		feeRevenueEpoch:             collections.NewSequence(sb, types.FeeRevenueEpochKey, "fee_revenue_epoch"),
		previousTopicWeight:         collections.NewMap(sb, types.PreviousTopicWeightKey, "previous_topic_weight", collections.Uint64Key, codec.CollValue[types.PreviousTopicWeight](cdc)),
		inferences:                  collections.NewMap(sb, types.InferencesKey, "inferences", collections.PairKeyCodec(collections.Uint64Key, sdk.AccAddressKey), codec.CollValue[types.Inference](cdc)),
		forecasts:                   collections.NewMap(sb, types.ForecastsKey, "forecasts", collections.PairKeyCodec(collections.Uint64Key, sdk.AccAddressKey), codec.CollValue[types.Forecast](cdc)),
		workers:                     collections.NewMap(sb, types.WorkerNodesKey, "worker_nodes", collections.StringKey, codec.CollValue[types.OffchainNode](cdc)),
		reputers:                    collections.NewMap(sb, types.ReputerNodesKey, "reputer_nodes", collections.StringKey, codec.CollValue[types.OffchainNode](cdc)),
		allInferences:               collections.NewMap(sb, types.AllInferencesKey, "inferences_all", collections.PairKeyCodec(collections.Uint64Key, collections.Int64Key), codec.CollValue[types.Inferences](cdc)),
		allForecasts:                collections.NewMap(sb, types.AllForecastsKey, "forecasts_all", collections.PairKeyCodec(collections.Uint64Key, collections.Int64Key), codec.CollValue[types.Forecasts](cdc)),
		allLossBundles:              collections.NewMap(sb, types.AllLossBundlesKey, "value_bundles_all", collections.PairKeyCodec(collections.Uint64Key, collections.Int64Key), codec.CollValue[types.ReputerValueBundles](cdc)),
		networkLossBundles:          collections.NewMap(sb, types.NetworkLossBundlesKey, "value_bundles_network", collections.PairKeyCodec(collections.Uint64Key, collections.Int64Key), codec.CollValue[types.ValueBundle](cdc)),
		networkRegrets:              collections.NewMap(sb, types.NetworkRegretsKey, "regrets_network", collections.PairKeyCodec(collections.Uint64Key, collections.Int64Key), codec.CollValue[types.WorkerRegrets](cdc)),
		accumulatedMetDemand:        collections.NewMap(sb, types.AccumulatedMetDemandKey, "accumulated_met_demand", collections.Uint64Key, UintValue),
		numInferencesInRewardEpoch:  collections.NewMap(sb, types.NumInferencesInRewardEpochKey, "num_inferences_in_reward_epoch", collections.PairKeyCodec(collections.Uint64Key, sdk.AccAddressKey), UintValue),
		whitelistAdmins:             collections.NewKeySet(sb, types.WhitelistAdminsKey, "whitelist_admins", sdk.AccAddressKey),
		topicCreationWhitelist:      collections.NewKeySet(sb, types.TopicCreationWhitelistKey, "topic_creation_whitelist", sdk.AccAddressKey),
		reputerWhitelist:            collections.NewKeySet(sb, types.ReputerWhitelistKey, "weight_setting_whitelist", sdk.AccAddressKey),
		inferenceScores:             collections.NewMap(sb, types.InferenceScoresKey, "worker_inference_scores", collections.PairKeyCodec(collections.Uint64Key, collections.Int64Key), codec.CollValue[types.Scores](cdc)),
		forecastScores:              collections.NewMap(sb, types.ForecastScoresKey, "worker_forecast_scores", collections.PairKeyCodec(collections.Uint64Key, collections.Int64Key), codec.CollValue[types.Scores](cdc)),
		reputerScores:               collections.NewMap(sb, types.ReputerScoresKey, "reputer_scores", collections.PairKeyCodec(collections.Uint64Key, collections.Int64Key), codec.CollValue[types.Scores](cdc)),
		reputerListeningCoefficient: collections.NewMap(sb, types.ReputerListeningCoefficientKey, "reputer_listening_coefficient", collections.PairKeyCodec(collections.Uint64Key, sdk.AccAddressKey), codec.CollValue[types.ListeningCoefficient](cdc)),
		averageWorkerReward:         collections.NewMap(sb, types.AverageWorkerRewardKey, "average_worker_reward", collections.PairKeyCodec(collections.Uint64Key, sdk.AccAddressKey), codec.CollValue[types.AverageWorkerReward](cdc)),
>>>>>>> 4cbd7f89
	}

	schema, err := sb.Build()
	if err != nil {
		panic(err)
	}

	k.schema = schema

	return k
}

/// NONCES

// Attempts to fulfill an unfulfilled nonce.
// If the nonce is present, then it is removed from the unfulfilled nonces and this function returns true.
// If the nonce is not present, then the function returns false.
func (k *Keeper) FulfillWorkerNonce(ctx context.Context, topicId TopicId, nonce *types.Nonce) (bool, error) {
	unfulfilledNonces, err := k.GetUnfulfilledWorkerNonces(ctx, topicId)
	if err != nil {
		return false, err
	}

	// Check if the nonce is present in the unfulfilled nonces
	for i, n := range unfulfilledNonces.Nonces {
		if n.Nonce == nonce.Nonce {
			// Remove the nonce from the unfulfilled nonces
			unfulfilledNonces.Nonces = append(unfulfilledNonces.Nonces[:i], unfulfilledNonces.Nonces[i+1:]...)
			err := k.unfulfilledWorkerNonces.Set(ctx, topicId, unfulfilledNonces)
			if err != nil {
				return false, err
			}
			return true, nil
		}
	}

	// If the nonce is not present in the unfulfilled nonces
	return false, nil
}

// Attempts to fulfill an unfulfilled nonce.
// If the nonce is present, then it is removed from the unfulfilled nonces and this function returns true.
// If the nonce is not present, then the function returns false.
func (k *Keeper) FulfillReputerNonce(ctx context.Context, topicId TopicId, nonce *types.Nonce) error {
	unfulfilledNonces, err := k.GetUnfulfilledReputerNonces(ctx, topicId)
	if err != nil {
		return err
	}

	// Check if the nonce is present in the unfulfilled nonces
	for i, n := range unfulfilledNonces.Nonces {
		if n.Nonce == nonce.Nonce {
			// Remove the nonce from the unfulfilled nonces
			unfulfilledNonces.Nonces = append(unfulfilledNonces.Nonces[:i], unfulfilledNonces.Nonces[i+1:]...)
			err := k.unfulfilledReputerNonces.Set(ctx, topicId, unfulfilledNonces)
			if err != nil {
				return err
			}
			return nil
		}
	}

	// If the nonce is not present in the unfulfilled nonces
	return nil
}

// True if nonce is unfulfilled, false otherwise.
func (k *Keeper) IsWorkerNonceUnfulfilled(ctx context.Context, topicId TopicId, nonce *types.Nonce) (bool, error) {
	// Get the latest unfulfilled nonces
	unfulfilledNonces, err := k.GetUnfulfilledWorkerNonces(ctx, topicId)
	if err != nil {
		return false, err
	}

	// Check if the nonce is present in the unfulfilled nonces
	for _, n := range unfulfilledNonces.Nonces {
		if n.Nonce == nonce.Nonce {
			return true, nil
		}
	}

	return false, nil
}

// True if nonce is unfulfilled, false otherwise.
func (k *Keeper) IsReputerNonceUnfulfilled(ctx context.Context, topicId TopicId, nonce *types.Nonce) (bool, error) {
	// Get the latest unfulfilled nonces
	unfulfilledNonces, err := k.GetUnfulfilledReputerNonces(ctx, topicId)
	if err != nil {
		return false, err
	}

	// Check if the nonce is present in the unfulfilled nonces
	for _, n := range unfulfilledNonces.Nonces {
		if n.Nonce == nonce.Nonce {
			return true, nil
		}
	}

	return false, nil
}

// Adds a nonce to the unfulfilled nonces for the topic if it is not yet added (idempotent).
// If the max number of nonces is reached, then the function removes the oldest nonce and adds the new nonce.
func (k *Keeper) AddWorkerNonce(ctx context.Context, topicId TopicId, nonce *types.Nonce) error {
	nonces, err := k.GetUnfulfilledReputerNonces(ctx, topicId)
	if err != nil {
		return err
	}

	// Check that input nonce is not already contained in the nonces of this topic
	for _, n := range nonces.Nonces {
		if n.Nonce == nonce.Nonce {
			return nil
		}
	}
	nonces.Nonces = append(nonces.Nonces, nonce)

	maxUnfulfilledRequests, err := k.GetParamsMaxUnfulfilledReputerRequests(ctx)
	if err != nil {
		return err
	}

	if uint64(len(nonces.Nonces)) < maxUnfulfilledRequests {
		nonces.Nonces = nonces.Nonces[1:]
	}

	return k.unfulfilledReputerNonces.Set(ctx, topicId, nonces)
}

// Adds a nonce to the unfulfilled nonces for the topic if it is not yet added (idempotent).
// If the max number of nonces is reached, then the function removes the oldest nonce and adds the new nonce.
func (k *Keeper) AddReputerNonce(ctx context.Context, topicId TopicId, nonce *types.Nonce) error {
	nonces, err := k.GetUnfulfilledReputerNonces(ctx, topicId)
	if err != nil {
		return err
	}

	// Check that input nonce is not already contained in the nonces of this topic
	for _, n := range nonces.Nonces {
		if n.Nonce == nonce.Nonce {
			return nil
		}
	}
	nonces.Nonces = append(nonces.Nonces, nonce)

	maxUnfulfilledRequests, err := k.GetParamsMaxUnfulfilledWorkerRequests(ctx)
	if err != nil {
		return err
	}

	if uint64(len(nonces.Nonces)) < maxUnfulfilledRequests {
		nonces.Nonces = nonces.Nonces[1:]
	}

	return k.unfulfilledReputerNonces.Set(ctx, topicId, nonces)
}

func (k *Keeper) GetUnfulfilledWorkerNonces(ctx context.Context, topicId TopicId) (types.Nonces, error) {
	nonces, err := k.unfulfilledWorkerNonces.Get(ctx, topicId)
	if err != nil {
		if errors.Is(err, collections.ErrNotFound) {
			return types.Nonces{}, nil
		}
		return types.Nonces{}, err
	}
	return nonces, nil
}

func (k *Keeper) GetUnfulfilledReputerNonces(ctx context.Context, topicId TopicId) (types.Nonces, error) {
	nonces, err := k.unfulfilledReputerNonces.Get(ctx, topicId)
	if err != nil {
		if errors.Is(err, collections.ErrNotFound) {
			return types.Nonces{}, nil
		}
		return types.Nonces{}, err
	}
	return nonces, nil
}

/// REGRETS

func (k *Keeper) SetInfererNetworkRegret(ctx context.Context, topicId TopicId, worker Worker, regret types.TimestampedValue) error {
	key := collections.Join(topicId, worker)
	return k.latestInfererNetworkRegrets.Set(ctx, key, regret)
}

func (k *Keeper) SetForecasterNetworkRegret(ctx context.Context, topicId TopicId, worker Worker, regret types.TimestampedValue) error {
	key := collections.Join(topicId, worker)
	return k.latestInfererNetworkRegrets.Set(ctx, key, regret)
}

func (k *Keeper) SetOneInForecasterNetworkRegret(ctx context.Context, topicId TopicId, forecaster Worker, inferer Worker, regret types.TimestampedValue) error {
	key := collections.Join3(topicId, forecaster, inferer)
	return k.latestOneInForecasterNetworkRegrets.Set(ctx, key, regret)
}

func (k *Keeper) GetInfererNetworkRegret(ctx context.Context, topicId TopicId, worker Worker) (types.TimestampedValue, error) {
	key := collections.Join(topicId, worker)
	regret, err := k.latestInfererNetworkRegrets.Get(ctx, key)
	if err != nil {
		if errors.Is(err, collections.ErrNotFound) {
			return types.TimestampedValue{
				BlockHeight: 0,
				Value:       1,
			}, nil
		}
		return types.TimestampedValue{}, err
	}
	return regret, nil
}

func (k *Keeper) GetForecasterNetworkRegret(ctx context.Context, topicId TopicId, worker Worker) (types.TimestampedValue, error) {
	key := collections.Join(topicId, worker)
	regret, err := k.latestForecasterNetworkRegrets.Get(ctx, key)
	if err != nil {
		if errors.Is(err, collections.ErrNotFound) {
			return types.TimestampedValue{
				BlockHeight: 0,
				Value:       1,
			}, nil
		}
		return types.TimestampedValue{}, err
	}
	return regret, nil
}

func (k *Keeper) GetOneInForecasterNetworkRegret(ctx context.Context, topicId TopicId, forecaster Worker, inferer Worker) (types.TimestampedValue, error) {
	key := collections.Join3(topicId, forecaster, inferer)
	regret, err := k.latestOneInForecasterNetworkRegrets.Get(ctx, key)
	if err != nil {
		if errors.Is(err, collections.ErrNotFound) {
			return types.TimestampedValue{
				BlockHeight: 0,
				Value:       1,
			}, nil
		}
		return types.TimestampedValue{}, err
	}
	return regret, nil
}

/// PARAMETERS

func (k *Keeper) SetParams(ctx context.Context, params types.Params) error {
	return k.params.Set(ctx, params)
}

func (k *Keeper) GetParams(ctx context.Context) (types.Params, error) {
	ret, err := k.params.Get(ctx)
	if err != nil {
		if errors.Is(err, collections.ErrNotFound) {
			return types.DefaultParams(), nil
		}
		return types.Params{}, err
	}
	return ret, nil
}

func (k *Keeper) GetFeeCollectorName() string {
	return k.feeCollectorName
}

func (k *Keeper) GetParamsMaxMissingInferencePercent(ctx context.Context) (float64, error) {
	params, err := k.GetParams(ctx)
	if err != nil {
		return 0, err
	}
	return params.MaxMissingInferencePercent, nil
}

func (k *Keeper) GetParamsMaxTopicsPerBlock(ctx context.Context) (uint64, error) {
	params, err := k.GetParams(ctx)
	if err != nil {
		return 0, err
	}
	return params.MaxTopicsPerBlock, nil
}

func (k *Keeper) GetParamsMinRequestUnmetDemand(ctx context.Context) (Uint, error) {
	params, err := k.GetParams(ctx)
	if err != nil {
		return cosmosMath.Uint{}, err
	}
	return params.MinRequestUnmetDemand, nil
}

func (k *Keeper) GetParamsMinTopicUnmetDemand(ctx context.Context) (Uint, error) {
	params, err := k.GetParams(ctx)
	if err != nil {
		return cosmosMath.Uint{}, err
	}
	return params.MinTopicUnmetDemand, nil
}

func (k *Keeper) GetParamsRequiredMinimumStake(ctx context.Context) (Uint, error) {
	params, err := k.GetParams(ctx)
	if err != nil {
		return cosmosMath.Uint{}, err
	}
	return params.RequiredMinimumStake, nil
}

func (k *Keeper) GetParamsRemoveStakeDelayWindow(ctx context.Context) (BlockHeight, error) {
	params, err := k.GetParams(ctx)
	if err != nil {
		return 0, err
	}
	return params.RemoveStakeDelayWindow, nil
}

func (k *Keeper) GetParamsMaxInferenceRequestValidity(ctx context.Context) (BlockHeight, error) {
	params, err := k.GetParams(ctx)
	if err != nil {
		return 0, err
	}
	return params.MaxInferenceRequestValidity, nil
}

func (k *Keeper) GetParamsMinEpochLength(ctx context.Context) (BlockHeight, error) {
	params, err := k.GetParams(ctx)
	if err != nil {
		return 0, err
	}
	return params.MinEpochLength, nil
}

func (k *Keeper) GetParamsMaxRequestCadence(ctx context.Context) (BlockHeight, error) {
	params, err := k.GetParams(ctx)
	if err != nil {
		return 0, err
	}
	return params.MaxRequestCadence, nil
}

func (k *Keeper) GetParamsPercentRewardsReputersWorkers(ctx context.Context) (float64, error) {
	params, err := k.GetParams(ctx)
	if err != nil {
		return 0, err
	}
	return params.PercentRewardsReputersWorkers, nil
}

func (k *Keeper) GetParamsEpsilon(ctx context.Context) (float64, error) {
	params, err := k.GetParams(ctx)
	if err != nil {
		return 0, err
	}
	return params.Epsilon, nil
}

func (k *Keeper) GetParamsPInferenceSynthesis(ctx context.Context) (float64, error) {
	params, err := k.GetParams(ctx)
	if err != nil {
		return 0, err
	}
	return params.PInferenceSynthesis, nil
}

<<<<<<< HEAD
func (k *Keeper) GetParamsMaxUnfulfilledWorkerRequests(ctx context.Context) (uint64, error) {
	params, err := k.GetParams(ctx)
	if err != nil {
		return 0, err
	}
	return params.MaxUnfulfilledWorkerRequests, nil
}

func (k *Keeper) GetParamsMaxUnfulfilledReputerRequests(ctx context.Context) (uint64, error) {
=======
func (k *Keeper) GetParamsStakeAndFeeRevenueImportance(ctx context.Context) (float64, float64, error) {
	params, err := k.GetParams(ctx)
	if err != nil {
		return 0, 0, err
	}
	return params.TopicRewardStakeImportance, params.TopicRewardFeeRevenueImportance, nil
}

func (k *Keeper) GetParamsTopicRewardAlpha(ctx context.Context) (float64, error) {
>>>>>>> 4cbd7f89
	params, err := k.GetParams(ctx)
	if err != nil {
		return 0, err
	}
<<<<<<< HEAD
	return params.MaxUnfulfilledReputerRequests, nil
=======
	return params.TopicRewardAlpha, nil
}

func (k Keeper) GetParamsValidatorsVsAlloraPercentReward(ctx context.Context) (cosmosMath.LegacyDec, error) {
	params, err := k.GetParams(ctx)
	if err != nil {
		return cosmosMath.LegacyDec{}, err
	}
	return params.ValidatorsVsAlloraPercentReward, nil
>>>>>>> 4cbd7f89
}

/// INFERENCES, FORECASTS

func (k *Keeper) GetInferencesAtBlock(ctx context.Context, topicId TopicId, block BlockHeight) (*types.Inferences, error) {
	key := collections.Join(topicId, block)
	inferences, err := k.allInferences.Get(ctx, key)
	if err != nil {
		return nil, err
	}
	return &inferences, nil
}

func (k *Keeper) GetForecastsAtBlock(ctx context.Context, topicId TopicId, block BlockHeight) (*types.Forecasts, error) {
	key := collections.Join(topicId, block)
	forecasts, err := k.allForecasts.Get(ctx, key)
	if err != nil {
		return nil, err
	}
	return &forecasts, nil
}

func (k *Keeper) GetInferencesAtOrAfterBlock(ctx context.Context, topicId TopicId, block BlockHeight) (*types.Inferences, BlockHeight, error) {
	rng := collections.
		NewPrefixedPairRange[TopicId, BlockHeight](topicId).
		EndInclusive(block).
		Descending()

	inferencesToReturn := types.Inferences{}
	blockHeight := int64(0)
	iter, err := k.allInferences.Iterate(ctx, rng)
	if err != nil {
		return nil, 0, err
	}
	for ; iter.Valid(); iter.Next() {
		kv, err := iter.KeyValue()
		if err != nil {
			return nil, 0, err
		}
		inferencesToReturn = kv.Value
		blockHeight = kv.Key.K2()
	}

	return &inferencesToReturn, blockHeight, nil
}

func (k *Keeper) GetForecastsAtOrAfterBlock(ctx context.Context, topicId TopicId, block BlockHeight) (*types.Forecasts, BlockHeight, error) {
	rng := collections.
		NewPrefixedPairRange[TopicId, BlockHeight](topicId).
		EndInclusive(block).
		Descending()

	forecastsToReturn := types.Forecasts{}
	blockHeight := int64(0)
	iter, err := k.allForecasts.Iterate(ctx, rng)
	if err != nil {
		return nil, 0, err
	}
	for ; iter.Valid(); iter.Next() {
		kv, err := iter.KeyValue()
		if err != nil {
			return nil, 0, err
		}
		forecastsToReturn = kv.Value
		blockHeight = kv.Key.K2()
	}

	return &forecastsToReturn, blockHeight, nil
}

// Insert a complete set of inferences for a topic/block. Overwrites previous ones.
func (k *Keeper) InsertInferences(ctx context.Context, topicId TopicId, nonce types.Nonce, inferences types.Inferences) error {
	block := nonce.Nonce

	for _, inference := range inferences.Inferences {
		inferenceCopy := *inference
		// Update latests inferences for each worker
		workerAcc, err := sdk.AccAddressFromBech32(inferenceCopy.Worker)
		if err != nil {
			return err
		}
		key := collections.Join(topicId, workerAcc)
		err = k.inferences.Set(ctx, key, inferenceCopy)
		if err != nil {
			return err
		}
		// Update the number of inferences in the reward epoch for each worker
		err = k.IncrementNumInferencesInRewardEpoch(ctx, topicId, workerAcc)
		if err != nil {
			return err
		}
	}

	key := collections.Join(topicId, block)
	return k.allInferences.Set(ctx, key, inferences)
}

// Insert a complete set of inferences for a topic/block. Overwrites previous ones.
func (k *Keeper) InsertForecasts(ctx context.Context, topicId TopicId, nonce types.Nonce, forecasts types.Forecasts) error {
	block := nonce.Nonce

	for _, forecast := range forecasts.Forecasts {
		// Update latests forecasts for each worker
		workerAcc, err := sdk.AccAddressFromBech32(forecast.Forecaster)
		if err != nil {
			return err
		}
		key := collections.Join(topicId, workerAcc)
		err = k.forecasts.Set(ctx, key, *forecast)
		if err != nil {
			return err
		}
		// // Update the number of forecasts in the reward epoch for each forecaster
		// err = k.IncrementNumForecastsInRewardEpoch(ctx, topicId, workerAcc)
		// if err != nil {
		// 	return err
		// }
	}

	key := collections.Join(topicId, block)
	return k.allForecasts.Set(ctx, key, forecasts)
}

func (k *Keeper) GetWorkerLatestInferenceByTopicId(
	ctx context.Context,
	topicId TopicId,
	worker sdk.AccAddress) (types.Inference, error) {
	key := collections.Join(topicId, worker)
	return k.inferences.Get(ctx, key)
}

// Returns the last block height at which rewards emissions were updated
func (k *Keeper) GetLastRewardsUpdate(ctx context.Context) (int64, error) {
	lastRewardsUpdate, err := k.lastRewardsUpdate.Get(ctx)
	if err != nil {
		if errors.Is(err, collections.ErrNotFound) {
			return 0, nil
		} else {
			return 0, err
		}
	}
	return lastRewardsUpdate, nil
}

// Set the last block height at which rewards emissions were updated
func (k *Keeper) SetLastRewardsUpdate(ctx context.Context, blockHeight int64) error {
	if blockHeight < 0 {
		return types.ErrBlockHeightNegative
	}
	previousBlockHeight, err := k.lastRewardsUpdate.Get(ctx)
	if err != nil {
		if errors.Is(err, collections.ErrNotFound) {
			previousBlockHeight = 0
		} else {
			return err
		}
	}
	if blockHeight < previousBlockHeight {
		return types.ErrBlockHeightLessThanPrevious
	}
	return k.lastRewardsUpdate.Set(ctx, blockHeight)
}

// return epoch length
func (k *Keeper) GetParamsRewardCadence(ctx context.Context) (int64, error) {
	params, err := k.GetParams(ctx)
	if err != nil {
		return 0, err
	}
	return params.RewardCadence, nil
}

// A function that accepts a topicId and returns list of Inferences or error
func (k *Keeper) GetLatestInferencesFromTopic(ctx context.Context, topicId TopicId) ([]*types.InferenceSetForScoring, error) {
	var inferences []*types.InferenceSetForScoring
	var latestBlock, err = k.GetTopicEpochLastEnded(ctx, topicId)
	if err != nil {
		latestBlock = 0
	}
	rng := collections.
		NewPrefixedPairRange[TopicId, BlockHeight](topicId).
		StartInclusive(latestBlock).
		Descending()

	iter, err := k.allInferences.Iterate(ctx, rng)
	if err != nil {
		return nil, err
	}
	for ; iter.Valid(); iter.Next() {
		kv, err := iter.KeyValue()
		if err != nil {
			return nil, err
		}
		key := kv.Key
		value := kv.Value
		inferenceSet := &types.InferenceSetForScoring{
			TopicId:     key.K1(),
			BlockHeight: key.K2(),
			Inferences:  &value,
		}
		inferences = append(inferences, inferenceSet)
	}
	return inferences, nil
}

// A function that accepts a topicId and returns list of Forecasts or error
func (k *Keeper) GetLatestForecastsFromTopic(ctx context.Context, topicId TopicId) ([]*types.ForecastSetForScoring, error) {
	var forecasts []*types.ForecastSetForScoring
	var latestBlock, err = k.GetTopicEpochLastEnded(ctx, topicId)
	if err != nil {
		latestBlock = 0
	}
	rng := collections.
		NewPrefixedPairRange[TopicId, BlockHeight](topicId).
		StartInclusive(latestBlock).
		Descending()

	iter, err := k.allForecasts.Iterate(ctx, rng)
	if err != nil {
		return nil, err
	}
	for ; iter.Valid(); iter.Next() {
		kv, err := iter.KeyValue()
		if err != nil {
			return nil, err
		}
		key := kv.Key
		value := kv.Value
		forecastSet := &types.ForecastSetForScoring{
			TopicId:     key.K1(),
			BlockHeight: key.K2(),
			Forecasts:   &value,
		}
		forecasts = append(forecasts, forecastSet)
	}
	return forecasts, nil
}

<<<<<<< HEAD
/// LOSS BUNDLES
=======
// get the previous weight during rewards calculation for a topic
func (k *Keeper) GetPreviousTopicWeight(ctx context.Context, topicId TOPIC_ID) (types.PreviousTopicWeight, error) {
	topicWeight, err := k.previousTopicWeight.Get(ctx, topicId)
	if errors.Is(err, collections.ErrNotFound) {
		ret := types.PreviousTopicWeight{
			Weight: 0.0,
			Epoch:  0,
		}
		return ret, nil
	}
	return topicWeight, err
}

// set the previous weight during rewards calculation for a topic
func (k *Keeper) SetPreviousTopicWeight(ctx context.Context, topicId TOPIC_ID, weight types.PreviousTopicWeight) error {
	return k.previousTopicWeight.Set(ctx, topicId, weight)
}

/// LOSS BUNDLES, REGRETS
>>>>>>> 4cbd7f89

// Insert a loss bundle for a topic and timestamp. Overwrites previous ones stored at that composite index.
func (k *Keeper) InsertReputerLossBundlesAtBlock(ctx context.Context, topicId TopicId, block BlockHeight, reptuerLossBundles types.ReputerValueBundles) error {
	key := collections.Join(topicId, block)
	return k.allLossBundles.Set(ctx, key, reptuerLossBundles)
}

// Get loss bundles for a topic/timestamp
func (k *Keeper) GetReputerLossBundlesAtBlock(ctx context.Context, topicId TopicId, block BlockHeight) (*types.ReputerValueBundles, error) {
	key := collections.Join(topicId, block)
	reputerLossBundles, err := k.allLossBundles.Get(ctx, key)
	if err != nil {
		return nil, err
	}
	return &reputerLossBundles, nil
}

// Insert a network loss bundle for a topic and block.
func (k *Keeper) InsertNetworkLossBundleAtBlock(ctx context.Context, topicId TopicId, block BlockHeight, lossBundle types.ValueBundle) error {
	key := collections.Join(topicId, block)
	return k.networkLossBundles.Set(ctx, key, lossBundle)
}

// A function that accepts a topicId and returns the network LossBundle at the block or error
func (k *Keeper) GetNetworkLossBundleAtBlock(ctx context.Context, topicId TopicId, block BlockHeight) (*types.ValueBundle, error) {
	key := collections.Join(topicId, block)
	lossBundle, err := k.networkLossBundles.Get(ctx, key)
	if err != nil {
		return nil, err
	}
	return &lossBundle, nil
}

func (k *Keeper) GetNetworkLossBundleAtOrBeforeBlock(ctx context.Context, topicId TopicId, block BlockHeight) (*types.ValueBundle, BlockHeight, error) {
	rng := collections.
		NewPrefixedPairRange[TopicId, BlockHeight](topicId).
		StartInclusive(block).
		Descending()

	iter, err := k.networkLossBundles.Iterate(ctx, rng)
	if err != nil {
		return nil, 0, err
	}
	if !iter.Valid() {
		// Return empty loss bundle if no loss bundle is found
		return &types.ValueBundle{}, 0, nil
	}
	kv, err := iter.KeyValue()
	if err != nil {
		return nil, 0, err
	}
	return &kv.Value, kv.Key.K2(), nil
}

func (k *Keeper) GetReputerReportedLossesAtOrBeforeBlock(ctx context.Context, topicId TopicId, block BlockHeight) (*types.ReputerValueBundles, BlockHeight, error) {
	rng := collections.
		NewPrefixedPairRange[TopicId, BlockHeight](topicId).
		StartInclusive(block).
		Descending()

	iter, err := k.allLossBundles.Iterate(ctx, rng)
	if err != nil {
		return nil, 0, err
	}
	if !iter.Valid() {
		// Return empty loss bundle if no loss bundle is found
		return &types.ReputerValueBundles{}, 0, nil
	}
	kv, err := iter.KeyValue()
	if err != nil {
		return nil, 0, err
	}
	return &kv.Value, kv.Key.K2(), nil
}

/// STAKING

// Adds stake to the system for a given topic and reputer
func (k *Keeper) AddStake(ctx context.Context, topicId TopicId, reputer sdk.AccAddress, stake Uint) error {
	// Run checks to ensure that the stake can be added, and then update the types all at once, applying rollbacks if necessary
	if stake.IsZero() {
		return errors.New("stake must be greater than zero")
	}

	// Get new reputer stake in topic
	topicReputerKey := collections.Join(topicId, reputer)
	reputerStakeInTopic, err := k.stakeByReputerAndTopicId.Get(ctx, topicReputerKey)
	if err != nil {
		if errors.Is(err, collections.ErrNotFound) {
			reputerStakeInTopic = cosmosMath.NewUint(0)
		} else {
			return err
		}
	}
	reputerStakeNew := reputerStakeInTopic.Add(stake)

	// Get new sum topic stake for all topics
	topicStake, err := k.GetTopicStake(ctx, topicId)
	if err != nil {
		return err
	}
	topicStakeNew := topicStake.Add(stake)

	// Get new sum topic stake for all topics
	totalStake, err := k.GetTotalStake(ctx)
	if err != nil {
		return err
	}
	totalStakeNew := totalStake.Add(stake)

	// State updates -- done all at once after all checks

	// Set new reputer stake in topic
	if err := k.stakeByReputerAndTopicId.Set(ctx, topicReputerKey, reputerStakeNew); err != nil {
		return err
	}

	// Set new sum topic stake for all topics
	if err := k.topicStake.Set(ctx, topicId, topicStakeNew); err != nil {
		fmt.Println("Setting topic stake failed -- rolling back reputer stake")
		// Rollback reputer stake in topic
		err2 := k.stakeByReputerAndTopicId.Set(ctx, topicReputerKey, reputerStakeInTopic)
		if err2 != nil {
			return err2
		}
		return err
	}

	if err := k.totalStake.Set(ctx, totalStakeNew); err != nil {
		fmt.Println("Setting total stake failed -- rolling back reputer and topic stake")
		// Rollback reputer stake in topic
		err2 := k.stakeByReputerAndTopicId.Set(ctx, topicReputerKey, reputerStakeInTopic)
		if err2 != nil {
			return err2
		}
		// Rollback topic stake
		err2 = k.topicStake.Set(ctx, topicId, topicStake)
		if err2 != nil {
			return err2
		}
		return err
	}

	return nil
}

func (k *Keeper) AddDelegatedStake(ctx context.Context, topicId TopicId, delegator sdk.AccAddress, reputer sdk.AccAddress, stake Uint) error {
	// Run checks to ensure that delegate stake can be added, and then update the types all at once, applying rollbacks if necessary
	if stake.IsZero() {
		return errors.New("stake must be greater than zero")
	}

	stakeFromDelegator, err := k.GetStakeFromDelegator(ctx, topicId, delegator)
	if err != nil {
		return err
	}
	stakeFromDelegatorNew := stakeFromDelegator.Add(stake)

	delegatedStakePlacement, err := k.GetDelegatedStakePlacement(ctx, topicId, delegator, reputer)
	if err != nil {
		return err
	}
	stakePlacementNew := delegatedStakePlacement.Add(stake)

	stakeUponReputer, err := k.GetDelegatedStakeUponReputer(ctx, topicId, reputer)
	if err != nil {
		return err
	}
	stakeUponReputerNew := stakeUponReputer.Add(stake)

	// types updates -- done all at once after all checks

	// Set new reputer stake in topic
	if err := k.SetStakeFromDelegator(ctx, topicId, delegator, stakeFromDelegatorNew); err != nil {
		return err
	}

	// Set new sum topic stake for all topics
	if err := k.SetDelegatedStakePlacement(ctx, topicId, delegator, reputer, stakePlacementNew); err != nil {
		fmt.Println("Setting topic stake failed -- rolling back stake from delegator")
		err2 := k.SetStakeFromDelegator(ctx, topicId, delegator, stakeFromDelegator)
		if err2 != nil {
			return err2
		}
		return err
	}

	if err := k.SetDelegatedStakeUponReputer(ctx, topicId, reputer, stakeUponReputerNew); err != nil {
		fmt.Println("Setting total stake failed -- rolling back stake from delegator and delegated stake placement")
		err2 := k.SetStakeFromDelegator(ctx, topicId, delegator, stakeFromDelegator)
		if err2 != nil {
			return err2
		}
		err2 = k.SetDelegatedStakePlacement(ctx, topicId, delegator, reputer, delegatedStakePlacement)
		if err2 != nil {
			return err2
		}
		return err
	}

	return nil
}

// Removes stake to the system for a given topic and reputer
func (k *Keeper) RemoveStake(
	ctx context.Context,
	topicId TopicId,
	reputer sdk.AccAddress,
	stake Uint) error {
	// Run checks to ensure that the stake can be removed, and then update the types all at once, applying rollbacks if necessary

	if stake.IsZero() {
		return errors.New("stake must be greater than zero")
	}

	// Check reputerStakeInTopic >= stake
	topicReputerKey := collections.Join(topicId, reputer)
	reputerStakeInTopic, err := k.stakeByReputerAndTopicId.Get(ctx, topicReputerKey)
	if err != nil {
		if errors.Is(err, collections.ErrNotFound) {
			return types.ErrTopicReputerStakeDoesNotExist
		} else {
			return err
		}
	}
	delegatedStakeUponReputerInTopic, err := k.GetDelegatedStakeUponReputer(ctx, topicId, reputer)
	if err != nil {
		return err
	}
	reputerStakeInTopicWithoutDelegatedStake := reputerStakeInTopic.Sub(delegatedStakeUponReputerInTopic)
	// TODO Maybe we should check if reputerStakeInTopicWithoutDelegatedStake is zero and remove the key from the map
	if stake.GT(reputerStakeInTopicWithoutDelegatedStake) {
		return types.ErrIntegerUnderflowTopicReputerStake
	}
	reputerStakeNew := reputerStakeInTopic.Sub(stake)

	// Check topicStake >= stake
	topicStake, err := k.GetTopicStake(ctx, topicId)
	if err != nil {
		return err
	}
	if stake.GT(topicStake) {
		return types.ErrIntegerUnderflowTopicStake
	}
	topicStakeNew := topicStake.Sub(stake)

	// Check totalStake >= stake
	totalStake, err := k.GetTotalStake(ctx)
	if err != nil {
		return err
	}
	if stake.GT(totalStake) {
		return types.ErrIntegerUnderflowTotalStake
	}

	// types updates -- done all at once after all checks

	// Set topic-reputer stake
	if reputerStakeNew.IsZero() {
		err = k.stakeByReputerAndTopicId.Remove(ctx, topicReputerKey)
	} else {
		err = k.stakeByReputerAndTopicId.Set(ctx, topicReputerKey, reputerStakeNew)
	}
	if err != nil {
		return err
	}

	// Set topic stake
	if topicStakeNew.IsZero() {
		err = k.topicStake.Remove(ctx, topicId)
	} else {
		err = k.topicStake.Set(ctx, topicId, topicStakeNew)
	}
	if err != nil {
		fmt.Println("Setting topic stake failed -- rolling back topic-reputer stake")
		err2 := k.stakeByReputerAndTopicId.Set(ctx, topicReputerKey, reputerStakeInTopic)
		if err2 != nil {
			fmt.Println("Error rolling back topic-reputer stake")
		}
		return err
	}

	// Set total stake
	err = k.SetTotalStake(ctx, totalStake.Sub(stake))
	if err != nil {
		fmt.Println("Setting total stake failed -- rolling back topic-reputer and topic stake")
		err2 := k.stakeByReputerAndTopicId.Set(ctx, topicReputerKey, reputerStakeInTopic)
		if err2 != nil {
			fmt.Println("Error rolling back topic-reputer stake")
		}
		err2 = k.topicStake.Set(ctx, topicId, topicStake)
		if err2 != nil {
			fmt.Println("Error rolling back topic stake")
		}
		return err
	}

	return nil
}

// Removes delegated stake from the system for a given topic, delegator, and reputer
func (k *Keeper) RemoveDelegatedStake(
	ctx context.Context,
	topicId TopicId,
	delegator sdk.AccAddress,
	reputer sdk.AccAddress,
	stake Uint) error {
	// Run checks to ensure that the delegated stake can be removed, and then update the types all at once, applying rollbacks if necessary

	if stake.IsZero() {
		return errors.New("stake must be greater than zero")
	}

	// Check stakeFromDelegator >= stake
	stakeFromDelegator, err := k.GetStakeFromDelegator(ctx, topicId, delegator)
	if err != nil {
		return err
	}
	if stake.GT(stakeFromDelegator) {
		return types.ErrIntegerUnderflowStakeFromDelegator
	}
	stakeFromDelegatorNew := stakeFromDelegator.Sub(stake)

	// Check stakePlacement >= stake
	stakePlacement, err := k.GetDelegatedStakePlacement(ctx, topicId, delegator, reputer)
	if err != nil {
		return err
	}
	if stake.GT(stakePlacement) {
		return types.ErrIntegerUnderflowDelegatedStakePlacement
	}
	stakePlacementNew := stakePlacement.Sub(stake)

	// Check stakeUponReputer >= stake
	stakeUponReputer, err := k.GetDelegatedStakeUponReputer(ctx, topicId, reputer)
	if err != nil {
		return err
	}
	if stake.GT(stakeUponReputer) {
		return types.ErrIntegerUnderflowDelegatedStakeUponReputer
	}
	stakeUponReputerNew := stakeUponReputer.Sub(stake)

	// types updates -- done all at once after all checks

	// Set new stake from delegator
	if err := k.SetStakeFromDelegator(ctx, topicId, delegator, stakeFromDelegatorNew); err != nil {
		return err
	}

	// Set new delegated stake placement
	if err := k.SetDelegatedStakePlacement(ctx, topicId, delegator, reputer, stakePlacementNew); err != nil {
		fmt.Println("Setting delegated stake placement failed -- rolling back stake from delegator")
		err2 := k.SetStakeFromDelegator(ctx, topicId, delegator, stakeFromDelegator)
		if err2 != nil {
			return err2
		}
		return err
	}

	// Set new delegated stake upon reputer
	if err := k.SetDelegatedStakeUponReputer(ctx, topicId, reputer, stakeUponReputerNew); err != nil {
		fmt.Println("Setting delegated stake upon reputer failed -- rolling back stake from delegator and delegated stake placement")
		err2 := k.SetStakeFromDelegator(ctx, topicId, delegator, stakeFromDelegator)
		if err2 != nil {
			return err2
		}
		err2 = k.SetDelegatedStakePlacement(ctx, topicId, delegator, reputer, stakePlacement)
		if err2 != nil {
			return err2
		}
		return err
	}

	return nil
}

// Gets the total sum of all stake in the network across all topics
func (k Keeper) GetTotalStake(ctx context.Context) (Uint, error) {
	ret, err := k.totalStake.Get(ctx)
	if err != nil {
		if errors.Is(err, collections.ErrNotFound) {
			return cosmosMath.NewUint(0), nil
		}
		return cosmosMath.Uint{}, err
	}
	return ret, nil
}

// Sets the total sum of all stake in the network across all topics
func (k *Keeper) SetTotalStake(ctx context.Context, totalStake Uint) error {
	// total stake does not have a zero guard because totalStake is allowed to be zero
	// it is initialized to zero at genesis anyways.
	return k.totalStake.Set(ctx, totalStake)
}

func (k *Keeper) IterateAllTopicStake(ctx context.Context) (collections.Iterator[uint64, cosmosMath.Uint], error) {
	rng := collections.Range[uint64]{}
	rng.StartInclusive(0)
	end, err := k.nextTopicId.Peek(ctx)
	if err != nil {
		return collections.Iterator[uint64, cosmosMath.Uint]{}, err
	}
	rng.EndExclusive(end)
	return k.topicStake.Iterate(ctx, &rng)
}

// Runs an arbitrary function for every topic in the network
func (k *Keeper) WalkAllTopicStake(ctx context.Context, walkFunc func(topicId TopicId, stake Uint) (stop bool, err error)) error {
	rng := collections.Range[uint64]{}
	rng.StartInclusive(0)
	end, err := k.nextTopicId.Peek(ctx)
	if err != nil {
		return err
	}
	rng.EndExclusive(end)
	err = k.topicStake.Walk(ctx, &rng, walkFunc)
	return err
}

// GetStakesForAccount returns the list of stakes for a given account address.
func (k *Keeper) GetStakePlacementsByReputer(ctx context.Context, reputer sdk.AccAddress) ([]types.StakePlacement, error) {
	topicIds := make([]TopicId, 0)
	amounts := make([]cosmosMath.Uint, 0)
	stakes := make([]types.StakePlacement, 0)
	iter, err := k.stakeByReputerAndTopicId.Iterate(ctx, nil)
	if err != nil {
		return nil, err
	}

	// iterate over all keys in stakePlacements
	kvs, err := iter.Keys()
	if err != nil {
		return nil, err
	}
	for _, kv := range kvs {
		reputerKey := kv.K2()
		// if the reputer key matches the reputer we're looking for
		if reputerKey.Equals(reputer) {
			amount, err := k.stakeByReputerAndTopicId.Get(ctx, kv)
			if err != nil {
				return nil, err
			}
			stakeInfo := types.StakePlacement{
				TopicId: kv.K1(),
				Amount:  amount,
				Reputer: reputerKey.String(),
			}
			stakes = append(stakes, stakeInfo)
			topicIds = append(topicIds, kv.K1())
			amounts = append(amounts, amount)
		}
	}
	if len(topicIds) != len(amounts) {
		return nil, types.ErrIterationLengthDoesNotMatch
	}

	return stakes, nil
}

func (k *Keeper) GetStakePlacementsByTopic(ctx context.Context, topicId TopicId) ([]types.StakePlacement, error) {
	reputers := make([]Reputer, 0)
	amounts := make([]cosmosMath.Uint, 0)
	stakes := make([]types.StakePlacement, 0)
	iter, err := k.stakeByReputerAndTopicId.Iterate(ctx, nil)
	if err != nil {
		return nil, err
	}

	// iterate over all keys in stakePlacements
	kvs, err := iter.Keys()
	if err != nil {
		return nil, err
	}
	for _, kv := range kvs {
		topicKey := kv.K1()
		// if the topic key matches the topic we're looking for
		if topicKey == topicId {
			amount, err := k.stakeByReputerAndTopicId.Get(ctx, kv)
			if err != nil {
				return nil, err
			}
			stakeInfo := types.StakePlacement{
				TopicId: topicKey,
				Amount:  amount,
				Reputer: kv.K2().String(),
			}
			stakes = append(stakes, stakeInfo)
			reputers = append(reputers, kv.K2())
			amounts = append(amounts, amount)
		}
	}
	if len(reputers) != len(amounts) {
		return nil, types.ErrIterationLengthDoesNotMatch
	}

	return stakes, nil
}

// Gets the stake in the network for a given topic
func (k *Keeper) GetTopicStake(ctx context.Context, topicId TopicId) (Uint, error) {
	ret, err := k.topicStake.Get(ctx, topicId)
	if err != nil {
		if errors.Is(err, collections.ErrNotFound) {
			return cosmosMath.NewUint(0), nil
		}
		return cosmosMath.Uint{}, err
	}
	return ret, nil
}

func (k *Keeper) GetStakeOnTopicFromReputer(ctx context.Context, topicId TopicId, reputer sdk.AccAddress) (Uint, error) {
	key := collections.Join(topicId, reputer)
	stake, err := k.stakeByReputerAndTopicId.Get(ctx, key)
	if err != nil {
		if errors.Is(err, collections.ErrNotFound) {
			return cosmosMath.NewUint(0), nil
		}
		return cosmosMath.Uint{}, err
	}
	return stake, nil
}

// Returns the amount of stake placed by a specific delegator.
func (k *Keeper) GetStakeFromDelegator(ctx context.Context, topicId TopicId, delegator Delegator) (Uint, error) {
	key := collections.Join(topicId, delegator)
	stake, err := k.stakeFromDelegator.Get(ctx, key)
	if err != nil {
		if errors.Is(err, collections.ErrNotFound) {
			return cosmosMath.NewUint(0), nil
		}
		return cosmosMath.Uint{}, err
	}
	return stake, nil
}

// Sets the amount of stake placed by a specific delegator.
func (k *Keeper) SetStakeFromDelegator(ctx context.Context, topicId TopicId, delegator Delegator, stake Uint) error {
	key := collections.Join(topicId, delegator)
	if stake.IsZero() {
		return k.stakeFromDelegator.Remove(ctx, key)
	}
	return k.stakeFromDelegator.Set(ctx, key, stake)
}

// Returns the amount of stake placed by a specific delegator on a specific target.
func (k *Keeper) GetDelegatedStakePlacement(ctx context.Context, topicId TopicId, delegator Delegator, target Reputer) (Uint, error) {
	key := collections.Join3(topicId, delegator, target)
	stake, err := k.delegatedStakePlacement.Get(ctx, key)
	if err != nil {
		if errors.Is(err, collections.ErrNotFound) {
			return cosmosMath.NewUint(0), nil
		}
		return cosmosMath.Uint{}, err
	}
	return stake, nil
}

// Sets the amount of stake placed by a specific delegator on a specific target.
func (k *Keeper) SetDelegatedStakePlacement(ctx context.Context, topicId TopicId, delegator Delegator, target Reputer, stake Uint) error {
	key := collections.Join3(topicId, delegator, target)
	if stake.IsZero() {
		return k.delegatedStakePlacement.Remove(ctx, key)
	}
	return k.delegatedStakePlacement.Set(ctx, key, stake)
}

// Returns the amount of stake placed on a specific target.
func (k *Keeper) GetDelegatedStakeUponReputer(ctx context.Context, topicId TopicId, target Reputer) (Uint, error) {
	key := collections.Join(topicId, target)
	stake, err := k.stakeUponReputer.Get(ctx, key)
	if err != nil {
		if errors.Is(err, collections.ErrNotFound) {
			return cosmosMath.NewUint(0), nil
		}
		return cosmosMath.Uint{}, err
	}
	return stake, nil
}

// Sets the amount of stake placed on a specific target.
func (k *Keeper) SetDelegatedStakeUponReputer(ctx context.Context, topicId TopicId, target Reputer, stake Uint) error {
	key := collections.Join(topicId, target)
	if stake.IsZero() {
		return k.stakeUponReputer.Remove(ctx, key)
	}
	return k.stakeUponReputer.Set(ctx, key, stake)
}

// For a given address, get their stake removal information
func (k *Keeper) GetStakeRemovalQueueByAddress(ctx context.Context, address sdk.AccAddress) (types.StakeRemoval, error) {
	return k.stakeRemovalQueue.Get(ctx, address)
}

// For a given address, adds their stake removal information to the removal queue for delay waiting
func (k *Keeper) SetStakeRemovalQueueForAddress(ctx context.Context, address sdk.AccAddress, removalInfo types.StakeRemoval) error {
	return k.stakeRemovalQueue.Set(ctx, address, removalInfo)
}

// For a given address, get their stake removal information
func (k *Keeper) GetDelegatedStakeRemovalQueueByAddress(ctx context.Context, address sdk.AccAddress) (types.DelegatedStakeRemoval, error) {
	return k.delegatedStakeRemovalQueue.Get(ctx, address)
}

// For a given address, adds their stake removal information to the removal queue for delay waiting
func (k *Keeper) SetDelegatedStakeRemovalQueueForAddress(ctx context.Context, address sdk.AccAddress, removalInfo types.DelegatedStakeRemoval) error {
	return k.delegatedStakeRemovalQueue.Set(ctx, address, removalInfo)
}

/// TOPICS

func (k *Keeper) InactivateTopic(ctx context.Context, topicId TopicId) error {
	topic, err := k.topics.Get(ctx, topicId)
	if err != nil {
		return err
	}

	topic.Active = false

	err = k.topics.Set(ctx, topicId, topic)
	if err != nil {
		return err
	}

	return nil
}

func (k *Keeper) ReactivateTopic(ctx context.Context, topicId TopicId) error {
	topic, err := k.topics.Get(ctx, topicId)
	if err != nil {
		return err
	}

	topic.Active = true

	err = k.topics.Set(ctx, topicId, topic)
	if err != nil {
		return err
	}

	return nil
}

// Gets next topic id
func (k *Keeper) IncrementTopicId(ctx context.Context) (TopicId, error) {
	return k.nextTopicId.Next(ctx)
}

// Gets topic by topicId
func (k *Keeper) GetTopic(ctx context.Context, topicId TopicId) (types.Topic, error) {
	return k.topics.Get(ctx, topicId)
}

// Sets a topic config on a topicId
func (k *Keeper) SetTopic(ctx context.Context, topicId TopicId, topic types.Topic) error {
	return k.topics.Set(ctx, topicId, topic)
}

// Gets every topic
func (k *Keeper) GetAllTopics(ctx context.Context) ([]*types.Topic, error) {
	var allTopics []*types.Topic
	err := k.topics.Walk(ctx, nil, func(topicId TopicId, topic types.Topic) (bool, error) {
		allTopics = append(allTopics, &topic)
		return false, nil
	})
	if err != nil {
		return nil, err
	}
	return allTopics, nil
}

// Checks if a topic exists
func (k *Keeper) TopicExists(ctx context.Context, topicId TopicId) (bool, error) {
	return k.topics.Has(ctx, topicId)
}

// Returns the number of topics that are active in the network
func (k *Keeper) GetNumTopics(ctx context.Context) (TopicId, error) {
	return k.nextTopicId.Peek(ctx)
}

// GetActiveTopics returns a slice of all active topics.
func (k *Keeper) GetActiveTopics(ctx context.Context) ([]*types.Topic, error) {
	var activeTopics []*types.Topic
	if err := k.topics.Walk(ctx, nil, func(topicId TopicId, topic types.Topic) (bool, error) {
		if topic.Active { // Check if the topic is marked as active
			activeTopics = append(activeTopics, &topic)
		}
		return false, nil // Continue the iteration
	}); err != nil {
		return nil, err
	}
	return activeTopics, nil
}

func (k *Keeper) GetTopicEpochLastEnded(ctx context.Context, topicId TopicId) (BlockHeight, error) {
	topic, err := k.topics.Get(ctx, topicId)
	if err != nil {
		return 0, err
	}
	ret := topic.EpochLastEnded
	return ret, nil
}

// UpdateTopicInferenceLastRan updates the InferenceLastRan timestamp for a given topic.
func (k *Keeper) UpdateTopicEpochLastEnded(ctx context.Context, topicId TopicId, epochLastEnded BlockHeight) error {
	topic, err := k.topics.Get(ctx, topicId)
	if err != nil {
		return err
	}
	topic.EpochLastEnded = epochLastEnded
	return k.topics.Set(ctx, topicId, topic)
}

// Adds a new reputer to the reputer tracking data structures, reputers and topicReputers
func (k *Keeper) InsertReputer(ctx context.Context, TopicIds []TopicId, reputer sdk.AccAddress, reputerInfo types.OffchainNode) error {
	for _, topicId := range TopicIds {
		topicKey := collections.Join[uint64, sdk.AccAddress](topicId, reputer)
		err := k.topicReputers.Set(ctx, topicKey)
		if err != nil {
			return err
		}
	}
	err := k.reputers.Set(ctx, reputerInfo.LibP2PKey, reputerInfo)
	if err != nil {
		return err
	}
	err = k.AddAddressTopics(ctx, reputer, TopicIds)
	if err != nil {
		return err
	}
	return nil
}

// Remove a reputer to the reputer tracking data structures and topicReputers
func (k *Keeper) RemoveReputer(ctx context.Context, topicId TopicId, reputerAddr sdk.AccAddress) error {

	topicKey := collections.Join[uint64, sdk.AccAddress](topicId, reputerAddr)
	err := k.topicReputers.Remove(ctx, topicKey)
	if err != nil {
		return err
	}

	err = k.RemoveAddressTopic(ctx, reputerAddr, topicId)
	if err != nil {
		return err
	}
	return nil
}

// Remove a worker to the worker tracking data structures and topicWorkers
func (k *Keeper) RemoveWorker(ctx context.Context, topicId TopicId, workerAddr sdk.AccAddress) error {

	topicKey := collections.Join[uint64, sdk.AccAddress](topicId, workerAddr)
	err := k.topicWorkers.Remove(ctx, topicKey)
	if err != nil {
		return err
	}

	err = k.RemoveAddressTopic(ctx, workerAddr, topicId)
	if err != nil {
		return err
	}
	return nil
}

// Adds a new worker to the worker tracking data structures, workers and topicWorkers
func (k *Keeper) InsertWorker(ctx context.Context, TopicIds []TopicId, worker sdk.AccAddress, workerInfo types.OffchainNode) error {
	for _, topicId := range TopicIds {
		topickey := collections.Join[uint64, sdk.AccAddress](topicId, worker)
		err := k.topicWorkers.Set(ctx, topickey)
		if err != nil {
			return err
		}
	}
	err := k.workers.Set(ctx, workerInfo.LibP2PKey, workerInfo)
	if err != nil {
		return err
	}
	err = k.AddAddressTopics(ctx, worker, TopicIds)
	if err != nil {
		return err
	}
	return nil
}

func (k *Keeper) FindWorkerNodesByOwner(ctx sdk.Context, nodeId string) ([]*types.OffchainNode, error) {
	var nodes []*types.OffchainNode
	var nodeIdParts = strings.Split(nodeId, "|")

	if len(nodeIdParts) < 2 {
		nodeIdParts = append(nodeIdParts, "")
	}

	owner, libp2pkey := nodeIdParts[0], nodeIdParts[1]

	iterator, err := k.workers.Iterate(ctx, nil)
	if err != nil {
		return nil, err
	}

	for ; iterator.Valid(); iterator.Next() {
		node, _ := iterator.Value()
		if node.Owner == owner && len(libp2pkey) == 0 || node.Owner == owner && node.LibP2PKey == libp2pkey {
			nodeCopy := node
			nodes = append(nodes, &nodeCopy)
		}
	}

	return nodes, nil
}

func (k *Keeper) GetWorkerAddressByP2PKey(ctx context.Context, p2pKey string) (sdk.AccAddress, error) {
	worker, err := k.workers.Get(ctx, p2pKey)
	if err != nil {
		return nil, err
	}

	workerAddress, err := sdk.AccAddressFromBech32(worker.GetOwner())
	if err != nil {
		return nil, err
	}

	return workerAddress, nil
}

// GetTopicsByCreator returns a slice of all topics created by a given creator.
func (k *Keeper) GetTopicsByCreator(ctx context.Context, creator string) ([]*types.Topic, error) {
	var topicsByCreator []*types.Topic

	err := k.topics.Walk(ctx, nil, func(id TopicId, topic types.Topic) (bool, error) {
		if topic.Creator == creator {
			topicsByCreator = append(topicsByCreator, &topic)
		}
		return false, nil // Continue iterating
	})

	if err != nil {
		return nil, err
	}

	return topicsByCreator, nil
}

// AddAddressTopics adds new topics to the address's list of topics, avoiding duplicates.
func (k *Keeper) AddAddressTopics(ctx context.Context, address sdk.AccAddress, newTopics []uint64) error {
	// Get the current list of topics for the address
	currentTopics, err := k.GetRegisteredTopicIdsByAddress(ctx, address)
	if err != nil {
		return err
	}

	topicSet := make(map[uint64]bool)
	for _, topic := range currentTopics {
		topicSet[topic] = true
	}

	for _, newTopic := range newTopics {
		if _, exists := topicSet[newTopic]; !exists {
			currentTopics = append(currentTopics, newTopic)
		}
	}

	// Set the updated list of topics for the address
	return k.addressTopics.Set(ctx, address, currentTopics)
}

// RemoveAddressTopic removes a specified topic from the address's list of topics.
func (k *Keeper) RemoveAddressTopic(ctx context.Context, address sdk.AccAddress, topicToRemove uint64) error {
	// Get the current list of topics for the address
	currentTopics, err := k.GetRegisteredTopicIdsByAddress(ctx, address)
	if err != nil {
		return err
	}

	// Find and remove the specified topic
	filteredTopics := make([]uint64, 0)
	for _, topic := range currentTopics {
		if topic != topicToRemove {
			filteredTopics = append(filteredTopics, topic)
		}
	}

	// Set the updated list of topics for the address
	return k.addressTopics.Set(ctx, address, filteredTopics)
}

// GetRegisteredTopicsByAddress returns a slice of all topics ids registered by a given address.
func (k *Keeper) GetRegisteredTopicIdsByAddress(ctx context.Context, address sdk.AccAddress) ([]uint64, error) {
	topics, err := k.addressTopics.Get(ctx, address)
	if err != nil {
		if errors.Is(err, collections.ErrNotFound) {
			// Return an empty slice if the address is not found, or handle it differently if needed.
			return []uint64{}, nil
		}
		return nil, err
	}
	return topics, nil
}

// GetRegisteredTopicIdsByWorkerAddress returns a slice of all topics ids registered by a given worker address.
func (k *Keeper) GetRegisteredTopicIdsByWorkerAddress(ctx context.Context, address sdk.AccAddress) ([]uint64, error) {
	var topicsByAddress []uint64

	err := k.topicWorkers.Walk(ctx, nil, func(pair collections.Pair[TopicId, sdk.AccAddress]) (bool, error) {
		if pair.K2().String() == address.String() {
			topicsByAddress = append(topicsByAddress, pair.K1())
		}
		return false, nil
	})
	if err != nil {
		return nil, err
	}

	return topicsByAddress, nil
}

// GetRegisteredTopicIdByReputerAddress returns a slice of all topics ids registered by a given reputer address.
func (k *Keeper) GetRegisteredTopicIdByReputerAddress(ctx context.Context, address sdk.AccAddress) ([]uint64, error) {
	var topicsByAddress []uint64

	err := k.topicReputers.Walk(ctx, nil, func(pair collections.Pair[TopicId, sdk.AccAddress]) (bool, error) {
		if pair.K2().String() == address.String() {
			topicsByAddress = append(topicsByAddress, pair.K1())
		}
		return false, nil
	})
	if err != nil {
		return nil, err
	}

	return topicsByAddress, nil
}

// Get the amount of fee revenue collected by a topic
func (k *Keeper) GetTopicFeeRevenue(ctx context.Context, topicId TOPIC_ID) (types.TopicFeeRevenue, error) {
	return k.topicFeeRevenue.Get(ctx, topicId)
}

// Add to the fee revenue collected by a topic for this reward epoch
func (k *Keeper) AddTopicFeeRevenue(ctx context.Context, topicId TOPIC_ID, amount Uint) error {
	topicFeeRevenue, err := k.GetTopicFeeRevenue(ctx, topicId)
	if err != nil {
		return err
	}
	currEpoch, err := k.GetFeeRevenueEpoch(ctx)
	if err != nil {
		return err
	}
	newTopicFeeRevenue := types.TopicFeeRevenue{}
	if topicFeeRevenue.Epoch != currEpoch {
		newTopicFeeRevenue.Epoch = currEpoch
		newTopicFeeRevenue.Revenue = cosmosMath.NewIntFromBigInt(amount.BigInt())
	} else {
		newTopicFeeRevenue.Epoch = topicFeeRevenue.Epoch
		amountInt := cosmosMath.NewIntFromBigInt(amount.BigInt())
		newTopicFeeRevenue.Revenue = topicFeeRevenue.Revenue.Add(amountInt)
	}
	return k.topicFeeRevenue.Set(ctx, topicId, newTopicFeeRevenue)
}

// what is the current latest fee revenue epoch
func (k *Keeper) GetFeeRevenueEpoch(ctx context.Context) (uint64, error) {
	return k.feeRevenueEpoch.Peek(ctx)
}

// at the end of a rewards epoch, increment the fee revenue
func (k *Keeper) IncrementFeeRevenueEpoch(ctx context.Context) error {
	_, err := k.feeRevenueEpoch.Next(ctx)
	return err
}

/// MEMPOOL & INFERENCE REQUESTS

func (k *Keeper) AddUnmetDemand(ctx context.Context, topicId TopicId, amt cosmosMath.Uint) error {
	topicUnmetDemand, err := k.GetTopicUnmetDemand(ctx, topicId)
	if err != nil {
		return err
	}
	topicUnmetDemand = topicUnmetDemand.Add(amt)
	return k.topicUnmetDemand.Set(ctx, topicId, topicUnmetDemand)
}

func (k *Keeper) RemoveUnmetDemand(ctx context.Context, topicId TopicId, amt cosmosMath.Uint) error {
	topicUnmetDemand, err := k.topicUnmetDemand.Get(ctx, topicId)
	if err != nil {
		return err
	}
	if amt.GT(topicUnmetDemand) {
		return types.ErrIntegerUnderflowUnmetDemand
	}
	topicUnmetDemand = topicUnmetDemand.Sub(amt)
	return k.SetTopicUnmetDemand(ctx, topicId, topicUnmetDemand)
}

func (k *Keeper) SetTopicUnmetDemand(ctx context.Context, topicId TopicId, amt cosmosMath.Uint) error {
	if amt.IsZero() {
		return k.topicUnmetDemand.Remove(ctx, topicId)
	}
	return k.topicUnmetDemand.Set(ctx, topicId, amt)
}

func (k *Keeper) GetTopicUnmetDemand(ctx context.Context, topicId TopicId) (Uint, error) {
	topicUnmetDemand, err := k.topicUnmetDemand.Get(ctx, topicId)
	if err != nil {
		if errors.Is(err, collections.ErrNotFound) {
			return cosmosMath.NewUint(0), nil
		} else {
			return cosmosMath.Uint{}, err
		}
	}
	return topicUnmetDemand, nil
}

func (k *Keeper) AddToMempool(ctx context.Context, request types.InferenceRequest) error {
	requestId, err := request.GetRequestId()
	if err != nil {
		return err
	}
	key := collections.Join(request.TopicId, requestId)
	err = k.mempool.Set(ctx, key, request)
	if err != nil {
		return err
	}

	return k.AddUnmetDemand(ctx, request.TopicId, request.BidAmount)
}

func (k *Keeper) RemoveFromMempool(ctx context.Context, request types.InferenceRequest) error {
	requestId, err := request.GetRequestId()
	if err != nil {
		return err
	}
	key := collections.Join(request.TopicId, requestId)
	err = k.mempool.Remove(ctx, key)
	if err != nil {
		return err
	}

	return k.RemoveUnmetDemand(ctx, request.TopicId, request.BidAmount)
}

func (k *Keeper) IsRequestInMempool(ctx context.Context, topicId TopicId, requestId string) (bool, error) {
	return k.mempool.Has(ctx, collections.Join(topicId, requestId))
}

func (k *Keeper) GetMempoolInferenceRequestById(ctx context.Context, topicId TopicId, requestId string) (types.InferenceRequest, error) {
	return k.mempool.Get(ctx, collections.Join(topicId, requestId))
}

func (k *Keeper) GetMempoolInferenceRequestsForTopic(ctx context.Context, topicId TopicId) ([]types.InferenceRequest, error) {
	var ret []types.InferenceRequest = make([]types.InferenceRequest, 0)
	rng := collections.NewPrefixedPairRange[TopicId, RequestId](topicId)
	iter, err := k.mempool.Iterate(ctx, rng)
	if err != nil {
		return nil, err
	}
	for ; iter.Valid(); iter.Next() {
		value, err := iter.Value()
		if err != nil {
			return nil, err
		}
		ret = append(ret, value)
	}
	return ret, nil
}

func (k *Keeper) GetMempool(ctx context.Context) ([]types.InferenceRequest, error) {
	var ret []types.InferenceRequest = make([]types.InferenceRequest, 0)
	iter, err := k.mempool.Iterate(ctx, nil)
	if err != nil {
		return nil, err
	}
	for ; iter.Valid(); iter.Next() {
		value, err := iter.Value()
		if err != nil {
			return nil, err
		}
		ret = append(ret, value)
	}
	return ret, nil
}

func (k *Keeper) SetRequestDemand(ctx context.Context, requestId string, amount Uint) error {
	if amount.IsZero() {
		return k.requestUnmetDemand.Remove(ctx, requestId)
	}
	return k.requestUnmetDemand.Set(ctx, requestId, amount)
}

func (k *Keeper) GetRequestDemand(ctx context.Context, requestId string) (Uint, error) {
	return k.requestUnmetDemand.Get(ctx, requestId)
}

func (k *Keeper) GetTopicAccumulatedMetDemand(ctx context.Context, topicId TopicId) (Uint, error) {
	res, err := k.accumulatedMetDemand.Get(ctx, topicId)
	if err != nil {
		if errors.Is(err, collections.ErrNotFound) {
			return cosmosMath.NewUint(0), nil
		}
		return cosmosMath.Uint{}, err
	}
	return res, nil
}

func (k *Keeper) AddTopicAccumulateMetDemand(ctx context.Context, topicId TopicId, metDemand Uint) error {
	currentMetDemand, err := k.accumulatedMetDemand.Get(ctx, topicId)
	if err != nil {
		if errors.Is(err, collections.ErrNotFound) {
			return nil
		}
		return err
	}
	currentMetDemand = currentMetDemand.Add(metDemand)
	return k.SetTopicAccumulatedMetDemand(ctx, topicId, currentMetDemand)
}

func (k *Keeper) SetTopicAccumulatedMetDemand(ctx context.Context, topicId TopicId, metDemand Uint) error {
	if metDemand.IsZero() {
		return k.accumulatedMetDemand.Remove(ctx, topicId)
	}
	return k.accumulatedMetDemand.Set(ctx, topicId, metDemand)
}

func (k *Keeper) GetNumInferencesInRewardEpoch(ctx context.Context, topicId TopicId, worker sdk.AccAddress) (Uint, error) {
	key := collections.Join(topicId, worker)
	res, err := k.numInferencesInRewardEpoch.Get(ctx, key)
	if err != nil {
		if errors.Is(err, collections.ErrNotFound) {
			return cosmosMath.NewUint(0), nil
		}
		return cosmosMath.Uint{}, err
	}
	return res, nil
}

func (k *Keeper) IncrementNumInferencesInRewardEpoch(ctx context.Context, topicId TopicId, worker sdk.AccAddress) error {
	key := collections.Join(topicId, worker)
	currentNumInferences, err := k.numInferencesInRewardEpoch.Get(ctx, key)
	if err != nil {
		if errors.Is(err, collections.ErrNotFound) {
			currentNumInferences = cosmosMath.NewUint(0)
		} else {
			return err
		}
	}
	newNumInferences := currentNumInferences.Add(cosmosMath.NewUint(1))
	return k.numInferencesInRewardEpoch.Set(ctx, key, newNumInferences)
}

// Reset the mapping entirely. Should be called at the end of every block
func (k *Keeper) ResetChurnReadyTopics(ctx context.Context) error {
	return k.churnReadyTopics.Remove(ctx)
}

// Set a topic as churn ready
func (k *Keeper) SetChurnReadyTopics(ctx context.Context, topicList types.TopicList) error {
	return k.churnReadyTopics.Set(ctx, topicList)
}

// Get all churn ready topics
func (k *Keeper) GetChurnReadyTopics(ctx context.Context) (types.TopicList, error) {
	topicList, err := k.churnReadyTopics.Get(ctx)
	if err != nil {
		if errors.Is(err, collections.ErrNotFound) {
			return types.TopicList{}, nil
		}
		return types.TopicList{}, err
	}
	return topicList, nil
}

// Reset the mapping entirely. Should be called at the end of every reward epoch
func (k *Keeper) ResetNumInferencesInRewardEpoch(ctx context.Context) error {
	iter, err := k.numInferencesInRewardEpoch.Iterate(ctx, nil)
	if err != nil {
		return err
	}

	// Iterate over all keys
	kvs, err := iter.Keys()
	if err != nil {
		return err
	}
	for _, kv := range kvs {
		err := k.numInferencesInRewardEpoch.Remove(ctx, kv)
		if err != nil {
			return err
		}
	}

	return nil
}

/// SCORES

func (k *Keeper) InsertWorkerInferenceScore(ctx context.Context, topicId TopicId, blockNumber BlockHeight, score types.Score) error {
	key := collections.Join(topicId, blockNumber)
	var scores types.Scores

	scores, err := k.inferenceScores.Get(ctx, key)
	if err != nil {
		if errors.Is(err, collections.ErrNotFound) {
			scores = types.Scores{}
		} else {
			return err
		}
	}
	scores.Scores = append(scores.Scores, &score)

	return k.inferenceScores.Set(ctx, key, scores)
}

func (k *Keeper) InsertWorkerForecastScore(ctx context.Context, topicId TopicId, blockNumber BlockHeight, score types.Score) error {
	key := collections.Join(topicId, blockNumber)

	scores, err := k.forecastScores.Get(ctx, key)
	if err != nil {
		if errors.Is(err, collections.ErrNotFound) {
			scores = types.Scores{}
		} else {
			return err
		}
	}
	scores.Scores = append(scores.Scores, &score)

	return k.forecastScores.Set(ctx, key, scores)
}

func (k *Keeper) InsertReputerScore(ctx context.Context, topicId TopicId, blockNumber BlockHeight, score types.Score) error {
	key := collections.Join(topicId, blockNumber)

	scores, err := k.reputerScores.Get(ctx, key)
	if err != nil {
		if errors.Is(err, collections.ErrNotFound) {
			scores = types.Scores{}
		} else {
			return err
		}
	}
	scores.Scores = append(scores.Scores, &score)

	return k.reputerScores.Set(ctx, key, scores)
}

func (k *Keeper) GetWorkerInferenceScoresUntilBlock(ctx context.Context, topicId TopicId, blockNumber BlockHeight, worker Worker) ([]*types.Score, error) {
	rng := collections.
		NewPrefixedPairRange[TopicId, BlockHeight](topicId).
		EndInclusive(blockNumber).
		Descending()

	scores := make([]*types.Score, 0)
	iter, err := k.inferenceScores.Iterate(ctx, rng)
	if err != nil {
		return nil, err
	}

	count := 0
	for ; iter.Valid() && count < 10; iter.Next() {
		existingScores, err := iter.KeyValue()
		if err != nil {
			return nil, err
		}
		for _, score := range existingScores.Value.Scores {
			if score.Address == worker.String() {
				scores = append(scores, score)
				count++
			}
		}
	}

	return scores, nil
}

func (k *Keeper) GetWorkerForecastScoresUntilBlock(ctx context.Context, topicId TopicId, blockNumber BlockHeight, worker Worker) ([]*types.Score, error) {
	rng := collections.
		NewPrefixedPairRange[TopicId, BlockHeight](topicId).
		EndInclusive(blockNumber).
		Descending()

	scores := make([]*types.Score, 0)
	iter, err := k.forecastScores.Iterate(ctx, rng)
	if err != nil {
		return nil, err
	}

	count := 0
	for ; iter.Valid() && count < 10; iter.Next() {
		existingScores, err := iter.KeyValue()
		if err != nil {
			return nil, err
		}
		for _, score := range existingScores.Value.Scores {
			if score.Address == worker.String() {
				scores = append(scores, score)
				count++
			}
		}
	}

	return scores, nil
}

func (k *Keeper) GetReputersScoresAtBlock(ctx context.Context, topicId TopicId, block BlockHeight) ([]*types.Score, error) {
	key := collections.Join(topicId, block)
	scores, err := k.reputerScores.Get(ctx, key)
	if err != nil {
		if errors.Is(err, collections.ErrNotFound) {
			return []*types.Score{}, nil
		}
		return nil, err
	}
	return scores.Scores, nil
}

func (k *Keeper) SetListeningCoefficient(ctx context.Context, topicId TopicId, reputer sdk.AccAddress, coefficient types.ListeningCoefficient) error {
	key := collections.Join(topicId, reputer)
	return k.reputerListeningCoefficient.Set(ctx, key, coefficient)
}

func (k *Keeper) GetListeningCoefficient(ctx context.Context, topicId TopicId, reputer sdk.AccAddress) (types.ListeningCoefficient, error) {
	key := collections.Join(topicId, reputer)
	coef, err := k.reputerListeningCoefficient.Get(ctx, key)
	if err != nil {
		if errors.Is(err, collections.ErrNotFound) {
			// Return a default value
			return types.ListeningCoefficient{Coefficient: 1.0}, nil
		}
		return types.ListeningCoefficient{}, err
	}
	return coef, nil
}

/// TAX for REWARD

func (k *Keeper) SetAverageWorkerReward(ctx context.Context, topicId TOPIC_ID, worker sdk.AccAddress, value types.AverageWorkerReward) error {
	key := collections.Join(topicId, worker)
	return k.averageWorkerReward.Set(ctx, key, value)
}

func (k *Keeper) GetAverageWorkerReward(ctx context.Context, topicId TOPIC_ID, worker sdk.AccAddress) (types.AverageWorkerReward, error) {
	key := collections.Join(topicId, worker)
	val, err := k.averageWorkerReward.Get(ctx, key)
	if err != nil {
		if errors.Is(err, collections.ErrNotFound) {
			// Return a default value
			return types.AverageWorkerReward{Count: 0, Value: 0.0}, nil
		}
		return types.AverageWorkerReward{}, err
	}
	return val, nil
}

/// WHITELISTS

func (k *Keeper) IsWhitelistAdmin(ctx context.Context, admin sdk.AccAddress) (bool, error) {
	return k.whitelistAdmins.Has(ctx, admin)
}

func (k *Keeper) AddWhitelistAdmin(ctx context.Context, admin sdk.AccAddress) error {
	return k.whitelistAdmins.Set(ctx, admin)
}

func (k *Keeper) RemoveWhitelistAdmin(ctx context.Context, admin sdk.AccAddress) error {
	return k.whitelistAdmins.Remove(ctx, admin)
}

func (k *Keeper) IsInTopicCreationWhitelist(ctx context.Context, address sdk.AccAddress) (bool, error) {
	return k.topicCreationWhitelist.Has(ctx, address)
}

func (k *Keeper) AddToTopicCreationWhitelist(ctx context.Context, address sdk.AccAddress) error {
	return k.topicCreationWhitelist.Set(ctx, address)
}

func (k *Keeper) RemoveFromTopicCreationWhitelist(ctx context.Context, address sdk.AccAddress) error {
	return k.topicCreationWhitelist.Remove(ctx, address)
}

func (k *Keeper) IsInReputerWhitelist(ctx context.Context, address sdk.AccAddress) (bool, error) {
	return k.reputerWhitelist.Has(ctx, address)
}

func (k *Keeper) AddToReputerWhitelist(ctx context.Context, address sdk.AccAddress) error {
	return k.reputerWhitelist.Set(ctx, address)
}

func (k *Keeper) RemoveFromReputerWhitelist(ctx context.Context, address sdk.AccAddress) error {
	return k.reputerWhitelist.Remove(ctx, address)
}

/// BANK KEEPER WRAPPERS

// SendCoinsFromModuleToModule
func (k *Keeper) AccountKeeper() AccountKeeper {
	return k.authKeeper
}

func (k *Keeper) BankKeeper() BankKeeper {
	return k.bankKeeper
}

// SendCoinsFromModuleToAccount
func (k *Keeper) SendCoinsFromModuleToAccount(ctx context.Context, senderModule string, recipientAddr sdk.AccAddress, amt sdk.Coins) error {
	return k.bankKeeper.SendCoinsFromModuleToAccount(ctx, senderModule, recipientAddr, amt)
}

// SendCoinsFromAccountToModule
func (k *Keeper) SendCoinsFromAccountToModule(ctx context.Context, senderAddr sdk.AccAddress, recipientModule string, amt sdk.Coins) error {
	return k.bankKeeper.SendCoinsFromAccountToModule(ctx, senderAddr, recipientModule, amt)
}<|MERGE_RESOLUTION|>--- conflicted
+++ resolved
@@ -71,7 +71,7 @@
 
 	/// TAX for REWARD
 	// map of (topic, block_number, worker) -> avg_worker_reward
-	averageWorkerReward collections.Map[collections.Pair[TOPIC_ID, sdk.AccAddress], types.AverageWorkerReward]
+	averageWorkerReward collections.Map[collections.Pair[TopicId, sdk.AccAddress], types.AverageWorkerReward]
 
 	/// STAKING
 
@@ -121,6 +121,15 @@
 	// the last block the token inflation rewards were updated: int64 same as BlockHeight()
 	lastRewardsUpdate collections.Item[BlockHeight]
 
+	// fee revenue collected by a topic over the course of the last reward cadence
+	topicFeeRevenue collections.Map[TopicId, types.TopicFeeRevenue]
+
+	// feeRevenueEpoch marks the current epoch for fee revenue
+	feeRevenueEpoch collections.Sequence
+
+	// store previous wieghts for exponential moving average in rewards calc
+	previousTopicWeight collections.Map[TopicId, types.PreviousTopicWeight]
+
 	// map of (topic, block_height) -> Inference
 	allInferences collections.Map[collections.Pair[TopicId, BlockHeight], types.Inferences]
 
@@ -130,22 +139,8 @@
 	// map of (topic, block_height) -> ReputerValueBundles (1 per reputer active at that time)
 	allLossBundles collections.Map[collections.Pair[TopicId, BlockHeight], types.ReputerValueBundles]
 
-<<<<<<< HEAD
 	// map of (topic, block_height) -> ValueBundle (1 network wide bundle per timestep)
 	networkLossBundles collections.Map[collections.Pair[TopicId, BlockHeight], types.ValueBundle]
-=======
-	// fee revenue collected by a topic over the course of the last reward cadence
-	topicFeeRevenue collections.Map[TOPIC_ID, types.TopicFeeRevenue]
-
-	// feeRevenueEpoch marks the current epoch for fee revenue
-	feeRevenueEpoch collections.Sequence
-
-	// store previous wieghts for exponential moving average in rewards calc
-	previousTopicWeight collections.Map[TOPIC_ID, types.PreviousTopicWeight]
-
-	// map of (topic, block_number) -> Inference
-	allInferences collections.Map[collections.Pair[TOPIC_ID, BLOCK_HEIGHT], types.Inferences]
->>>>>>> 4cbd7f89
 
 	accumulatedMetDemand collections.Map[TopicId, Uint]
 
@@ -186,7 +181,6 @@
 
 	sb := collections.NewSchemaBuilder(storeService)
 	k := Keeper{
-<<<<<<< HEAD
 		cdc:                                 cdc,
 		addressCodec:                        addressCodec,
 		feeCollectorName:                    feeCollectorName,
@@ -196,13 +190,13 @@
 		totalStake:                          collections.NewItem(sb, types.TotalStakeKey, "total_stake", UintValue),
 		topicStake:                          collections.NewMap(sb, types.TopicStakeKey, "topic_stake", collections.Uint64Key, UintValue),
 		lastRewardsUpdate:                   collections.NewItem(sb, types.LastRewardsUpdateKey, "last_rewards_update", collections.Int64Value),
-		nextTopicId:                         collections.NewSequence(sb, types.NextTopicIdKey, "next_topic_id"),
+		nextTopicId:                         collections.NewSequence(sb, types.NextTopicIdKey, "next_TopicId"),
 		topics:                              collections.NewMap(sb, types.TopicsKey, "topics", collections.Uint64Key, codec.CollValue[types.Topic](cdc)),
 		churnReadyTopics:                    collections.NewItem(sb, types.ChurnReadyTopicsKey, "churn_ready_topics", codec.CollValue[types.TopicList](cdc)),
 		topicWorkers:                        collections.NewKeySet(sb, types.TopicWorkersKey, "topic_workers", collections.PairKeyCodec(collections.Uint64Key, sdk.AccAddressKey)),
 		addressTopics:                       collections.NewMap(sb, types.AddressTopicsKey, "address_topics", sdk.AccAddressKey, TopicIdListValue),
 		topicReputers:                       collections.NewKeySet(sb, types.TopicReputersKey, "topic_reputers", collections.PairKeyCodec(collections.Uint64Key, sdk.AccAddressKey)),
-		stakeByReputerAndTopicId:            collections.NewMap(sb, types.StakeByReputerAndTopicIdKey, "stake_by_reputer_and_topic_id", collections.PairKeyCodec(collections.Uint64Key, sdk.AccAddressKey), UintValue),
+		stakeByReputerAndTopicId:            collections.NewMap(sb, types.StakeByReputerAndTopicIdKey, "stake_by_reputer_and_TopicId", collections.PairKeyCodec(collections.Uint64Key, sdk.AccAddressKey), UintValue),
 		stakeRemovalQueue:                   collections.NewMap(sb, types.StakeRemovalQueueKey, "stake_removal_queue", sdk.AccAddressKey, codec.CollValue[types.StakeRemoval](cdc)),
 		delegatedStakeRemovalQueue:          collections.NewMap(sb, types.DelegatedStakeRemovalQueueKey, "delegated_stake_removal_queue", sdk.AccAddressKey, codec.CollValue[types.DelegatedStakeRemoval](cdc)),
 		stakeFromDelegator:                  collections.NewMap(sb, types.DelegatorStakeKey, "stake_from_delegator", collections.PairKeyCodec(collections.Uint64Key, sdk.AccAddressKey), UintValue),
@@ -211,6 +205,9 @@
 		mempool:                             collections.NewMap(sb, types.MempoolKey, "mempool", collections.PairKeyCodec(collections.Uint64Key, collections.StringKey), codec.CollValue[types.InferenceRequest](cdc)),
 		requestUnmetDemand:                  collections.NewMap(sb, types.RequestUnmetDemandKey, "request_unmet_demand", collections.StringKey, UintValue),
 		topicUnmetDemand:                    collections.NewMap(sb, types.TopicUnmetDemandKey, "topic_unmet_demand", collections.Uint64Key, UintValue),
+		topicFeeRevenue:                     collections.NewMap(sb, types.TopicFeeRevenueKey, "topic_fee_revenue", collections.Uint64Key, codec.CollValue[types.TopicFeeRevenue](cdc)),
+		feeRevenueEpoch:                     collections.NewSequence(sb, types.FeeRevenueEpochKey, "fee_revenue_epoch"),
+		previousTopicWeight:                 collections.NewMap(sb, types.PreviousTopicWeightKey, "previous_topic_weight", collections.Uint64Key, codec.CollValue[types.PreviousTopicWeight](cdc)),
 		inferences:                          collections.NewMap(sb, types.InferencesKey, "inferences", collections.PairKeyCodec(collections.Uint64Key, sdk.AccAddressKey), codec.CollValue[types.Inference](cdc)),
 		forecasts:                           collections.NewMap(sb, types.ForecastsKey, "forecasts", collections.PairKeyCodec(collections.Uint64Key, sdk.AccAddressKey), codec.CollValue[types.Forecast](cdc)),
 		workers:                             collections.NewMap(sb, types.WorkerNodesKey, "worker_nodes", collections.StringKey, codec.CollValue[types.OffchainNode](cdc)),
@@ -233,54 +230,6 @@
 		reputerListeningCoefficient:         collections.NewMap(sb, types.ReputerListeningCoefficientKey, "reputer_listening_coefficient", collections.PairKeyCodec(collections.Uint64Key, sdk.AccAddressKey), codec.CollValue[types.ListeningCoefficient](cdc)),
 		unfulfilledWorkerNonces:             collections.NewMap(sb, types.UnfulfilledWorkerNoncesKey, "unfulfilled_worker_nonces", collections.Uint64Key, codec.CollValue[types.Nonces](cdc)),
 		unfulfilledReputerNonces:            collections.NewMap(sb, types.UnfulfilledReputerNoncesKey, "unfulfilled_reputer_nonces", collections.Uint64Key, codec.CollValue[types.Nonces](cdc)),
-=======
-		cdc:                         cdc,
-		addressCodec:                addressCodec,
-		feeCollectorName:            feeCollectorName,
-		params:                      collections.NewItem(sb, types.ParamsKey, "params", codec.CollValue[types.Params](cdc)),
-		authKeeper:                  ak,
-		bankKeeper:                  bk,
-		totalStake:                  collections.NewItem(sb, types.TotalStakeKey, "total_stake", UintValue),
-		topicStake:                  collections.NewMap(sb, types.TopicStakeKey, "topic_stake", collections.Uint64Key, UintValue),
-		lastRewardsUpdate:           collections.NewItem(sb, types.LastRewardsUpdateKey, "last_rewards_update", collections.Int64Value),
-		nextTopicId:                 collections.NewSequence(sb, types.NextTopicIdKey, "next_topic_id"),
-		topics:                      collections.NewMap(sb, types.TopicsKey, "topics", collections.Uint64Key, codec.CollValue[types.Topic](cdc)),
-		churnReadyTopics:            collections.NewItem(sb, types.ChurnReadyTopicsKey, "churn_ready_topics", codec.CollValue[types.TopicList](cdc)),
-		topicWorkers:                collections.NewKeySet(sb, types.TopicWorkersKey, "topic_workers", collections.PairKeyCodec(collections.Uint64Key, sdk.AccAddressKey)),
-		addressTopics:               collections.NewMap(sb, types.AddressTopicsKey, "address_topics", sdk.AccAddressKey, TopicIdListValue),
-		topicReputers:               collections.NewKeySet(sb, types.TopicReputersKey, "topic_reputers", collections.PairKeyCodec(collections.Uint64Key, sdk.AccAddressKey)),
-		stakeByReputerAndTopicId:    collections.NewMap(sb, types.StakeByReputerAndTopicIdKey, "stake_by_reputer_and_topic_id", collections.PairKeyCodec(collections.Uint64Key, sdk.AccAddressKey), UintValue),
-		stakeRemovalQueue:           collections.NewMap(sb, types.StakeRemovalQueueKey, "stake_removal_queue", sdk.AccAddressKey, codec.CollValue[types.StakeRemoval](cdc)),
-		delegatedStakeRemovalQueue:  collections.NewMap(sb, types.DelegatedStakeRemovalQueueKey, "delegated_stake_removal_queue", sdk.AccAddressKey, codec.CollValue[types.DelegatedStakeRemoval](cdc)),
-		stakeFromDelegator:          collections.NewMap(sb, types.DelegatorStakeKey, "stake_from_delegator", collections.PairKeyCodec(collections.Uint64Key, sdk.AccAddressKey), UintValue),
-		delegatedStakePlacement:     collections.NewMap(sb, types.BondsKey, "delegated_stake_placement", collections.TripleKeyCodec(collections.Uint64Key, sdk.AccAddressKey, sdk.AccAddressKey), UintValue),
-		stakeUponReputer:            collections.NewMap(sb, types.TargetStakeKey, "stake_upon_reputer", collections.PairKeyCodec(collections.Uint64Key, sdk.AccAddressKey), UintValue),
-		mempool:                     collections.NewMap(sb, types.MempoolKey, "mempool", collections.PairKeyCodec(collections.Uint64Key, collections.StringKey), codec.CollValue[types.InferenceRequest](cdc)),
-		requestUnmetDemand:          collections.NewMap(sb, types.RequestUnmetDemandKey, "request_unmet_demand", collections.StringKey, UintValue),
-		topicUnmetDemand:            collections.NewMap(sb, types.TopicUnmetDemandKey, "topic_unmet_demand", collections.Uint64Key, UintValue),
-		topicFeeRevenue:             collections.NewMap(sb, types.TopicFeeRevenueKey, "topic_fee_revenue", collections.Uint64Key, codec.CollValue[types.TopicFeeRevenue](cdc)),
-		feeRevenueEpoch:             collections.NewSequence(sb, types.FeeRevenueEpochKey, "fee_revenue_epoch"),
-		previousTopicWeight:         collections.NewMap(sb, types.PreviousTopicWeightKey, "previous_topic_weight", collections.Uint64Key, codec.CollValue[types.PreviousTopicWeight](cdc)),
-		inferences:                  collections.NewMap(sb, types.InferencesKey, "inferences", collections.PairKeyCodec(collections.Uint64Key, sdk.AccAddressKey), codec.CollValue[types.Inference](cdc)),
-		forecasts:                   collections.NewMap(sb, types.ForecastsKey, "forecasts", collections.PairKeyCodec(collections.Uint64Key, sdk.AccAddressKey), codec.CollValue[types.Forecast](cdc)),
-		workers:                     collections.NewMap(sb, types.WorkerNodesKey, "worker_nodes", collections.StringKey, codec.CollValue[types.OffchainNode](cdc)),
-		reputers:                    collections.NewMap(sb, types.ReputerNodesKey, "reputer_nodes", collections.StringKey, codec.CollValue[types.OffchainNode](cdc)),
-		allInferences:               collections.NewMap(sb, types.AllInferencesKey, "inferences_all", collections.PairKeyCodec(collections.Uint64Key, collections.Int64Key), codec.CollValue[types.Inferences](cdc)),
-		allForecasts:                collections.NewMap(sb, types.AllForecastsKey, "forecasts_all", collections.PairKeyCodec(collections.Uint64Key, collections.Int64Key), codec.CollValue[types.Forecasts](cdc)),
-		allLossBundles:              collections.NewMap(sb, types.AllLossBundlesKey, "value_bundles_all", collections.PairKeyCodec(collections.Uint64Key, collections.Int64Key), codec.CollValue[types.ReputerValueBundles](cdc)),
-		networkLossBundles:          collections.NewMap(sb, types.NetworkLossBundlesKey, "value_bundles_network", collections.PairKeyCodec(collections.Uint64Key, collections.Int64Key), codec.CollValue[types.ValueBundle](cdc)),
-		networkRegrets:              collections.NewMap(sb, types.NetworkRegretsKey, "regrets_network", collections.PairKeyCodec(collections.Uint64Key, collections.Int64Key), codec.CollValue[types.WorkerRegrets](cdc)),
-		accumulatedMetDemand:        collections.NewMap(sb, types.AccumulatedMetDemandKey, "accumulated_met_demand", collections.Uint64Key, UintValue),
-		numInferencesInRewardEpoch:  collections.NewMap(sb, types.NumInferencesInRewardEpochKey, "num_inferences_in_reward_epoch", collections.PairKeyCodec(collections.Uint64Key, sdk.AccAddressKey), UintValue),
-		whitelistAdmins:             collections.NewKeySet(sb, types.WhitelistAdminsKey, "whitelist_admins", sdk.AccAddressKey),
-		topicCreationWhitelist:      collections.NewKeySet(sb, types.TopicCreationWhitelistKey, "topic_creation_whitelist", sdk.AccAddressKey),
-		reputerWhitelist:            collections.NewKeySet(sb, types.ReputerWhitelistKey, "weight_setting_whitelist", sdk.AccAddressKey),
-		inferenceScores:             collections.NewMap(sb, types.InferenceScoresKey, "worker_inference_scores", collections.PairKeyCodec(collections.Uint64Key, collections.Int64Key), codec.CollValue[types.Scores](cdc)),
-		forecastScores:              collections.NewMap(sb, types.ForecastScoresKey, "worker_forecast_scores", collections.PairKeyCodec(collections.Uint64Key, collections.Int64Key), codec.CollValue[types.Scores](cdc)),
-		reputerScores:               collections.NewMap(sb, types.ReputerScoresKey, "reputer_scores", collections.PairKeyCodec(collections.Uint64Key, collections.Int64Key), codec.CollValue[types.Scores](cdc)),
-		reputerListeningCoefficient: collections.NewMap(sb, types.ReputerListeningCoefficientKey, "reputer_listening_coefficient", collections.PairKeyCodec(collections.Uint64Key, sdk.AccAddressKey), codec.CollValue[types.ListeningCoefficient](cdc)),
-		averageWorkerReward:         collections.NewMap(sb, types.AverageWorkerRewardKey, "average_worker_reward", collections.PairKeyCodec(collections.Uint64Key, sdk.AccAddressKey), codec.CollValue[types.AverageWorkerReward](cdc)),
->>>>>>> 4cbd7f89
 	}
 
 	schema, err := sb.Build()
@@ -640,7 +589,14 @@
 	return params.PInferenceSynthesis, nil
 }
 
-<<<<<<< HEAD
+func (k *Keeper) GetParamsStakeAndFeeRevenueImportance(ctx context.Context) (float64, float64, error) {
+	params, err := k.GetParams(ctx)
+	if err != nil {
+		return 0, 0, err
+	}
+	return params.TopicRewardStakeImportance, params.TopicRewardFeeRevenueImportance, nil
+}
+
 func (k *Keeper) GetParamsMaxUnfulfilledWorkerRequests(ctx context.Context) (uint64, error) {
 	params, err := k.GetParams(ctx)
 	if err != nil {
@@ -649,26 +605,20 @@
 	return params.MaxUnfulfilledWorkerRequests, nil
 }
 
+func (k *Keeper) GetParamsTopicRewardAlpha(ctx context.Context) (float64, error) {
+	params, err := k.GetParams(ctx)
+	if err != nil {
+		return 0, err
+	}
+	return params.TopicRewardAlpha, nil
+}
+
 func (k *Keeper) GetParamsMaxUnfulfilledReputerRequests(ctx context.Context) (uint64, error) {
-=======
-func (k *Keeper) GetParamsStakeAndFeeRevenueImportance(ctx context.Context) (float64, float64, error) {
 	params, err := k.GetParams(ctx)
 	if err != nil {
-		return 0, 0, err
-	}
-	return params.TopicRewardStakeImportance, params.TopicRewardFeeRevenueImportance, nil
-}
-
-func (k *Keeper) GetParamsTopicRewardAlpha(ctx context.Context) (float64, error) {
->>>>>>> 4cbd7f89
-	params, err := k.GetParams(ctx)
-	if err != nil {
 		return 0, err
 	}
-<<<<<<< HEAD
 	return params.MaxUnfulfilledReputerRequests, nil
-=======
-	return params.TopicRewardAlpha, nil
 }
 
 func (k Keeper) GetParamsValidatorsVsAlloraPercentReward(ctx context.Context) (cosmosMath.LegacyDec, error) {
@@ -677,7 +627,6 @@
 		return cosmosMath.LegacyDec{}, err
 	}
 	return params.ValidatorsVsAlloraPercentReward, nil
->>>>>>> 4cbd7f89
 }
 
 /// INFERENCES, FORECASTS
@@ -916,29 +865,7 @@
 	return forecasts, nil
 }
 
-<<<<<<< HEAD
 /// LOSS BUNDLES
-=======
-// get the previous weight during rewards calculation for a topic
-func (k *Keeper) GetPreviousTopicWeight(ctx context.Context, topicId TOPIC_ID) (types.PreviousTopicWeight, error) {
-	topicWeight, err := k.previousTopicWeight.Get(ctx, topicId)
-	if errors.Is(err, collections.ErrNotFound) {
-		ret := types.PreviousTopicWeight{
-			Weight: 0.0,
-			Epoch:  0,
-		}
-		return ret, nil
-	}
-	return topicWeight, err
-}
-
-// set the previous weight during rewards calculation for a topic
-func (k *Keeper) SetPreviousTopicWeight(ctx context.Context, topicId TOPIC_ID, weight types.PreviousTopicWeight) error {
-	return k.previousTopicWeight.Set(ctx, topicId, weight)
-}
-
-/// LOSS BUNDLES, REGRETS
->>>>>>> 4cbd7f89
 
 // Insert a loss bundle for a topic and timestamp. Overwrites previous ones stored at that composite index.
 func (k *Keeper) InsertReputerLossBundlesAtBlock(ctx context.Context, topicId TopicId, block BlockHeight, reptuerLossBundles types.ReputerValueBundles) error {
@@ -1550,6 +1477,24 @@
 
 /// TOPICS
 
+// Get the previous weight during rewards calculation for a topic
+func (k *Keeper) GetPreviousTopicWeight(ctx context.Context, topicId TopicId) (types.PreviousTopicWeight, error) {
+	topicWeight, err := k.previousTopicWeight.Get(ctx, topicId)
+	if errors.Is(err, collections.ErrNotFound) {
+		ret := types.PreviousTopicWeight{
+			Weight: 0.0,
+			Epoch:  0,
+		}
+		return ret, nil
+	}
+	return topicWeight, err
+}
+
+// Set the previous weight during rewards calculation for a topic
+func (k *Keeper) SetPreviousTopicWeight(ctx context.Context, topicId TopicId, weight types.PreviousTopicWeight) error {
+	return k.previousTopicWeight.Set(ctx, topicId, weight)
+}
+
 func (k *Keeper) InactivateTopic(ctx context.Context, topicId TopicId) error {
 	topic, err := k.topics.Get(ctx, topicId)
 	if err != nil {
@@ -1874,12 +1819,12 @@
 }
 
 // Get the amount of fee revenue collected by a topic
-func (k *Keeper) GetTopicFeeRevenue(ctx context.Context, topicId TOPIC_ID) (types.TopicFeeRevenue, error) {
+func (k *Keeper) GetTopicFeeRevenue(ctx context.Context, topicId TopicId) (types.TopicFeeRevenue, error) {
 	return k.topicFeeRevenue.Get(ctx, topicId)
 }
 
 // Add to the fee revenue collected by a topic for this reward epoch
-func (k *Keeper) AddTopicFeeRevenue(ctx context.Context, topicId TOPIC_ID, amount Uint) error {
+func (k *Keeper) AddTopicFeeRevenue(ctx context.Context, topicId TopicId, amount Uint) error {
 	topicFeeRevenue, err := k.GetTopicFeeRevenue(ctx, topicId)
 	if err != nil {
 		return err
@@ -2274,12 +2219,12 @@
 
 /// TAX for REWARD
 
-func (k *Keeper) SetAverageWorkerReward(ctx context.Context, topicId TOPIC_ID, worker sdk.AccAddress, value types.AverageWorkerReward) error {
+func (k *Keeper) SetAverageWorkerReward(ctx context.Context, topicId TopicId, worker sdk.AccAddress, value types.AverageWorkerReward) error {
 	key := collections.Join(topicId, worker)
 	return k.averageWorkerReward.Set(ctx, key, value)
 }
 
-func (k *Keeper) GetAverageWorkerReward(ctx context.Context, topicId TOPIC_ID, worker sdk.AccAddress) (types.AverageWorkerReward, error) {
+func (k *Keeper) GetAverageWorkerReward(ctx context.Context, topicId TopicId, worker sdk.AccAddress) (types.AverageWorkerReward, error) {
 	key := collections.Join(topicId, worker)
 	val, err := k.averageWorkerReward.Get(ctx, key)
 	if err != nil {
