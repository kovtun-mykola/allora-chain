package keeper

import (
	"context"
	"errors"
	"fmt"
	"strings"

	cosmosMath "cosmossdk.io/math"

	"cosmossdk.io/collections"
	"cosmossdk.io/core/address"
	storetypes "cosmossdk.io/core/store"
	"github.com/cosmos/cosmos-sdk/codec"

	"github.com/allora-network/allora-chain/x/emissions/types"
	sdk "github.com/cosmos/cosmos-sdk/types"
)

type Uint = cosmosMath.Uint
type Int = cosmosMath.Int

type TOPIC_ID = uint64
type LIB_P2P_KEY = string
type DELEGATOR = sdk.AccAddress
type WORKER = sdk.AccAddress
type REPUTER = sdk.AccAddress
type ACC_ADDRESS = string
type WORKERS = string
type REPUTERS = string
type BLOCK_HEIGHT = int64
type REQUEST_ID = string

type Keeper struct {
	cdc              codec.BinaryCodec
	addressCodec     address.Codec
	feeCollectorName string

	/// TYPES
	schema     collections.Schema
	params     collections.Item[types.Params]
	authKeeper AccountKeeper
	bankKeeper BankKeeper

	/// TOPIC

	// the next topic id to be used, equal to the number of topics that have been created
	nextTopicId collections.Sequence
	// every topic that has been created indexed by their topicId starting from 1 (0 is reserved for the root network)
	topics collections.Map[TOPIC_ID, types.Topic]
	// every topics that has been churned and ready to get inferences in the block
	churnReadyTopics collections.Item[types.TopicList]
	// for a topic, what is every worker node that has registered to it?
	topicWorkers collections.KeySet[collections.Pair[TOPIC_ID, sdk.AccAddress]]
	// for a topic, what is every reputer node that has registered to it?
	topicReputers collections.KeySet[collections.Pair[TOPIC_ID, sdk.AccAddress]]
	// for an address, what are all the topics that it's registered for?
	addressTopics collections.Map[sdk.AccAddress, []uint64]

	/// SCORES
	// map of (topic, block_number, worker) -> score
	inferenceScores collections.Map[collections.Pair[TOPIC_ID, BLOCK_HEIGHT], types.Scores]
	// map of (topic, block_number, worker) -> score
	forecastScores collections.Map[collections.Pair[TOPIC_ID, BLOCK_HEIGHT], types.Scores]
	// map of (topic, block_number, reputer) -> score
<<<<<<< HEAD
	reputerScores collections.Map[collections.Pair[TOPIC_ID, BLOCK_NUMBER], types.Scores]
	// map of (topic, reputer) -> listening coefficient
	reputerListeningCoefficient collections.Map[collections.Pair[TOPIC_ID, REPUTER], types.ListeningCoefficient]
=======
	reputerScores collections.Map[collections.Pair[TOPIC_ID, BLOCK_HEIGHT], types.Scores]
>>>>>>> 712d9927

	/// STAKING

	// total sum stake of all stakers on the network
	totalStake collections.Item[Uint]
	// for every topic, how much total stake does that topic have accumulated?
	topicStake collections.Map[TOPIC_ID, Uint]
	// amount of stake a reputer has placed in a topic, signalling their authority on the topic
	stakeByReputerAndTopicId collections.Map[collections.Pair[TOPIC_ID, REPUTER], Uint]
	// map of (reputer) -> removal information for that reputer
	stakeRemovalQueue collections.Map[REPUTER, types.StakeRemoval]
	// map of (delegator) -> removal information for that delegator
	delegatedStakeRemovalQueue collections.Map[DELEGATOR, types.DelegatedStakeRemoval]
	// map of (delegator) -> amount of stake that has been placed by that delegator
	stakeFromDelegator collections.Map[collections.Pair[TOPIC_ID, DELEGATOR], Uint]
	// map of (delegator, target) -> amount of stake that has been placed by that delegator on that target
	delegatedStakePlacement collections.Map[collections.Triple[TOPIC_ID, REPUTER, DELEGATOR], Uint]
	// map of (target) -> amount of stake that has been placed on that target
	stakeUponReputer collections.Map[collections.Pair[TOPIC_ID, REPUTER], Uint]

	/// INFERENCE REQUEST MEMPOOL

	// map of (topic, request_id) -> full InferenceRequest information for that request
	mempool collections.Map[collections.Pair[TOPIC_ID, REQUEST_ID], types.InferenceRequest]
	// amount of money available for an inference request id that has been placed in the mempool but has not yet been fully satisfied
	requestUnmetDemand collections.Map[REQUEST_ID, Uint]
	// total amount of demand for a topic that has been placed in the mempool as a request for inference but has not yet been satisfied
	topicUnmetDemand collections.Map[TOPIC_ID, Uint]

	/// MISC GLOBAL STATE

	// map of (topic, worker) -> inference
	inferences collections.Map[collections.Pair[TOPIC_ID, WORKER], types.Inference]

	// map of (topic, worker) -> forecast[]
	forecasts collections.Map[collections.Pair[TOPIC_ID, WORKER], types.Forecast]

	// map of (topic, worker) -> num_inferences_in_reward_epoch
	numInferencesInRewardEpoch collections.Map[collections.Pair[TOPIC_ID, WORKER], Uint]

	// map of worker id to node data about that worker
	workers collections.Map[LIB_P2P_KEY, types.OffchainNode]

	// map of reputer id to node data about that reputer
	reputers collections.Map[LIB_P2P_KEY, types.OffchainNode]

	// the last block the token inflation rewards were updated: int64 same as BlockHeight()
	lastRewardsUpdate collections.Item[BLOCK_HEIGHT]

	// map of (topic, block_number) -> Inference
	allInferences collections.Map[collections.Pair[TOPIC_ID, BLOCK_HEIGHT], types.Inferences]

	// map of (topic, block_number) -> Forecast
	allForecasts collections.Map[collections.Pair[TOPIC_ID, BLOCK_HEIGHT], types.Forecasts]

	// map of (topic, block_number) -> ReputerValueBundles (1 per reputer active at that time)
	allLossBundles collections.Map[collections.Pair[TOPIC_ID, BLOCK_HEIGHT], types.ReputerValueBundles]

	// map of (topic, block_number) -> ValueBundle (1 network wide bundle per timestep)
	networkLossBundles collections.Map[collections.Pair[TOPIC_ID, BLOCK_HEIGHT], types.ValueBundle]

	// map of (topic, worker, block_number) -> WorkerRegrets, a list of regrets of all workers that were calculable as of that timestep
	networkRegrets collections.Map[collections.Pair[TOPIC_ID, BLOCK_HEIGHT], types.WorkerRegrets]

	accumulatedMetDemand collections.Map[TOPIC_ID, Uint]

	/// WHITELISTS

	whitelistAdmins collections.KeySet[sdk.AccAddress]

	topicCreationWhitelist collections.KeySet[sdk.AccAddress]

	reputerWhitelist collections.KeySet[sdk.AccAddress]
}

func NewKeeper(
	cdc codec.BinaryCodec,
	addressCodec address.Codec,
	storeService storetypes.KVStoreService,
	ak AccountKeeper,
	bk BankKeeper,
	feeCollectorName string) Keeper {

	sb := collections.NewSchemaBuilder(storeService)
	k := Keeper{
<<<<<<< HEAD
		cdc:                         cdc,
		addressCodec:                addressCodec,
		feeCollectorName:            feeCollectorName,
		params:                      collections.NewItem(sb, types.ParamsKey, "params", codec.CollValue[types.Params](cdc)),
		authKeeper:                  ak,
		bankKeeper:                  bk,
		totalStake:                  collections.NewItem(sb, types.TotalStakeKey, "total_stake", UintValue),
		topicStake:                  collections.NewMap(sb, types.TopicStakeKey, "topic_stake", collections.Uint64Key, UintValue),
		lastRewardsUpdate:           collections.NewItem(sb, types.LastRewardsUpdateKey, "last_rewards_update", collections.Int64Value),
		nextTopicId:                 collections.NewSequence(sb, types.NextTopicIdKey, "next_topic_id"),
		topics:                      collections.NewMap(sb, types.TopicsKey, "topics", collections.Uint64Key, codec.CollValue[types.Topic](cdc)),
		churnReadyTopics:            collections.NewItem(sb, types.ChurnReadyTopicsKey, "churn_ready_topics", codec.CollValue[types.TopicList](cdc)),
		topicWorkers:                collections.NewKeySet(sb, types.TopicWorkersKey, "topic_workers", collections.PairKeyCodec(collections.Uint64Key, sdk.AccAddressKey)),
		addressTopics:               collections.NewMap(sb, types.AddressTopicsKey, "address_topics", sdk.AccAddressKey, TopicIdListValue),
		topicReputers:               collections.NewKeySet(sb, types.TopicReputersKey, "topic_reputers", collections.PairKeyCodec(collections.Uint64Key, sdk.AccAddressKey)),
		stakeByReputerAndTopicId:    collections.NewMap(sb, types.StakeByReputerAndTopicIdKey, "stake_by_reputer_and_topic_id", collections.PairKeyCodec(collections.Uint64Key, sdk.AccAddressKey), UintValue),
		stakeRemovalQueue:           collections.NewMap(sb, types.StakeRemovalQueueKey, "stake_removal_queue", sdk.AccAddressKey, codec.CollValue[types.StakeRemoval](cdc)),
		delegatedStakeRemovalQueue:  collections.NewMap(sb, types.DelegatedStakeRemovalQueueKey, "delegated_stake_removal_queue", sdk.AccAddressKey, codec.CollValue[types.DelegatedStakeRemoval](cdc)),
		stakeFromDelegator:          collections.NewMap(sb, types.DelegatorStakeKey, "stake_from_delegator", collections.PairKeyCodec(collections.Uint64Key, sdk.AccAddressKey), UintValue),
		delegatedStakePlacement:     collections.NewMap(sb, types.BondsKey, "delegated_stake_placement", collections.TripleKeyCodec(collections.Uint64Key, sdk.AccAddressKey, sdk.AccAddressKey), UintValue),
		stakeUponReputer:            collections.NewMap(sb, types.TargetStakeKey, "stake_upon_reputer", collections.PairKeyCodec(collections.Uint64Key, sdk.AccAddressKey), UintValue),
		mempool:                     collections.NewMap(sb, types.MempoolKey, "mempool", collections.PairKeyCodec(collections.Uint64Key, collections.StringKey), codec.CollValue[types.InferenceRequest](cdc)),
		requestUnmetDemand:          collections.NewMap(sb, types.RequestUnmetDemandKey, "request_unmet_demand", collections.StringKey, UintValue),
		topicUnmetDemand:            collections.NewMap(sb, types.TopicUnmetDemandKey, "topic_unmet_demand", collections.Uint64Key, UintValue),
		inferences:                  collections.NewMap(sb, types.InferencesKey, "inferences", collections.PairKeyCodec(collections.Uint64Key, sdk.AccAddressKey), codec.CollValue[types.Inference](cdc)),
		forecasts:                   collections.NewMap(sb, types.ForecastsKey, "forecasts", collections.PairKeyCodec(collections.Uint64Key, sdk.AccAddressKey), codec.CollValue[types.Forecast](cdc)),
		workers:                     collections.NewMap(sb, types.WorkerNodesKey, "worker_nodes", collections.StringKey, codec.CollValue[types.OffchainNode](cdc)),
		reputers:                    collections.NewMap(sb, types.ReputerNodesKey, "reputer_nodes", collections.StringKey, codec.CollValue[types.OffchainNode](cdc)),
		allInferences:               collections.NewMap(sb, types.AllInferencesKey, "inferences_all", collections.PairKeyCodec(collections.Uint64Key, collections.Int64Key), codec.CollValue[types.Inferences](cdc)),
		allForecasts:                collections.NewMap(sb, types.AllForecastsKey, "forecasts_all", collections.PairKeyCodec(collections.Uint64Key, collections.Int64Key), codec.CollValue[types.Forecasts](cdc)),
		allLossBundles:              collections.NewMap(sb, types.AllLossBundlesKey, "value_bundles_all", collections.PairKeyCodec(collections.Uint64Key, collections.Int64Key), codec.CollValue[types.ReputerValueBundles](cdc)),
		networkLossBundles:          collections.NewMap(sb, types.NetworkLossBundlesKey, "value_bundles_network", collections.PairKeyCodec(collections.Uint64Key, collections.Int64Key), codec.CollValue[types.ValueBundle](cdc)),
		networkRegrets:              collections.NewMap(sb, types.NetworkRegretsKey, "regrets_network", collections.PairKeyCodec(collections.Uint64Key, collections.Int64Key), codec.CollValue[types.WorkerRegrets](cdc)),
		accumulatedMetDemand:        collections.NewMap(sb, types.AccumulatedMetDemandKey, "accumulated_met_demand", collections.Uint64Key, UintValue),
		numInferencesInRewardEpoch:  collections.NewMap(sb, types.NumInferencesInRewardEpochKey, "num_inferences_in_reward_epoch", collections.PairKeyCodec(collections.Uint64Key, sdk.AccAddressKey), UintValue),
		whitelistAdmins:             collections.NewKeySet(sb, types.WhitelistAdminsKey, "whitelist_admins", sdk.AccAddressKey),
		topicCreationWhitelist:      collections.NewKeySet(sb, types.TopicCreationWhitelistKey, "topic_creation_whitelist", sdk.AccAddressKey),
		reputerWhitelist:            collections.NewKeySet(sb, types.ReputerWhitelistKey, "weight_setting_whitelist", sdk.AccAddressKey),
		foundationWhitelist:         collections.NewKeySet(sb, types.FoundationWhitelistKey, "foundation_whitelist", sdk.AccAddressKey),
		inferenceScores:             collections.NewMap(sb, types.InferenceScoresKey, "worker_inference_scores", collections.PairKeyCodec(collections.Uint64Key, collections.Int64Key), codec.CollValue[types.Scores](cdc)),
		forecastScores:              collections.NewMap(sb, types.ForecastScoresKey, "worker_forecast_scores", collections.PairKeyCodec(collections.Uint64Key, collections.Int64Key), codec.CollValue[types.Scores](cdc)),
		reputerScores:               collections.NewMap(sb, types.ReputerScoresKey, "reputer_scores", collections.PairKeyCodec(collections.Uint64Key, collections.Int64Key), codec.CollValue[types.Scores](cdc)),
		reputerListeningCoefficient: collections.NewMap(sb, types.ReputerListeningCoefficientKey, "reputer_listening_coefficient", collections.PairKeyCodec(collections.Uint64Key, sdk.AccAddressKey), codec.CollValue[types.ListeningCoefficient](cdc)),
=======
		cdc:                        cdc,
		addressCodec:               addressCodec,
		feeCollectorName:           feeCollectorName,
		params:                     collections.NewItem(sb, types.ParamsKey, "params", codec.CollValue[types.Params](cdc)),
		authKeeper:                 ak,
		bankKeeper:                 bk,
		totalStake:                 collections.NewItem(sb, types.TotalStakeKey, "total_stake", UintValue),
		topicStake:                 collections.NewMap(sb, types.TopicStakeKey, "topic_stake", collections.Uint64Key, UintValue),
		lastRewardsUpdate:          collections.NewItem(sb, types.LastRewardsUpdateKey, "last_rewards_update", collections.Int64Value),
		nextTopicId:                collections.NewSequence(sb, types.NextTopicIdKey, "next_topic_id"),
		topics:                     collections.NewMap(sb, types.TopicsKey, "topics", collections.Uint64Key, codec.CollValue[types.Topic](cdc)),
		churnReadyTopics:           collections.NewItem(sb, types.ChurnReadyTopicsKey, "churn_ready_topics", codec.CollValue[types.TopicList](cdc)),
		topicWorkers:               collections.NewKeySet(sb, types.TopicWorkersKey, "topic_workers", collections.PairKeyCodec(collections.Uint64Key, sdk.AccAddressKey)),
		addressTopics:              collections.NewMap(sb, types.AddressTopicsKey, "address_topics", sdk.AccAddressKey, TopicIdListValue),
		topicReputers:              collections.NewKeySet(sb, types.TopicReputersKey, "topic_reputers", collections.PairKeyCodec(collections.Uint64Key, sdk.AccAddressKey)),
		stakeByReputerAndTopicId:   collections.NewMap(sb, types.StakeByReputerAndTopicIdKey, "stake_by_reputer_and_topic_id", collections.PairKeyCodec(collections.Uint64Key, sdk.AccAddressKey), UintValue),
		stakeRemovalQueue:          collections.NewMap(sb, types.StakeRemovalQueueKey, "stake_removal_queue", sdk.AccAddressKey, codec.CollValue[types.StakeRemoval](cdc)),
		delegatedStakeRemovalQueue: collections.NewMap(sb, types.DelegatedStakeRemovalQueueKey, "delegated_stake_removal_queue", sdk.AccAddressKey, codec.CollValue[types.DelegatedStakeRemoval](cdc)),
		stakeFromDelegator:         collections.NewMap(sb, types.DelegatorStakeKey, "stake_from_delegator", collections.PairKeyCodec(collections.Uint64Key, sdk.AccAddressKey), UintValue),
		delegatedStakePlacement:    collections.NewMap(sb, types.BondsKey, "delegated_stake_placement", collections.TripleKeyCodec(collections.Uint64Key, sdk.AccAddressKey, sdk.AccAddressKey), UintValue),
		stakeUponReputer:           collections.NewMap(sb, types.TargetStakeKey, "stake_upon_reputer", collections.PairKeyCodec(collections.Uint64Key, sdk.AccAddressKey), UintValue),
		mempool:                    collections.NewMap(sb, types.MempoolKey, "mempool", collections.PairKeyCodec(collections.Uint64Key, collections.StringKey), codec.CollValue[types.InferenceRequest](cdc)),
		requestUnmetDemand:         collections.NewMap(sb, types.RequestUnmetDemandKey, "request_unmet_demand", collections.StringKey, UintValue),
		topicUnmetDemand:           collections.NewMap(sb, types.TopicUnmetDemandKey, "topic_unmet_demand", collections.Uint64Key, UintValue),
		inferences:                 collections.NewMap(sb, types.InferencesKey, "inferences", collections.PairKeyCodec(collections.Uint64Key, sdk.AccAddressKey), codec.CollValue[types.Inference](cdc)),
		forecasts:                  collections.NewMap(sb, types.ForecastsKey, "forecasts", collections.PairKeyCodec(collections.Uint64Key, sdk.AccAddressKey), codec.CollValue[types.Forecast](cdc)),
		workers:                    collections.NewMap(sb, types.WorkerNodesKey, "worker_nodes", collections.StringKey, codec.CollValue[types.OffchainNode](cdc)),
		reputers:                   collections.NewMap(sb, types.ReputerNodesKey, "reputer_nodes", collections.StringKey, codec.CollValue[types.OffchainNode](cdc)),
		allInferences:              collections.NewMap(sb, types.AllInferencesKey, "inferences_all", collections.PairKeyCodec(collections.Uint64Key, collections.Int64Key), codec.CollValue[types.Inferences](cdc)),
		allForecasts:               collections.NewMap(sb, types.AllForecastsKey, "forecasts_all", collections.PairKeyCodec(collections.Uint64Key, collections.Int64Key), codec.CollValue[types.Forecasts](cdc)),
		allLossBundles:             collections.NewMap(sb, types.AllLossBundlesKey, "value_bundles_all", collections.PairKeyCodec(collections.Uint64Key, collections.Int64Key), codec.CollValue[types.ReputerValueBundles](cdc)),
		networkLossBundles:         collections.NewMap(sb, types.NetworkLossBundlesKey, "value_bundles_network", collections.PairKeyCodec(collections.Uint64Key, collections.Int64Key), codec.CollValue[types.ValueBundle](cdc)),
		networkRegrets:             collections.NewMap(sb, types.NetworkRegretsKey, "regrets_network", collections.PairKeyCodec(collections.Uint64Key, collections.Int64Key), codec.CollValue[types.WorkerRegrets](cdc)),
		accumulatedMetDemand:       collections.NewMap(sb, types.AccumulatedMetDemandKey, "accumulated_met_demand", collections.Uint64Key, UintValue),
		numInferencesInRewardEpoch: collections.NewMap(sb, types.NumInferencesInRewardEpochKey, "num_inferences_in_reward_epoch", collections.PairKeyCodec(collections.Uint64Key, sdk.AccAddressKey), UintValue),
		whitelistAdmins:            collections.NewKeySet(sb, types.WhitelistAdminsKey, "whitelist_admins", sdk.AccAddressKey),
		topicCreationWhitelist:     collections.NewKeySet(sb, types.TopicCreationWhitelistKey, "topic_creation_whitelist", sdk.AccAddressKey),
		reputerWhitelist:           collections.NewKeySet(sb, types.ReputerWhitelistKey, "weight_setting_whitelist", sdk.AccAddressKey),
		inferenceScores:            collections.NewMap(sb, types.InferenceScoresKey, "worker_inference_scores", collections.PairKeyCodec(collections.Uint64Key, collections.Int64Key), codec.CollValue[types.Scores](cdc)),
		forecastScores:             collections.NewMap(sb, types.ForecastScoresKey, "worker_forecast_scores", collections.PairKeyCodec(collections.Uint64Key, collections.Int64Key), codec.CollValue[types.Scores](cdc)),
		reputerScores:              collections.NewMap(sb, types.ReputerScoresKey, "reputer_scores", collections.PairKeyCodec(collections.Uint64Key, collections.Int64Key), codec.CollValue[types.Scores](cdc)),
>>>>>>> 712d9927
	}

	schema, err := sb.Build()
	if err != nil {
		panic(err)
	}

	k.schema = schema

	return k
}

/// PARAMETERS

func (k *Keeper) SetParams(ctx context.Context, params types.Params) error {
	return k.params.Set(ctx, params)
}

func (k *Keeper) GetParams(ctx context.Context) (types.Params, error) {
	ret, err := k.params.Get(ctx)
	if err != nil {
		if errors.Is(err, collections.ErrNotFound) {
			return types.DefaultParams(), nil
		}
		return types.Params{}, err
	}
	return ret, nil
}

func (k *Keeper) GetFeeCollectorName() string {
	return k.feeCollectorName
}

func (k *Keeper) GetParamsMaxMissingInferencePercent(ctx context.Context) (float64, error) {
	params, err := k.GetParams(ctx)
	if err != nil {
		return 0, err
	}
	return params.MaxMissingInferencePercent, nil
}

func (k *Keeper) GetParamsMaxTopicsPerBlock(ctx context.Context) (uint64, error) {
	params, err := k.GetParams(ctx)
	if err != nil {
		return 0, err
	}
	return params.MaxTopicsPerBlock, nil
}

func (k *Keeper) GetParamsMinRequestUnmetDemand(ctx context.Context) (Uint, error) {
	params, err := k.GetParams(ctx)
	if err != nil {
		return cosmosMath.Uint{}, err
	}
	return params.MinRequestUnmetDemand, nil
}

func (k *Keeper) GetParamsMinTopicUnmetDemand(ctx context.Context) (Uint, error) {
	params, err := k.GetParams(ctx)
	if err != nil {
		return cosmosMath.Uint{}, err
	}
	return params.MinTopicUnmetDemand, nil
}

func (k *Keeper) GetParamsRequiredMinimumStake(ctx context.Context) (Uint, error) {
	params, err := k.GetParams(ctx)
	if err != nil {
		return cosmosMath.Uint{}, err
	}
	return params.RequiredMinimumStake, nil
}

func (k *Keeper) GetParamsRemoveStakeDelayWindow(ctx context.Context) (BLOCK_HEIGHT, error) {
	params, err := k.GetParams(ctx)
	if err != nil {
		return 0, err
	}
	return params.RemoveStakeDelayWindow, nil
}

func (k *Keeper) GetParamsMaxInferenceRequestValidity(ctx context.Context) (BLOCK_HEIGHT, error) {
	params, err := k.GetParams(ctx)
	if err != nil {
		return 0, err
	}
	return params.MaxInferenceRequestValidity, nil
}

func (k *Keeper) GetParamsMinEpochLength(ctx context.Context) (BLOCK_HEIGHT, error) {
	params, err := k.GetParams(ctx)
	if err != nil {
		return 0, err
	}
	return params.MinEpochLength, nil
}

func (k *Keeper) GetParamsMaxRequestCadence(ctx context.Context) (BLOCK_HEIGHT, error) {
	params, err := k.GetParams(ctx)
	if err != nil {
		return 0, err
	}
	return params.MaxRequestCadence, nil
}

func (k *Keeper) GetParamsPercentRewardsReputersWorkers(ctx context.Context) (float64, error) {
	params, err := k.GetParams(ctx)
	if err != nil {
		return 0, err
	}
	return params.PercentRewardsReputersWorkers, nil
}

func (k *Keeper) GetParamsEpsilon(ctx context.Context) (float64, error) {
	params, err := k.GetParams(ctx)
	if err != nil {
		return 0, err
	}
	return params.Epsilon, nil
}

func (k *Keeper) GetParamsPInferenceSynthesis(ctx context.Context) (float64, error) {
	params, err := k.GetParams(ctx)
	if err != nil {
		return 0, err
	}
	return params.PInferenceSynthesis, nil
}

/// INFERENCES, FORECASTS

func (k *Keeper) GetInferencesAtBlock(ctx context.Context, topicId TOPIC_ID, block BLOCK_HEIGHT) (*types.Inferences, error) {
	key := collections.Join(topicId, block)
	inferences, err := k.allInferences.Get(ctx, key)
	if err != nil {
		return nil, err
	}
	return &inferences, nil
}

func (k *Keeper) GetForecastsAtBlock(ctx context.Context, topicId TOPIC_ID, block BLOCK_HEIGHT) (*types.Forecasts, error) {
	key := collections.Join(topicId, block)
	forecasts, err := k.allForecasts.Get(ctx, key)
	if err != nil {
		return nil, err
	}
	return &forecasts, nil
}

func (k *Keeper) GetInferencesAtOrAfterBlock(ctx context.Context, topicId TOPIC_ID, block BLOCK_HEIGHT) (*types.Inferences, error) {
	rng := collections.
		NewPrefixedPairRange[TOPIC_ID, BLOCK_HEIGHT](topicId).
		EndInclusive(block).
		Descending()

	inferencesToReturn := types.Inferences{}
	iter, err := k.allInferences.Iterate(ctx, rng)
	if err != nil {
		return nil, err
	}
	for ; iter.Valid(); iter.Next() {
		kv, err := iter.KeyValue()
		if err != nil {
			return nil, err
		}
		inferencesToReturn = kv.Value
	}

	return &inferencesToReturn, nil
}

func (k *Keeper) GetForecastsAtOrAfterBlock(ctx context.Context, topicId TOPIC_ID, block BLOCK_HEIGHT) (*types.Forecasts, error) {
	rng := collections.
		NewPrefixedPairRange[TOPIC_ID, BLOCK_HEIGHT](topicId).
		EndInclusive(block).
		Descending()

	forecastsToReturn := types.Forecasts{}
	iter, err := k.allForecasts.Iterate(ctx, rng)
	if err != nil {
		return nil, err
	}
	for ; iter.Valid(); iter.Next() {
		kv, err := iter.KeyValue()
		if err != nil {
			return nil, err
		}
		forecastsToReturn = kv.Value
	}

	return &forecastsToReturn, nil
}

// Insert a complete set of inferences for a topic/block. Overwrites previous ones.
func (k *Keeper) InsertInferences(ctx context.Context, topicId TOPIC_ID, block BLOCK_HEIGHT, inferences types.Inferences) error {
	for _, inference := range inferences.Inferences {
		inferenceCopy := *inference
		// Update latests inferences for each worker
		workerAcc, err := sdk.AccAddressFromBech32(inferenceCopy.Worker)
		if err != nil {
			return err
		}
		key := collections.Join(topicId, workerAcc)
		err = k.inferences.Set(ctx, key, inferenceCopy)
		if err != nil {
			return err
		}
		// Update the number of inferences in the reward epoch for each worker
		err = k.IncrementNumInferencesInRewardEpoch(ctx, topicId, workerAcc)
		if err != nil {
			return err
		}
	}

	key := collections.Join(topicId, block)
	return k.allInferences.Set(ctx, key, inferences)
}

// Insert a complete set of inferences for a topic/block. Overwrites previous ones.
func (k *Keeper) InsertForecasts(ctx context.Context, topicId TOPIC_ID, block BLOCK_HEIGHT, forecasts types.Forecasts) error {
	for _, forecast := range forecasts.Forecasts {
		// Update latests forecasts for each worker
		workerAcc, err := sdk.AccAddressFromBech32(forecast.Forecaster)
		if err != nil {
			return err
		}
		key := collections.Join(topicId, workerAcc)
		err = k.forecasts.Set(ctx, key, *forecast)
		if err != nil {
			return err
		}
		// // Update the number of forecasts in the reward epoch for each forecaster
		// err = k.IncrementNumForecastsInRewardEpoch(ctx, topicId, workerAcc)
		// if err != nil {
		// 	return err
		// }
	}

	key := collections.Join(topicId, block)
	return k.allForecasts.Set(ctx, key, forecasts)
}

func (k *Keeper) GetWorkerLatestInferenceByTopicId(
	ctx context.Context,
	topicId TOPIC_ID,
	worker sdk.AccAddress) (types.Inference, error) {
	key := collections.Join(topicId, worker)
	return k.inferences.Get(ctx, key)
}

// Returns the last block height at which rewards emissions were updated
func (k *Keeper) GetLastRewardsUpdate(ctx context.Context) (int64, error) {
	lastRewardsUpdate, err := k.lastRewardsUpdate.Get(ctx)
	if err != nil {
		if errors.Is(err, collections.ErrNotFound) {
			return 0, nil
		} else {
			return 0, err
		}
	}
	return lastRewardsUpdate, nil
}

// Set the last block height at which rewards emissions were updated
func (k *Keeper) SetLastRewardsUpdate(ctx context.Context, blockHeight int64) error {
	if blockHeight < 0 {
		return types.ErrBlockHeightNegative
	}
	previousBlockHeight, err := k.lastRewardsUpdate.Get(ctx)
	if err != nil {
		if errors.Is(err, collections.ErrNotFound) {
			previousBlockHeight = 0
		} else {
			return err
		}
	}
	if blockHeight < previousBlockHeight {
		return types.ErrBlockHeightLessThanPrevious
	}
	return k.lastRewardsUpdate.Set(ctx, blockHeight)
}

// return epoch length
func (k *Keeper) GetParamsRewardCadence(ctx context.Context) (int64, error) {
	params, err := k.GetParams(ctx)
	if err != nil {
		return 0, err
	}
	return params.RewardCadence, nil
}

// A function that accepts a topicId and returns list of Inferences or error
func (k *Keeper) GetLatestInferencesFromTopic(ctx context.Context, topicId TOPIC_ID) ([]*types.InferenceSetForScoring, error) {
	var inferences []*types.InferenceSetForScoring
	var latestBlock, err = k.GetTopicEpochLastEnded(ctx, topicId)
	if err != nil {
		latestBlock = 0
	}
	rng := collections.
		NewPrefixedPairRange[TOPIC_ID, BLOCK_HEIGHT](topicId).
		StartInclusive(latestBlock).
		Descending()

	iter, err := k.allInferences.Iterate(ctx, rng)
	if err != nil {
		return nil, err
	}
	for ; iter.Valid(); iter.Next() {
		kv, err := iter.KeyValue()
		if err != nil {
			return nil, err
		}
		key := kv.Key
		value := kv.Value
		inferenceSet := &types.InferenceSetForScoring{
			TopicId:     key.K1(),
			BlockHeight: key.K2(),
			Inferences:  &value,
		}
		inferences = append(inferences, inferenceSet)
	}
	return inferences, nil
}

// A function that accepts a topicId and returns list of Forecasts or error
func (k *Keeper) GetLatestForecastsFromTopic(ctx context.Context, topicId TOPIC_ID) ([]*types.ForecastSetForScoring, error) {
	var forecasts []*types.ForecastSetForScoring
	var latestBlock, err = k.GetTopicEpochLastEnded(ctx, topicId)
	if err != nil {
		latestBlock = 0
	}
	rng := collections.
		NewPrefixedPairRange[TOPIC_ID, BLOCK_HEIGHT](topicId).
		StartInclusive(latestBlock).
		Descending()

	iter, err := k.allForecasts.Iterate(ctx, rng)
	if err != nil {
		return nil, err
	}
	for ; iter.Valid(); iter.Next() {
		kv, err := iter.KeyValue()
		if err != nil {
			return nil, err
		}
		key := kv.Key
		value := kv.Value
		forecastSet := &types.ForecastSetForScoring{
			TopicId:     key.K1(),
			BlockHeight: key.K2(),
			Forecasts:   &value,
		}
		forecasts = append(forecasts, forecastSet)
	}
	return forecasts, nil
}

/// LOSS BUNDLES, REGRETS

// Insert a loss bundle for a topic and timestamp. Overwrites previous ones stored at that composite index.
func (k *Keeper) InsertReputerLossBundlesAtBlock(ctx context.Context, topicId TOPIC_ID, block BLOCK_HEIGHT, reptuerLossBundles types.ReputerValueBundles) error {
	key := collections.Join(topicId, block)
	return k.allLossBundles.Set(ctx, key, reptuerLossBundles)
}

// Get loss bundles for a topic/timestamp
func (k *Keeper) GetReputerLossBundlesAtBlock(ctx context.Context, topicId TOPIC_ID, block BLOCK_HEIGHT) (*types.ReputerValueBundles, error) {
	key := collections.Join(topicId, block)
	reputerLossBundles, err := k.allLossBundles.Get(ctx, key)
	if err != nil {
		return nil, err
	}
	return &reputerLossBundles, nil
}

// Insert a network loss bundle for a topic and block.
func (k *Keeper) InsertNetworkLossBundle(ctx context.Context, topicId TOPIC_ID, block BLOCK_HEIGHT, lossBundle types.ValueBundle) error {
	key := collections.Join(topicId, block)
	return k.networkLossBundles.Set(ctx, key, lossBundle)
}

// A function that accepts a topicId and returns the network LossBundle at the block or error
func (k *Keeper) GetNetworkLossBundleAtBlock(ctx context.Context, topicId TOPIC_ID, block BLOCK_HEIGHT) (*types.ValueBundle, error) {
	key := collections.Join(topicId, block)
	lossBundle, err := k.networkLossBundles.Get(ctx, key)
	if err != nil {
		return nil, err
	}
	return &lossBundle, nil
}

func (k *Keeper) GetNetworkValueBundleAtOrBeforeBlock(ctx context.Context, topicId TOPIC_ID, block BLOCK_HEIGHT) (*types.ValueBundle, error) {
	rng := collections.
		NewPrefixedPairRange[TOPIC_ID, BLOCK_HEIGHT](topicId).
		StartInclusive(block).
		Descending()

	iter, err := k.networkLossBundles.Iterate(ctx, rng)
	if err != nil {
		return nil, err
	}
	if !iter.Valid() {
		// Return empty loss bundle if no loss bundle is found
		return &types.ValueBundle{}, nil
	}
	kv, err := iter.KeyValue()
	if err != nil {
		return nil, err
	}
	return &kv.Value, nil
}

func (k *Keeper) GetNetworkRegretsAtOrBeforeBlock(ctx context.Context, topicId TOPIC_ID, block BLOCK_HEIGHT) (*types.WorkerRegrets, error) {
	rng := collections.
		NewPrefixedPairRange[TOPIC_ID, BLOCK_HEIGHT](topicId).
		StartInclusive(block).
		Descending()

	iter, err := k.networkRegrets.Iterate(ctx, rng)
	if err != nil {
		return nil, err
	}
	if !iter.Valid() {
		// Return empty loss bundle if no loss bundle is found
		return &types.WorkerRegrets{}, nil
	}
	kv, err := iter.KeyValue()
	if err != nil {
		return nil, err
	}
	return &kv.Value, nil
}

/// STAKING

// Adds stake to the system for a given topic and reputer
func (k *Keeper) AddStake(ctx context.Context, topicId TOPIC_ID, reputer sdk.AccAddress, stake Uint) error {
	// Run checks to ensure that the stake can be added, and then update the types all at once, applying rollbacks if necessary
	if stake.IsZero() {
		return errors.New("stake must be greater than zero")
	}

	// Get new reputer stake in topic
	topicReputerKey := collections.Join(topicId, reputer)
	reputerStakeInTopic, err := k.stakeByReputerAndTopicId.Get(ctx, topicReputerKey)
	if err != nil {
		if errors.Is(err, collections.ErrNotFound) {
			reputerStakeInTopic = cosmosMath.NewUint(0)
		} else {
			return err
		}
	}
	reputerStakeNew := reputerStakeInTopic.Add(stake)

	// Get new sum topic stake for all topics
	topicStake, err := k.GetTopicStake(ctx, topicId)
	if err != nil {
		return err
	}
	topicStakeNew := topicStake.Add(stake)

	// Get new sum topic stake for all topics
	totalStake, err := k.GetTotalStake(ctx)
	if err != nil {
		return err
	}
	totalStakeNew := totalStake.Add(stake)

	// State updates -- done all at once after all checks

	// Set new reputer stake in topic
	if err := k.stakeByReputerAndTopicId.Set(ctx, topicReputerKey, reputerStakeNew); err != nil {
		return err
	}

	// Set new sum topic stake for all topics
	if err := k.topicStake.Set(ctx, topicId, topicStakeNew); err != nil {
		fmt.Println("Setting topic stake failed -- rolling back reputer stake")
		// Rollback reputer stake in topic
		err2 := k.stakeByReputerAndTopicId.Set(ctx, topicReputerKey, reputerStakeInTopic)
		if err2 != nil {
			return err2
		}
		return err
	}

	if err := k.totalStake.Set(ctx, totalStakeNew); err != nil {
		fmt.Println("Setting total stake failed -- rolling back reputer and topic stake")
		// Rollback reputer stake in topic
		err2 := k.stakeByReputerAndTopicId.Set(ctx, topicReputerKey, reputerStakeInTopic)
		if err2 != nil {
			return err2
		}
		// Rollback topic stake
		err2 = k.topicStake.Set(ctx, topicId, topicStake)
		if err2 != nil {
			return err2
		}
		return err
	}

	return nil
}

func (k *Keeper) AddDelegatedStake(ctx context.Context, topicId TOPIC_ID, delegator sdk.AccAddress, reputer sdk.AccAddress, stake Uint) error {
	// Run checks to ensure that delegate stake can be added, and then update the types all at once, applying rollbacks if necessary
	if stake.IsZero() {
		return errors.New("stake must be greater than zero")
	}

	stakeFromDelegator, err := k.GetStakeFromDelegator(ctx, topicId, delegator)
	if err != nil {
		return err
	}
	stakeFromDelegatorNew := stakeFromDelegator.Add(stake)

	delegatedStakePlacement, err := k.GetDelegatedStakePlacement(ctx, topicId, delegator, reputer)
	if err != nil {
		return err
	}
	stakePlacementNew := delegatedStakePlacement.Add(stake)

	stakeUponReputer, err := k.GetDelegatedStakeUponReputer(ctx, topicId, reputer)
	if err != nil {
		return err
	}
	stakeUponReputerNew := stakeUponReputer.Add(stake)

	// types updates -- done all at once after all checks

	// Set new reputer stake in topic
	if err := k.SetStakeFromDelegator(ctx, topicId, delegator, stakeFromDelegatorNew); err != nil {
		return err
	}

	// Set new sum topic stake for all topics
	if err := k.SetDelegatedStakePlacement(ctx, topicId, delegator, reputer, stakePlacementNew); err != nil {
		fmt.Println("Setting topic stake failed -- rolling back stake from delegator")
		err2 := k.SetStakeFromDelegator(ctx, topicId, delegator, stakeFromDelegator)
		if err2 != nil {
			return err2
		}
		return err
	}

	if err := k.SetDelegatedStakeUponReputer(ctx, topicId, reputer, stakeUponReputerNew); err != nil {
		fmt.Println("Setting total stake failed -- rolling back stake from delegator and delegated stake placement")
		err2 := k.SetStakeFromDelegator(ctx, topicId, delegator, stakeFromDelegator)
		if err2 != nil {
			return err2
		}
		err2 = k.SetDelegatedStakePlacement(ctx, topicId, delegator, reputer, delegatedStakePlacement)
		if err2 != nil {
			return err2
		}
		return err
	}

	return nil
}

// Removes stake to the system for a given topic and reputer
func (k *Keeper) RemoveStake(
	ctx context.Context,
	topicId TOPIC_ID,
	reputer sdk.AccAddress,
	stake Uint) error {
	// Run checks to ensure that the stake can be removed, and then update the types all at once, applying rollbacks if necessary

	if stake.IsZero() {
		return errors.New("stake must be greater than zero")
	}

	// Check reputerStakeInTopic >= stake
	topicReputerKey := collections.Join(topicId, reputer)
	reputerStakeInTopic, err := k.stakeByReputerAndTopicId.Get(ctx, topicReputerKey)
	if err != nil {
		if errors.Is(err, collections.ErrNotFound) {
			return types.ErrTopicReputerStakeDoesNotExist
		} else {
			return err
		}
	}
	delegatedStakeUponReputerInTopic, err := k.GetDelegatedStakeUponReputer(ctx, topicId, reputer)
	if err != nil {
		return err
	}
	reputerStakeInTopicWithoutDelegatedStake := reputerStakeInTopic.Sub(delegatedStakeUponReputerInTopic)
	// TODO Maybe we should check if reputerStakeInTopicWithoutDelegatedStake is zero and remove the key from the map
	if stake.GT(reputerStakeInTopicWithoutDelegatedStake) {
		return types.ErrIntegerUnderflowTopicReputerStake
	}
	reputerStakeNew := reputerStakeInTopic.Sub(stake)

	// Check topicStake >= stake
	topicStake, err := k.GetTopicStake(ctx, topicId)
	if err != nil {
		return err
	}
	if stake.GT(topicStake) {
		return types.ErrIntegerUnderflowTopicStake
	}
	topicStakeNew := topicStake.Sub(stake)

	// Check totalStake >= stake
	totalStake, err := k.GetTotalStake(ctx)
	if err != nil {
		return err
	}
	if stake.GT(totalStake) {
		return types.ErrIntegerUnderflowTotalStake
	}

	// types updates -- done all at once after all checks

	// Set topic-reputer stake
	if reputerStakeNew.IsZero() {
		err = k.stakeByReputerAndTopicId.Remove(ctx, topicReputerKey)
	} else {
		err = k.stakeByReputerAndTopicId.Set(ctx, topicReputerKey, reputerStakeNew)
	}
	if err != nil {
		return err
	}

	// Set topic stake
	if topicStakeNew.IsZero() {
		err = k.topicStake.Remove(ctx, topicId)
	} else {
		err = k.topicStake.Set(ctx, topicId, topicStakeNew)
	}
	if err != nil {
		fmt.Println("Setting topic stake failed -- rolling back topic-reputer stake")
		err2 := k.stakeByReputerAndTopicId.Set(ctx, topicReputerKey, reputerStakeInTopic)
		if err2 != nil {
			fmt.Println("Error rolling back topic-reputer stake")
		}
		return err
	}

	// Set total stake
	err = k.SetTotalStake(ctx, totalStake.Sub(stake))
	if err != nil {
		fmt.Println("Setting total stake failed -- rolling back topic-reputer and topic stake")
		err2 := k.stakeByReputerAndTopicId.Set(ctx, topicReputerKey, reputerStakeInTopic)
		if err2 != nil {
			fmt.Println("Error rolling back topic-reputer stake")
		}
		err2 = k.topicStake.Set(ctx, topicId, topicStake)
		if err2 != nil {
			fmt.Println("Error rolling back topic stake")
		}
		return err
	}

	return nil
}

// Removes delegated stake from the system for a given topic, delegator, and reputer
func (k *Keeper) RemoveDelegatedStake(
	ctx context.Context,
	topicId TOPIC_ID,
	delegator sdk.AccAddress,
	reputer sdk.AccAddress,
	stake Uint) error {
	// Run checks to ensure that the delegated stake can be removed, and then update the types all at once, applying rollbacks if necessary

	if stake.IsZero() {
		return errors.New("stake must be greater than zero")
	}

	// Check stakeFromDelegator >= stake
	stakeFromDelegator, err := k.GetStakeFromDelegator(ctx, topicId, delegator)
	if err != nil {
		return err
	}
	if stake.GT(stakeFromDelegator) {
		return types.ErrIntegerUnderflowStakeFromDelegator
	}
	stakeFromDelegatorNew := stakeFromDelegator.Sub(stake)

	// Check stakePlacement >= stake
	stakePlacement, err := k.GetDelegatedStakePlacement(ctx, topicId, delegator, reputer)
	if err != nil {
		return err
	}
	if stake.GT(stakePlacement) {
		return types.ErrIntegerUnderflowDelegatedStakePlacement
	}
	stakePlacementNew := stakePlacement.Sub(stake)

	// Check stakeUponReputer >= stake
	stakeUponReputer, err := k.GetDelegatedStakeUponReputer(ctx, topicId, reputer)
	if err != nil {
		return err
	}
	if stake.GT(stakeUponReputer) {
		return types.ErrIntegerUnderflowDelegatedStakeUponReputer
	}
	stakeUponReputerNew := stakeUponReputer.Sub(stake)

	// types updates -- done all at once after all checks

	// Set new stake from delegator
	if err := k.SetStakeFromDelegator(ctx, topicId, delegator, stakeFromDelegatorNew); err != nil {
		return err
	}

	// Set new delegated stake placement
	if err := k.SetDelegatedStakePlacement(ctx, topicId, delegator, reputer, stakePlacementNew); err != nil {
		fmt.Println("Setting delegated stake placement failed -- rolling back stake from delegator")
		err2 := k.SetStakeFromDelegator(ctx, topicId, delegator, stakeFromDelegator)
		if err2 != nil {
			return err2
		}
		return err
	}

	// Set new delegated stake upon reputer
	if err := k.SetDelegatedStakeUponReputer(ctx, topicId, reputer, stakeUponReputerNew); err != nil {
		fmt.Println("Setting delegated stake upon reputer failed -- rolling back stake from delegator and delegated stake placement")
		err2 := k.SetStakeFromDelegator(ctx, topicId, delegator, stakeFromDelegator)
		if err2 != nil {
			return err2
		}
		err2 = k.SetDelegatedStakePlacement(ctx, topicId, delegator, reputer, stakePlacement)
		if err2 != nil {
			return err2
		}
		return err
	}

	return nil
}

// Gets the total sum of all stake in the network across all topics
func (k *Keeper) GetTotalStake(ctx context.Context) (Uint, error) {
	ret, err := k.totalStake.Get(ctx)
	if err != nil {
		if errors.Is(err, collections.ErrNotFound) {
			return cosmosMath.NewUint(0), nil
		}
		return cosmosMath.Uint{}, err
	}
	return ret, nil
}

// Sets the total sum of all stake in the network across all topics
func (k *Keeper) SetTotalStake(ctx context.Context, totalStake Uint) error {
	// total stake does not have a zero guard because totalStake is allowed to be zero
	// it is initialized to zero at genesis anyways.
	return k.totalStake.Set(ctx, totalStake)
}

func (k *Keeper) IterateAllTopicStake(ctx context.Context) (collections.Iterator[uint64, cosmosMath.Uint], error) {
	rng := collections.Range[uint64]{}
	rng.StartInclusive(0)
	end, err := k.nextTopicId.Peek(ctx)
	if err != nil {
		return collections.Iterator[uint64, cosmosMath.Uint]{}, err
	}
	rng.EndExclusive(end)
	return k.topicStake.Iterate(ctx, &rng)
}

// Runs an arbitrary function for every topic in the network
func (k *Keeper) WalkAllTopicStake(ctx context.Context, walkFunc func(topicId TOPIC_ID, stake Uint) (stop bool, err error)) error {
	rng := collections.Range[uint64]{}
	rng.StartInclusive(0)
	end, err := k.nextTopicId.Peek(ctx)
	if err != nil {
		return err
	}
	rng.EndExclusive(end)
	err = k.topicStake.Walk(ctx, &rng, walkFunc)
	return err
}

// GetStakesForAccount returns the list of stakes for a given account address.
func (k *Keeper) GetStakePlacementsByReputer(ctx context.Context, reputer sdk.AccAddress) ([]types.StakePlacement, error) {
	topicIds := make([]TOPIC_ID, 0)
	amounts := make([]cosmosMath.Uint, 0)
	stakes := make([]types.StakePlacement, 0)
	iter, err := k.stakeByReputerAndTopicId.Iterate(ctx, nil)
	if err != nil {
		return nil, err
	}

	// iterate over all keys in stakePlacements
	kvs, err := iter.Keys()
	if err != nil {
		return nil, err
	}
	for _, kv := range kvs {
		reputerKey := kv.K2()
		// if the reputer key matches the reputer we're looking for
		if reputerKey.Equals(reputer) {
			amount, err := k.stakeByReputerAndTopicId.Get(ctx, kv)
			if err != nil {
				return nil, err
			}
			stakeInfo := types.StakePlacement{
				TopicId: kv.K1(),
				Amount:  amount,
				Reputer: reputerKey.String(),
			}
			stakes = append(stakes, stakeInfo)
			topicIds = append(topicIds, kv.K1())
			amounts = append(amounts, amount)
		}
	}
	if len(topicIds) != len(amounts) {
		return nil, types.ErrIterationLengthDoesNotMatch
	}

	return stakes, nil
}

func (k *Keeper) GetStakePlacementsByTopic(ctx context.Context, topicId TOPIC_ID) ([]types.StakePlacement, error) {
	reputers := make([]REPUTER, 0)
	amounts := make([]cosmosMath.Uint, 0)
	stakes := make([]types.StakePlacement, 0)
	iter, err := k.stakeByReputerAndTopicId.Iterate(ctx, nil)
	if err != nil {
		return nil, err
	}

	// iterate over all keys in stakePlacements
	kvs, err := iter.Keys()
	if err != nil {
		return nil, err
	}
	for _, kv := range kvs {
		topicKey := kv.K1()
		// if the topic key matches the topic we're looking for
		if topicKey == topicId {
			amount, err := k.stakeByReputerAndTopicId.Get(ctx, kv)
			if err != nil {
				return nil, err
			}
			stakeInfo := types.StakePlacement{
				TopicId: topicKey,
				Amount:  amount,
				Reputer: kv.K2().String(),
			}
			stakes = append(stakes, stakeInfo)
			reputers = append(reputers, kv.K2())
			amounts = append(amounts, amount)
		}
	}
	if len(reputers) != len(amounts) {
		return nil, types.ErrIterationLengthDoesNotMatch
	}

	return stakes, nil
}

// Gets the stake in the network for a given topic
func (k *Keeper) GetTopicStake(ctx context.Context, topicId TOPIC_ID) (Uint, error) {
	ret, err := k.topicStake.Get(ctx, topicId)
	if err != nil {
		if errors.Is(err, collections.ErrNotFound) {
			return cosmosMath.NewUint(0), nil
		}
		return cosmosMath.Uint{}, err
	}
	return ret, nil
}

func (k *Keeper) GetStakeOnTopicFromReputer(ctx context.Context, topicId TOPIC_ID, reputer sdk.AccAddress) (Uint, error) {
	key := collections.Join(topicId, reputer)
	stake, err := k.stakeByReputerAndTopicId.Get(ctx, key)
	if err != nil {
		if errors.Is(err, collections.ErrNotFound) {
			return cosmosMath.NewUint(0), nil
		}
		return cosmosMath.Uint{}, err
	}
	return stake, nil
}

// Returns the amount of stake placed by a specific delegator.
func (k *Keeper) GetStakeFromDelegator(ctx context.Context, topicId TOPIC_ID, delegator DELEGATOR) (Uint, error) {
	key := collections.Join(topicId, delegator)
	stake, err := k.stakeFromDelegator.Get(ctx, key)
	if err != nil {
		if errors.Is(err, collections.ErrNotFound) {
			return cosmosMath.NewUint(0), nil
		}
		return cosmosMath.Uint{}, err
	}
	return stake, nil
}

// Sets the amount of stake placed by a specific delegator.
func (k *Keeper) SetStakeFromDelegator(ctx context.Context, topicId TOPIC_ID, delegator DELEGATOR, stake Uint) error {
	key := collections.Join(topicId, delegator)
	if stake.IsZero() {
		return k.stakeFromDelegator.Remove(ctx, key)
	}
	return k.stakeFromDelegator.Set(ctx, key, stake)
}

// Returns the amount of stake placed by a specific delegator on a specific target.
func (k *Keeper) GetDelegatedStakePlacement(ctx context.Context, topicId TOPIC_ID, delegator DELEGATOR, target REPUTER) (Uint, error) {
	key := collections.Join3(topicId, delegator, target)
	stake, err := k.delegatedStakePlacement.Get(ctx, key)
	if err != nil {
		if errors.Is(err, collections.ErrNotFound) {
			return cosmosMath.NewUint(0), nil
		}
		return cosmosMath.Uint{}, err
	}
	return stake, nil
}

// Sets the amount of stake placed by a specific delegator on a specific target.
func (k *Keeper) SetDelegatedStakePlacement(ctx context.Context, topicId TOPIC_ID, delegator DELEGATOR, target REPUTER, stake Uint) error {
	key := collections.Join3(topicId, delegator, target)
	if stake.IsZero() {
		return k.delegatedStakePlacement.Remove(ctx, key)
	}
	return k.delegatedStakePlacement.Set(ctx, key, stake)
}

// Returns the amount of stake placed on a specific target.
func (k *Keeper) GetDelegatedStakeUponReputer(ctx context.Context, topicId TOPIC_ID, target REPUTER) (Uint, error) {
	key := collections.Join(topicId, target)
	stake, err := k.stakeUponReputer.Get(ctx, key)
	if err != nil {
		if errors.Is(err, collections.ErrNotFound) {
			return cosmosMath.NewUint(0), nil
		}
		return cosmosMath.Uint{}, err
	}
	return stake, nil
}

// Sets the amount of stake placed on a specific target.
func (k *Keeper) SetDelegatedStakeUponReputer(ctx context.Context, topicId TOPIC_ID, target REPUTER, stake Uint) error {
	key := collections.Join(topicId, target)
	if stake.IsZero() {
		return k.stakeUponReputer.Remove(ctx, key)
	}
	return k.stakeUponReputer.Set(ctx, key, stake)
}

// For a given address, get their stake removal information
func (k *Keeper) GetStakeRemovalQueueByAddress(ctx context.Context, address sdk.AccAddress) (types.StakeRemoval, error) {
	return k.stakeRemovalQueue.Get(ctx, address)
}

// For a given address, adds their stake removal information to the removal queue for delay waiting
func (k *Keeper) SetStakeRemovalQueueForAddress(ctx context.Context, address sdk.AccAddress, removalInfo types.StakeRemoval) error {
	return k.stakeRemovalQueue.Set(ctx, address, removalInfo)
}

// For a given address, get their stake removal information
func (k *Keeper) GetDelegatedStakeRemovalQueueByAddress(ctx context.Context, address sdk.AccAddress) (types.DelegatedStakeRemoval, error) {
	return k.delegatedStakeRemovalQueue.Get(ctx, address)
}

// For a given address, adds their stake removal information to the removal queue for delay waiting
func (k *Keeper) SetDelegatedStakeRemovalQueueForAddress(ctx context.Context, address sdk.AccAddress, removalInfo types.DelegatedStakeRemoval) error {
	return k.delegatedStakeRemovalQueue.Set(ctx, address, removalInfo)
}

/// TOPICS

func (k *Keeper) InactivateTopic(ctx context.Context, topicId TOPIC_ID) error {
	topic, err := k.topics.Get(ctx, topicId)
	if err != nil {
		return err
	}

	topic.Active = false

	err = k.topics.Set(ctx, topicId, topic)
	if err != nil {
		return err
	}

	return nil
}

func (k *Keeper) ReactivateTopic(ctx context.Context, topicId TOPIC_ID) error {
	topic, err := k.topics.Get(ctx, topicId)
	if err != nil {
		return err
	}

	topic.Active = true

	err = k.topics.Set(ctx, topicId, topic)
	if err != nil {
		return err
	}

	return nil
}

// Gets next topic id
func (k *Keeper) IncrementTopicId(ctx context.Context) (TOPIC_ID, error) {
	return k.nextTopicId.Next(ctx)
}

// Gets topic by topicId
func (k *Keeper) GetTopic(ctx context.Context, topicId TOPIC_ID) (types.Topic, error) {
	return k.topics.Get(ctx, topicId)
}

// Sets a topic config on a topicId
func (k *Keeper) SetTopic(ctx context.Context, topicId TOPIC_ID, topic types.Topic) error {
	return k.topics.Set(ctx, topicId, topic)
}

// Gets every topic
func (k *Keeper) GetAllTopics(ctx context.Context) ([]*types.Topic, error) {
	var allTopics []*types.Topic
	err := k.topics.Walk(ctx, nil, func(topicId TOPIC_ID, topic types.Topic) (bool, error) {
		allTopics = append(allTopics, &topic)
		return false, nil
	})
	if err != nil {
		return nil, err
	}
	return allTopics, nil
}

// Checks if a topic exists
func (k *Keeper) TopicExists(ctx context.Context, topicId TOPIC_ID) (bool, error) {
	return k.topics.Has(ctx, topicId)
}

// Returns the number of topics that are active in the network
func (k *Keeper) GetNumTopics(ctx context.Context) (TOPIC_ID, error) {
	return k.nextTopicId.Peek(ctx)
}

// GetActiveTopics returns a slice of all active topics.
func (k *Keeper) GetActiveTopics(ctx context.Context) ([]*types.Topic, error) {
	var activeTopics []*types.Topic
	if err := k.topics.Walk(ctx, nil, func(topicId TOPIC_ID, topic types.Topic) (bool, error) {
		if topic.Active { // Check if the topic is marked as active
			activeTopics = append(activeTopics, &topic)
		}
		return false, nil // Continue the iteration
	}); err != nil {
		return nil, err
	}
	return activeTopics, nil
}

func (k *Keeper) GetTopicEpochLastEnded(ctx context.Context, topicId TOPIC_ID) (BLOCK_HEIGHT, error) {
	topic, err := k.topics.Get(ctx, topicId)
	if err != nil {
		return 0, err
	}
	ret := topic.EpochLastEnded
	return ret, nil
}

// UpdateTopicInferenceLastRan updates the InferenceLastRan timestamp for a given topic.
func (k *Keeper) UpdateTopicEpochLastEnded(ctx context.Context, topicId TOPIC_ID, epochLastEnded BLOCK_HEIGHT) error {
	topic, err := k.topics.Get(ctx, topicId)
	if err != nil {
		return err
	}
	topic.EpochLastEnded = epochLastEnded
	return k.topics.Set(ctx, topicId, topic)
}

// Adds a new reputer to the reputer tracking data structures, reputers and topicReputers
func (k *Keeper) InsertReputer(ctx context.Context, TopicIds []TOPIC_ID, reputer sdk.AccAddress, reputerInfo types.OffchainNode) error {
	for _, topicId := range TopicIds {
		topicKey := collections.Join[uint64, sdk.AccAddress](topicId, reputer)
		err := k.topicReputers.Set(ctx, topicKey)
		if err != nil {
			return err
		}
	}
	err := k.reputers.Set(ctx, reputerInfo.LibP2PKey, reputerInfo)
	if err != nil {
		return err
	}
	err = k.AddAddressTopics(ctx, reputer, TopicIds)
	if err != nil {
		return err
	}
	return nil
}

// Remove a reputer to the reputer tracking data structures and topicReputers
func (k *Keeper) RemoveReputer(ctx context.Context, topicId TOPIC_ID, reputerAddr sdk.AccAddress) error {

	topicKey := collections.Join[uint64, sdk.AccAddress](topicId, reputerAddr)
	err := k.topicReputers.Remove(ctx, topicKey)
	if err != nil {
		return err
	}

	err = k.RemoveAddressTopic(ctx, reputerAddr, topicId)
	if err != nil {
		return err
	}
	return nil
}

// Remove a worker to the worker tracking data structures and topicWorkers
func (k *Keeper) RemoveWorker(ctx context.Context, topicId TOPIC_ID, workerAddr sdk.AccAddress) error {

	topicKey := collections.Join[uint64, sdk.AccAddress](topicId, workerAddr)
	err := k.topicWorkers.Remove(ctx, topicKey)
	if err != nil {
		return err
	}

	err = k.RemoveAddressTopic(ctx, workerAddr, topicId)
	if err != nil {
		return err
	}
	return nil
}

// Adds a new worker to the worker tracking data structures, workers and topicWorkers
func (k *Keeper) InsertWorker(ctx context.Context, TopicIds []TOPIC_ID, worker sdk.AccAddress, workerInfo types.OffchainNode) error {
	for _, topicId := range TopicIds {
		topickey := collections.Join[uint64, sdk.AccAddress](topicId, worker)
		err := k.topicWorkers.Set(ctx, topickey)
		if err != nil {
			return err
		}
	}
	err := k.workers.Set(ctx, workerInfo.LibP2PKey, workerInfo)
	if err != nil {
		return err
	}
	err = k.AddAddressTopics(ctx, worker, TopicIds)
	if err != nil {
		return err
	}
	return nil
}

func (k *Keeper) FindWorkerNodesByOwner(ctx sdk.Context, nodeId string) ([]*types.OffchainNode, error) {
	var nodes []*types.OffchainNode
	var nodeIdParts = strings.Split(nodeId, "|")

	if len(nodeIdParts) < 2 {
		nodeIdParts = append(nodeIdParts, "")
	}

	owner, libp2pkey := nodeIdParts[0], nodeIdParts[1]

	iterator, err := k.workers.Iterate(ctx, nil)
	if err != nil {
		return nil, err
	}

	for ; iterator.Valid(); iterator.Next() {
		node, _ := iterator.Value()
		if node.Owner == owner && len(libp2pkey) == 0 || node.Owner == owner && node.LibP2PKey == libp2pkey {
			nodeCopy := node
			nodes = append(nodes, &nodeCopy)
		}
	}

	return nodes, nil
}

func (k *Keeper) GetWorkerAddressByP2PKey(ctx context.Context, p2pKey string) (sdk.AccAddress, error) {
	worker, err := k.workers.Get(ctx, p2pKey)
	if err != nil {
		return nil, err
	}

	workerAddress, err := sdk.AccAddressFromBech32(worker.GetOwner())
	if err != nil {
		return nil, err
	}

	return workerAddress, nil
}

// GetTopicsByCreator returns a slice of all topics created by a given creator.
func (k *Keeper) GetTopicsByCreator(ctx context.Context, creator string) ([]*types.Topic, error) {
	var topicsByCreator []*types.Topic

	err := k.topics.Walk(ctx, nil, func(id TOPIC_ID, topic types.Topic) (bool, error) {
		if topic.Creator == creator {
			topicsByCreator = append(topicsByCreator, &topic)
		}
		return false, nil // Continue iterating
	})

	if err != nil {
		return nil, err
	}

	return topicsByCreator, nil
}

// AddAddressTopics adds new topics to the address's list of topics, avoiding duplicates.
func (k *Keeper) AddAddressTopics(ctx context.Context, address sdk.AccAddress, newTopics []uint64) error {
	// Get the current list of topics for the address
	currentTopics, err := k.GetRegisteredTopicIdsByAddress(ctx, address)
	if err != nil {
		return err
	}

	topicSet := make(map[uint64]bool)
	for _, topic := range currentTopics {
		topicSet[topic] = true
	}

	for _, newTopic := range newTopics {
		if _, exists := topicSet[newTopic]; !exists {
			currentTopics = append(currentTopics, newTopic)
		}
	}

	// Set the updated list of topics for the address
	return k.addressTopics.Set(ctx, address, currentTopics)
}

// RemoveAddressTopic removes a specified topic from the address's list of topics.
func (k *Keeper) RemoveAddressTopic(ctx context.Context, address sdk.AccAddress, topicToRemove uint64) error {
	// Get the current list of topics for the address
	currentTopics, err := k.GetRegisteredTopicIdsByAddress(ctx, address)
	if err != nil {
		return err
	}

	// Find and remove the specified topic
	filteredTopics := make([]uint64, 0)
	for _, topic := range currentTopics {
		if topic != topicToRemove {
			filteredTopics = append(filteredTopics, topic)
		}
	}

	// Set the updated list of topics for the address
	return k.addressTopics.Set(ctx, address, filteredTopics)
}

// GetRegisteredTopicsByAddress returns a slice of all topics ids registered by a given address.
func (k *Keeper) GetRegisteredTopicIdsByAddress(ctx context.Context, address sdk.AccAddress) ([]uint64, error) {
	topics, err := k.addressTopics.Get(ctx, address)
	if err != nil {
		if errors.Is(err, collections.ErrNotFound) {
			// Return an empty slice if the address is not found, or handle it differently if needed.
			return []uint64{}, nil
		}
		return nil, err
	}
	return topics, nil
}

// GetRegisteredTopicIdsByWorkerAddress returns a slice of all topics ids registered by a given worker address.
func (k *Keeper) GetRegisteredTopicIdsByWorkerAddress(ctx context.Context, address sdk.AccAddress) ([]uint64, error) {
	var topicsByAddress []uint64

	err := k.topicWorkers.Walk(ctx, nil, func(pair collections.Pair[TOPIC_ID, sdk.AccAddress]) (bool, error) {
		if pair.K2().String() == address.String() {
			topicsByAddress = append(topicsByAddress, pair.K1())
		}
		return false, nil
	})
	if err != nil {
		return nil, err
	}

	return topicsByAddress, nil
}

// GetRegisteredTopicIdByReputerAddress returns a slice of all topics ids registered by a given reputer address.
func (k *Keeper) GetRegisteredTopicIdByReputerAddress(ctx context.Context, address sdk.AccAddress) ([]uint64, error) {
	var topicsByAddress []uint64

	err := k.topicReputers.Walk(ctx, nil, func(pair collections.Pair[TOPIC_ID, sdk.AccAddress]) (bool, error) {
		if pair.K2().String() == address.String() {
			topicsByAddress = append(topicsByAddress, pair.K1())
		}
		return false, nil
	})
	if err != nil {
		return nil, err
	}

	return topicsByAddress, nil
}

/// MEMPOOL & INFERENCE REQUESTS

func (k *Keeper) AddUnmetDemand(ctx context.Context, topicId TOPIC_ID, amt cosmosMath.Uint) error {
	topicUnmetDemand, err := k.GetTopicUnmetDemand(ctx, topicId)
	if err != nil {
		return err
	}
	topicUnmetDemand = topicUnmetDemand.Add(amt)
	return k.topicUnmetDemand.Set(ctx, topicId, topicUnmetDemand)
}

func (k *Keeper) RemoveUnmetDemand(ctx context.Context, topicId TOPIC_ID, amt cosmosMath.Uint) error {
	topicUnmetDemand, err := k.topicUnmetDemand.Get(ctx, topicId)
	if err != nil {
		return err
	}
	if amt.GT(topicUnmetDemand) {
		return types.ErrIntegerUnderflowUnmetDemand
	}
	topicUnmetDemand = topicUnmetDemand.Sub(amt)
	return k.SetTopicUnmetDemand(ctx, topicId, topicUnmetDemand)
}

func (k *Keeper) SetTopicUnmetDemand(ctx context.Context, topicId TOPIC_ID, amt cosmosMath.Uint) error {
	if amt.IsZero() {
		return k.topicUnmetDemand.Remove(ctx, topicId)
	}
	return k.topicUnmetDemand.Set(ctx, topicId, amt)
}

func (k *Keeper) GetTopicUnmetDemand(ctx context.Context, topicId TOPIC_ID) (Uint, error) {
	topicUnmetDemand, err := k.topicUnmetDemand.Get(ctx, topicId)
	if err != nil {
		if errors.Is(err, collections.ErrNotFound) {
			return cosmosMath.NewUint(0), nil
		} else {
			return cosmosMath.Uint{}, err
		}
	}
	return topicUnmetDemand, nil
}

func (k *Keeper) AddToMempool(ctx context.Context, request types.InferenceRequest) error {
	requestId, err := request.GetRequestId()
	if err != nil {
		return err
	}
	key := collections.Join(request.TopicId, requestId)
	err = k.mempool.Set(ctx, key, request)
	if err != nil {
		return err
	}

	return k.AddUnmetDemand(ctx, request.TopicId, request.BidAmount)
}

func (k *Keeper) RemoveFromMempool(ctx context.Context, request types.InferenceRequest) error {
	requestId, err := request.GetRequestId()
	if err != nil {
		return err
	}
	key := collections.Join(request.TopicId, requestId)
	err = k.mempool.Remove(ctx, key)
	if err != nil {
		return err
	}

	return k.RemoveUnmetDemand(ctx, request.TopicId, request.BidAmount)
}

func (k *Keeper) IsRequestInMempool(ctx context.Context, topicId TOPIC_ID, requestId string) (bool, error) {
	return k.mempool.Has(ctx, collections.Join(topicId, requestId))
}

func (k *Keeper) GetMempoolInferenceRequestById(ctx context.Context, topicId TOPIC_ID, requestId string) (types.InferenceRequest, error) {
	return k.mempool.Get(ctx, collections.Join(topicId, requestId))
}

func (k *Keeper) GetMempoolInferenceRequestsForTopic(ctx context.Context, topicId TOPIC_ID) ([]types.InferenceRequest, error) {
	var ret []types.InferenceRequest = make([]types.InferenceRequest, 0)
	rng := collections.NewPrefixedPairRange[TOPIC_ID, REQUEST_ID](topicId)
	iter, err := k.mempool.Iterate(ctx, rng)
	if err != nil {
		return nil, err
	}
	for ; iter.Valid(); iter.Next() {
		value, err := iter.Value()
		if err != nil {
			return nil, err
		}
		ret = append(ret, value)
	}
	return ret, nil
}

func (k *Keeper) GetMempool(ctx context.Context) ([]types.InferenceRequest, error) {
	var ret []types.InferenceRequest = make([]types.InferenceRequest, 0)
	iter, err := k.mempool.Iterate(ctx, nil)
	if err != nil {
		return nil, err
	}
	for ; iter.Valid(); iter.Next() {
		value, err := iter.Value()
		if err != nil {
			return nil, err
		}
		ret = append(ret, value)
	}
	return ret, nil
}

func (k *Keeper) SetRequestDemand(ctx context.Context, requestId string, amount Uint) error {
	if amount.IsZero() {
		return k.requestUnmetDemand.Remove(ctx, requestId)
	}
	return k.requestUnmetDemand.Set(ctx, requestId, amount)
}

func (k *Keeper) GetRequestDemand(ctx context.Context, requestId string) (Uint, error) {
	return k.requestUnmetDemand.Get(ctx, requestId)
}

func (k *Keeper) GetTopicAccumulatedMetDemand(ctx context.Context, topicId TOPIC_ID) (Uint, error) {
	res, err := k.accumulatedMetDemand.Get(ctx, topicId)
	if err != nil {
		if errors.Is(err, collections.ErrNotFound) {
			return cosmosMath.NewUint(0), nil
		}
		return cosmosMath.Uint{}, err
	}
	return res, nil
}

func (k *Keeper) AddTopicAccumulateMetDemand(ctx context.Context, topicId TOPIC_ID, metDemand Uint) error {
	currentMetDemand, err := k.accumulatedMetDemand.Get(ctx, topicId)
	if err != nil {
		if errors.Is(err, collections.ErrNotFound) {
			return nil
		}
		return err
	}
	currentMetDemand = currentMetDemand.Add(metDemand)
	return k.SetTopicAccumulatedMetDemand(ctx, topicId, currentMetDemand)
}

func (k *Keeper) SetTopicAccumulatedMetDemand(ctx context.Context, topicId TOPIC_ID, metDemand Uint) error {
	if metDemand.IsZero() {
		return k.accumulatedMetDemand.Remove(ctx, topicId)
	}
	return k.accumulatedMetDemand.Set(ctx, topicId, metDemand)
}

func (k *Keeper) GetNumInferencesInRewardEpoch(ctx context.Context, topicId TOPIC_ID, worker sdk.AccAddress) (Uint, error) {
	key := collections.Join(topicId, worker)
	res, err := k.numInferencesInRewardEpoch.Get(ctx, key)
	if err != nil {
		if errors.Is(err, collections.ErrNotFound) {
			return cosmosMath.NewUint(0), nil
		}
		return cosmosMath.Uint{}, err
	}
	return res, nil
}

func (k *Keeper) IncrementNumInferencesInRewardEpoch(ctx context.Context, topicId TOPIC_ID, worker sdk.AccAddress) error {
	key := collections.Join(topicId, worker)
	currentNumInferences, err := k.numInferencesInRewardEpoch.Get(ctx, key)
	if err != nil {
		if errors.Is(err, collections.ErrNotFound) {
			currentNumInferences = cosmosMath.NewUint(0)
		} else {
			return err
		}
	}
	newNumInferences := currentNumInferences.Add(cosmosMath.NewUint(1))
	return k.numInferencesInRewardEpoch.Set(ctx, key, newNumInferences)
}

// Reset the mapping entirely. Should be called at the end of every block
func (k *Keeper) ResetChurnReadyTopics(ctx context.Context) error {
	return k.churnReadyTopics.Remove(ctx)
}

// Set a topic as churn ready
func (k *Keeper) SetChurnReadyTopics(ctx context.Context, topicList types.TopicList) error {
	return k.churnReadyTopics.Set(ctx, topicList)
}

// Get all churn ready topics
func (k *Keeper) GetChurnReadyTopics(ctx context.Context) (types.TopicList, error) {
	topicList, err := k.churnReadyTopics.Get(ctx)
	if err != nil {
		if errors.Is(err, collections.ErrNotFound) {
			return types.TopicList{}, nil
		}
		return types.TopicList{}, err
	}
	return topicList, nil
}

// Reset the mapping entirely. Should be called at the end of every reward epoch
func (k *Keeper) ResetNumInferencesInRewardEpoch(ctx context.Context) error {
	iter, err := k.numInferencesInRewardEpoch.Iterate(ctx, nil)
	if err != nil {
		return err
	}

	// Iterate over all keys
	kvs, err := iter.Keys()
	if err != nil {
		return err
	}
	for _, kv := range kvs {
		err := k.numInferencesInRewardEpoch.Remove(ctx, kv)
		if err != nil {
			return err
		}
	}

	return nil
}

/// SCORES

func (k *Keeper) InsertWorkerInferenceScore(ctx context.Context, topicId TOPIC_ID, blockNumber BLOCK_HEIGHT, score types.Score) error {
	key := collections.Join(topicId, blockNumber)
	var scores types.Scores

	scores, err := k.inferenceScores.Get(ctx, key)
	if err != nil {
		if errors.Is(err, collections.ErrNotFound) {
			scores = types.Scores{}
		} else {
			return err
		}
	}
	scores.Scores = append(scores.Scores, &score)

	return k.inferenceScores.Set(ctx, key, scores)
}

func (k *Keeper) InsertWorkerForecastScore(ctx context.Context, topicId TOPIC_ID, blockNumber BLOCK_HEIGHT, score types.Score) error {
	key := collections.Join(topicId, blockNumber)

	scores, err := k.forecastScores.Get(ctx, key)
	if err != nil {
		if errors.Is(err, collections.ErrNotFound) {
			scores = types.Scores{}
		} else {
			return err
		}
	}
	scores.Scores = append(scores.Scores, &score)

	return k.forecastScores.Set(ctx, key, scores)
}

func (k *Keeper) InsertReputerScore(ctx context.Context, topicId TOPIC_ID, blockNumber BLOCK_HEIGHT, score types.Score) error {
	key := collections.Join(topicId, blockNumber)

	scores, err := k.reputerScores.Get(ctx, key)
	if err != nil {
		if errors.Is(err, collections.ErrNotFound) {
			scores = types.Scores{}
		} else {
			return err
		}
	}
	scores.Scores = append(scores.Scores, &score)

	return k.reputerScores.Set(ctx, key, scores)
}

func (k *Keeper) GetWorkerInferenceScoresUntilBlock(ctx context.Context, topicId TOPIC_ID, blockNumber BLOCK_HEIGHT, worker WORKER) ([]*types.Score, error) {
	rng := collections.
		NewPrefixedPairRange[TOPIC_ID, BLOCK_HEIGHT](topicId).
		EndInclusive(blockNumber).
		Descending()

	scores := make([]*types.Score, 0)
	iter, err := k.inferenceScores.Iterate(ctx, rng)
	if err != nil {
		return nil, err
	}

	count := 0
	for ; iter.Valid() && count < 10; iter.Next() {
		existingScores, err := iter.KeyValue()
		if err != nil {
			return nil, err
		}
		for _, score := range existingScores.Value.Scores {
			if score.Address == worker.String() {
				scores = append(scores, score)
				count++
			}
		}
	}

	return scores, nil
}

func (k *Keeper) GetWorkerForecastScoresUntilBlock(ctx context.Context, topicId TOPIC_ID, blockNumber BLOCK_HEIGHT, worker WORKER) ([]*types.Score, error) {
	rng := collections.
		NewPrefixedPairRange[TOPIC_ID, BLOCK_HEIGHT](topicId).
		EndInclusive(blockNumber).
		Descending()

	scores := make([]*types.Score, 0)
	iter, err := k.forecastScores.Iterate(ctx, rng)
	if err != nil {
		return nil, err
	}

	count := 0
	for ; iter.Valid() && count < 10; iter.Next() {
		existingScores, err := iter.KeyValue()
		if err != nil {
			return nil, err
		}
		for _, score := range existingScores.Value.Scores {
			if score.Address == worker.String() {
				scores = append(scores, score)
				count++
			}
		}
	}

	return scores, nil
}

func (k *Keeper) GetReputersScoresAtBlock(ctx context.Context, topicId TOPIC_ID, block BLOCK_NUMBER) ([]*types.Score, error) {
	key := collections.Join(topicId, block)
	scores, err := k.reputerScores.Get(ctx, key)
	if err != nil {
		if errors.Is(err, collections.ErrNotFound) {
			return []*types.Score{}, nil
		}
		return nil, err
	}
	return scores.Scores, nil
}

func (k *Keeper) SetListeningCoefficient(ctx context.Context, topicId TOPIC_ID, reputer sdk.AccAddress, coefficient types.ListeningCoefficient) error {
	key := collections.Join(topicId, reputer)
	return k.reputerListeningCoefficient.Set(ctx, key, coefficient)
}

func (k *Keeper) GetListeningCoefficient(ctx context.Context, topicId TOPIC_ID, reputer sdk.AccAddress) (types.ListeningCoefficient, error) {
	key := collections.Join(topicId, reputer)
	coef, err := k.reputerListeningCoefficient.Get(ctx, key)
	if err != nil {
		if errors.Is(err, collections.ErrNotFound) {
			// Return a default value
			return types.ListeningCoefficient{Coefficient: 1.0}, nil
		}
		return types.ListeningCoefficient{}, err
	}
	return coef, nil
}

/// WHITELISTS

func (k *Keeper) IsWhitelistAdmin(ctx context.Context, admin sdk.AccAddress) (bool, error) {
	return k.whitelistAdmins.Has(ctx, admin)
}

func (k *Keeper) AddWhitelistAdmin(ctx context.Context, admin sdk.AccAddress) error {
	return k.whitelistAdmins.Set(ctx, admin)
}

func (k *Keeper) RemoveWhitelistAdmin(ctx context.Context, admin sdk.AccAddress) error {
	return k.whitelistAdmins.Remove(ctx, admin)
}

func (k *Keeper) IsInTopicCreationWhitelist(ctx context.Context, address sdk.AccAddress) (bool, error) {
	return k.topicCreationWhitelist.Has(ctx, address)
}

func (k *Keeper) AddToTopicCreationWhitelist(ctx context.Context, address sdk.AccAddress) error {
	return k.topicCreationWhitelist.Set(ctx, address)
}

func (k *Keeper) RemoveFromTopicCreationWhitelist(ctx context.Context, address sdk.AccAddress) error {
	return k.topicCreationWhitelist.Remove(ctx, address)
}

func (k *Keeper) IsInReputerWhitelist(ctx context.Context, address sdk.AccAddress) (bool, error) {
	return k.reputerWhitelist.Has(ctx, address)
}

func (k *Keeper) AddToReputerWhitelist(ctx context.Context, address sdk.AccAddress) error {
	return k.reputerWhitelist.Set(ctx, address)
}

func (k *Keeper) RemoveFromReputerWhitelist(ctx context.Context, address sdk.AccAddress) error {
	return k.reputerWhitelist.Remove(ctx, address)
}

/// BANK KEEPER WRAPPERS

// SendCoinsFromModuleToModule
func (k *Keeper) AccountKeeper() AccountKeeper {
	return k.authKeeper
}

func (k *Keeper) BankKeeper() BankKeeper {
	return k.bankKeeper
}

// SendCoinsFromModuleToAccount
func (k *Keeper) SendCoinsFromModuleToAccount(ctx context.Context, senderModule string, recipientAddr sdk.AccAddress, amt sdk.Coins) error {
	return k.bankKeeper.SendCoinsFromModuleToAccount(ctx, senderModule, recipientAddr, amt)
}

// SendCoinsFromAccountToModule
func (k *Keeper) SendCoinsFromAccountToModule(ctx context.Context, senderAddr sdk.AccAddress, recipientModule string, amt sdk.Coins) error {
	return k.bankKeeper.SendCoinsFromAccountToModule(ctx, senderAddr, recipientModule, amt)
}<|MERGE_RESOLUTION|>--- conflicted
+++ resolved
@@ -63,13 +63,9 @@
 	// map of (topic, block_number, worker) -> score
 	forecastScores collections.Map[collections.Pair[TOPIC_ID, BLOCK_HEIGHT], types.Scores]
 	// map of (topic, block_number, reputer) -> score
-<<<<<<< HEAD
-	reputerScores collections.Map[collections.Pair[TOPIC_ID, BLOCK_NUMBER], types.Scores]
+	reputerScores collections.Map[collections.Pair[TOPIC_ID, BLOCK_HEIGHT], types.Scores]
 	// map of (topic, reputer) -> listening coefficient
 	reputerListeningCoefficient collections.Map[collections.Pair[TOPIC_ID, REPUTER], types.ListeningCoefficient]
-=======
-	reputerScores collections.Map[collections.Pair[TOPIC_ID, BLOCK_HEIGHT], types.Scores]
->>>>>>> 712d9927
 
 	/// STAKING
 
@@ -155,7 +151,6 @@
 
 	sb := collections.NewSchemaBuilder(storeService)
 	k := Keeper{
-<<<<<<< HEAD
 		cdc:                         cdc,
 		addressCodec:                addressCodec,
 		feeCollectorName:            feeCollectorName,
@@ -194,54 +189,10 @@
 		whitelistAdmins:             collections.NewKeySet(sb, types.WhitelistAdminsKey, "whitelist_admins", sdk.AccAddressKey),
 		topicCreationWhitelist:      collections.NewKeySet(sb, types.TopicCreationWhitelistKey, "topic_creation_whitelist", sdk.AccAddressKey),
 		reputerWhitelist:            collections.NewKeySet(sb, types.ReputerWhitelistKey, "weight_setting_whitelist", sdk.AccAddressKey),
-		foundationWhitelist:         collections.NewKeySet(sb, types.FoundationWhitelistKey, "foundation_whitelist", sdk.AccAddressKey),
 		inferenceScores:             collections.NewMap(sb, types.InferenceScoresKey, "worker_inference_scores", collections.PairKeyCodec(collections.Uint64Key, collections.Int64Key), codec.CollValue[types.Scores](cdc)),
 		forecastScores:              collections.NewMap(sb, types.ForecastScoresKey, "worker_forecast_scores", collections.PairKeyCodec(collections.Uint64Key, collections.Int64Key), codec.CollValue[types.Scores](cdc)),
 		reputerScores:               collections.NewMap(sb, types.ReputerScoresKey, "reputer_scores", collections.PairKeyCodec(collections.Uint64Key, collections.Int64Key), codec.CollValue[types.Scores](cdc)),
 		reputerListeningCoefficient: collections.NewMap(sb, types.ReputerListeningCoefficientKey, "reputer_listening_coefficient", collections.PairKeyCodec(collections.Uint64Key, sdk.AccAddressKey), codec.CollValue[types.ListeningCoefficient](cdc)),
-=======
-		cdc:                        cdc,
-		addressCodec:               addressCodec,
-		feeCollectorName:           feeCollectorName,
-		params:                     collections.NewItem(sb, types.ParamsKey, "params", codec.CollValue[types.Params](cdc)),
-		authKeeper:                 ak,
-		bankKeeper:                 bk,
-		totalStake:                 collections.NewItem(sb, types.TotalStakeKey, "total_stake", UintValue),
-		topicStake:                 collections.NewMap(sb, types.TopicStakeKey, "topic_stake", collections.Uint64Key, UintValue),
-		lastRewardsUpdate:          collections.NewItem(sb, types.LastRewardsUpdateKey, "last_rewards_update", collections.Int64Value),
-		nextTopicId:                collections.NewSequence(sb, types.NextTopicIdKey, "next_topic_id"),
-		topics:                     collections.NewMap(sb, types.TopicsKey, "topics", collections.Uint64Key, codec.CollValue[types.Topic](cdc)),
-		churnReadyTopics:           collections.NewItem(sb, types.ChurnReadyTopicsKey, "churn_ready_topics", codec.CollValue[types.TopicList](cdc)),
-		topicWorkers:               collections.NewKeySet(sb, types.TopicWorkersKey, "topic_workers", collections.PairKeyCodec(collections.Uint64Key, sdk.AccAddressKey)),
-		addressTopics:              collections.NewMap(sb, types.AddressTopicsKey, "address_topics", sdk.AccAddressKey, TopicIdListValue),
-		topicReputers:              collections.NewKeySet(sb, types.TopicReputersKey, "topic_reputers", collections.PairKeyCodec(collections.Uint64Key, sdk.AccAddressKey)),
-		stakeByReputerAndTopicId:   collections.NewMap(sb, types.StakeByReputerAndTopicIdKey, "stake_by_reputer_and_topic_id", collections.PairKeyCodec(collections.Uint64Key, sdk.AccAddressKey), UintValue),
-		stakeRemovalQueue:          collections.NewMap(sb, types.StakeRemovalQueueKey, "stake_removal_queue", sdk.AccAddressKey, codec.CollValue[types.StakeRemoval](cdc)),
-		delegatedStakeRemovalQueue: collections.NewMap(sb, types.DelegatedStakeRemovalQueueKey, "delegated_stake_removal_queue", sdk.AccAddressKey, codec.CollValue[types.DelegatedStakeRemoval](cdc)),
-		stakeFromDelegator:         collections.NewMap(sb, types.DelegatorStakeKey, "stake_from_delegator", collections.PairKeyCodec(collections.Uint64Key, sdk.AccAddressKey), UintValue),
-		delegatedStakePlacement:    collections.NewMap(sb, types.BondsKey, "delegated_stake_placement", collections.TripleKeyCodec(collections.Uint64Key, sdk.AccAddressKey, sdk.AccAddressKey), UintValue),
-		stakeUponReputer:           collections.NewMap(sb, types.TargetStakeKey, "stake_upon_reputer", collections.PairKeyCodec(collections.Uint64Key, sdk.AccAddressKey), UintValue),
-		mempool:                    collections.NewMap(sb, types.MempoolKey, "mempool", collections.PairKeyCodec(collections.Uint64Key, collections.StringKey), codec.CollValue[types.InferenceRequest](cdc)),
-		requestUnmetDemand:         collections.NewMap(sb, types.RequestUnmetDemandKey, "request_unmet_demand", collections.StringKey, UintValue),
-		topicUnmetDemand:           collections.NewMap(sb, types.TopicUnmetDemandKey, "topic_unmet_demand", collections.Uint64Key, UintValue),
-		inferences:                 collections.NewMap(sb, types.InferencesKey, "inferences", collections.PairKeyCodec(collections.Uint64Key, sdk.AccAddressKey), codec.CollValue[types.Inference](cdc)),
-		forecasts:                  collections.NewMap(sb, types.ForecastsKey, "forecasts", collections.PairKeyCodec(collections.Uint64Key, sdk.AccAddressKey), codec.CollValue[types.Forecast](cdc)),
-		workers:                    collections.NewMap(sb, types.WorkerNodesKey, "worker_nodes", collections.StringKey, codec.CollValue[types.OffchainNode](cdc)),
-		reputers:                   collections.NewMap(sb, types.ReputerNodesKey, "reputer_nodes", collections.StringKey, codec.CollValue[types.OffchainNode](cdc)),
-		allInferences:              collections.NewMap(sb, types.AllInferencesKey, "inferences_all", collections.PairKeyCodec(collections.Uint64Key, collections.Int64Key), codec.CollValue[types.Inferences](cdc)),
-		allForecasts:               collections.NewMap(sb, types.AllForecastsKey, "forecasts_all", collections.PairKeyCodec(collections.Uint64Key, collections.Int64Key), codec.CollValue[types.Forecasts](cdc)),
-		allLossBundles:             collections.NewMap(sb, types.AllLossBundlesKey, "value_bundles_all", collections.PairKeyCodec(collections.Uint64Key, collections.Int64Key), codec.CollValue[types.ReputerValueBundles](cdc)),
-		networkLossBundles:         collections.NewMap(sb, types.NetworkLossBundlesKey, "value_bundles_network", collections.PairKeyCodec(collections.Uint64Key, collections.Int64Key), codec.CollValue[types.ValueBundle](cdc)),
-		networkRegrets:             collections.NewMap(sb, types.NetworkRegretsKey, "regrets_network", collections.PairKeyCodec(collections.Uint64Key, collections.Int64Key), codec.CollValue[types.WorkerRegrets](cdc)),
-		accumulatedMetDemand:       collections.NewMap(sb, types.AccumulatedMetDemandKey, "accumulated_met_demand", collections.Uint64Key, UintValue),
-		numInferencesInRewardEpoch: collections.NewMap(sb, types.NumInferencesInRewardEpochKey, "num_inferences_in_reward_epoch", collections.PairKeyCodec(collections.Uint64Key, sdk.AccAddressKey), UintValue),
-		whitelistAdmins:            collections.NewKeySet(sb, types.WhitelistAdminsKey, "whitelist_admins", sdk.AccAddressKey),
-		topicCreationWhitelist:     collections.NewKeySet(sb, types.TopicCreationWhitelistKey, "topic_creation_whitelist", sdk.AccAddressKey),
-		reputerWhitelist:           collections.NewKeySet(sb, types.ReputerWhitelistKey, "weight_setting_whitelist", sdk.AccAddressKey),
-		inferenceScores:            collections.NewMap(sb, types.InferenceScoresKey, "worker_inference_scores", collections.PairKeyCodec(collections.Uint64Key, collections.Int64Key), codec.CollValue[types.Scores](cdc)),
-		forecastScores:             collections.NewMap(sb, types.ForecastScoresKey, "worker_forecast_scores", collections.PairKeyCodec(collections.Uint64Key, collections.Int64Key), codec.CollValue[types.Scores](cdc)),
-		reputerScores:              collections.NewMap(sb, types.ReputerScoresKey, "reputer_scores", collections.PairKeyCodec(collections.Uint64Key, collections.Int64Key), codec.CollValue[types.Scores](cdc)),
->>>>>>> 712d9927
 	}
 
 	schema, err := sb.Build()
@@ -1865,7 +1816,7 @@
 	return scores, nil
 }
 
-func (k *Keeper) GetReputersScoresAtBlock(ctx context.Context, topicId TOPIC_ID, block BLOCK_NUMBER) ([]*types.Score, error) {
+func (k *Keeper) GetReputersScoresAtBlock(ctx context.Context, topicId TOPIC_ID, block BLOCK_HEIGHT) ([]*types.Score, error) {
 	key := collections.Join(topicId, block)
 	scores, err := k.reputerScores.Get(ctx, key)
 	if err != nil {
