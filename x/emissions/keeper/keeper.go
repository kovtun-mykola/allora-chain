--- conflicted
+++ resolved
@@ -227,11 +227,6 @@
 		latestInfererNetworkRegrets:         collections.NewMap(sb, types.InfererNetworkRegretsKey, "inferer_network_regrets", collections.PairKeyCodec(collections.Uint64Key, sdk.AccAddressKey), codec.CollValue[types.TimestampedValue](cdc)),
 		latestForecasterNetworkRegrets:      collections.NewMap(sb, types.ForecasterNetworkRegretsKey, "forecaster_network_regrets", collections.PairKeyCodec(collections.Uint64Key, sdk.AccAddressKey), codec.CollValue[types.TimestampedValue](cdc)),
 		latestOneInForecasterNetworkRegrets: collections.NewMap(sb, types.OneInForecasterNetworkRegretsKey, "one_in_forecaster_network_regrets", collections.TripleKeyCodec(collections.Uint64Key, sdk.AccAddressKey, sdk.AccAddressKey), codec.CollValue[types.TimestampedValue](cdc)),
-<<<<<<< HEAD
-		numInferencesInRewardEpoch:          collections.NewMap(sb, types.NumInferencesInRewardEpochKey, "num_inferences_in_reward_epoch", collections.PairKeyCodec(collections.Uint64Key, sdk.AccAddressKey), alloraMath.UintValue),
-=======
-		accumulatedMetDemand:                collections.NewMap(sb, types.AccumulatedMetDemandKey, "accumulated_met_demand", collections.Uint64Key, alloraMath.UintValue),
->>>>>>> 5514ab4c
 		whitelistAdmins:                     collections.NewKeySet(sb, types.WhitelistAdminsKey, "whitelist_admins", sdk.AccAddressKey),
 		topicCreationWhitelist:              collections.NewKeySet(sb, types.TopicCreationWhitelistKey, "topic_creation_whitelist", sdk.AccAddressKey),
 		reputerWhitelist:                    collections.NewKeySet(sb, types.ReputerWhitelistKey, "weight_setting_whitelist", sdk.AccAddressKey),
@@ -605,6 +600,14 @@
 	return params.MaxUnfulfilledWorkerRequests, nil
 }
 
+func (k *Keeper) GetParamsMaxUnfulfilledReputerRequests(ctx context.Context) (uint64, error) {
+	params, err := k.GetParams(ctx)
+	if err != nil {
+		return 0, err
+	}
+	return params.MaxUnfulfilledReputerRequests, nil
+}
+
 func (k *Keeper) GetParamsTopicRewardAlpha(ctx context.Context) (alloraMath.Dec, error) {
 	params, err := k.GetParams(ctx)
 	if err != nil {
@@ -1945,39 +1948,6 @@
 	return k.requestUnmetDemand.Get(ctx, requestId)
 }
 
-<<<<<<< HEAD
-=======
-func (k *Keeper) GetTopicAccumulatedMetDemand(ctx context.Context, topicId TopicId) (Uint, error) {
-	res, err := k.accumulatedMetDemand.Get(ctx, topicId)
-	if err != nil {
-		if errors.Is(err, collections.ErrNotFound) {
-			return cosmosMath.NewUint(0), nil
-		}
-		return cosmosMath.Uint{}, err
-	}
-	return res, nil
-}
-
-func (k *Keeper) AddTopicAccumulateMetDemand(ctx context.Context, topicId TopicId, metDemand Uint) error {
-	currentMetDemand, err := k.accumulatedMetDemand.Get(ctx, topicId)
-	if err != nil {
-		if errors.Is(err, collections.ErrNotFound) {
-			return nil
-		}
-		return err
-	}
-	currentMetDemand = currentMetDemand.Add(metDemand)
-	return k.SetTopicAccumulatedMetDemand(ctx, topicId, currentMetDemand)
-}
-
-func (k *Keeper) SetTopicAccumulatedMetDemand(ctx context.Context, topicId TopicId, metDemand Uint) error {
-	if metDemand.IsZero() {
-		return k.accumulatedMetDemand.Remove(ctx, topicId)
-	}
-	return k.accumulatedMetDemand.Set(ctx, topicId, metDemand)
-}
-
->>>>>>> 5514ab4c
 // Reset the mapping entirely. Should be called at the end of every block
 func (k *Keeper) ResetChurnReadyTopics(ctx context.Context) error {
 	return k.churnReadyTopics.Remove(ctx)
