--- conflicted
+++ resolved
@@ -764,37 +764,6 @@
 	return k.allForecasts.Set(ctx, key, forecasts)
 }
 
-<<<<<<< HEAD
-// IncrementNumForecastsInRewardEpoch increases the count of forecasts a worker has made in the current reward epoch.
-func (k *Keeper) IncrementNumForecastsInRewardEpoch(ctx context.Context, topicId TopicId, worker sdk.AccAddress) error {
-	key := collections.Join(topicId, worker)
-	currentNumForecasts, err := k.numForecastsInRewardEpoch.Get(ctx, key)
-	if err != nil {
-		if errors.Is(err, collections.ErrNotFound) {
-			currentNumForecasts = cosmosMath.NewUint(0) // Initialize if not found
-		} else {
-			return err
-		}
-	}
-	newNumForecasts := currentNumForecasts.Add(cosmosMath.NewUint(1)) // Increment the count
-	return k.numForecastsInRewardEpoch.Set(ctx, key, newNumForecasts) // Update the count in storage
-}
-
-// GetNumForecastsInRewardEpoch returns the number of forecasts a worker has made in the current reward epoch.
-func (k *Keeper) GetNumForecastsInRewardEpoch(ctx context.Context, topicId TopicId, worker sdk.AccAddress) (cosmosMath.Uint, error) {
-	key := collections.Join(topicId, worker)
-	res, err := k.numForecastsInRewardEpoch.Get(ctx, key)
-	if err != nil {
-		if errors.Is(err, collections.ErrNotFound) {
-			return cosmosMath.NewUint(0), nil // Return zero if no entry found
-		}
-		return cosmosMath.Uint{}, err
-	}
-	return res, nil
-}
-
-/// REWARDS UPDATES
-=======
 func (k *Keeper) GetWorkerLatestInferenceByTopicId(
 	ctx context.Context,
 	topicId TopicId,
@@ -827,7 +796,6 @@
 
 	return workers, nil
 }
->>>>>>> 40ee49d3
 
 // Returns the last block height at which rewards emissions were updated
 func (k *Keeper) GetLastRewardsUpdate(ctx context.Context) (int64, error) {
