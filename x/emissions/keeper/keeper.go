package keeper

import (
	"context"
	"encoding/binary"
	"errors"
	"fmt"

	cosmosMath "cosmossdk.io/math"
	"cosmossdk.io/store/prefix"
	alloraMath "github.com/allora-network/allora-chain/math"

	"cosmossdk.io/collections"
	"cosmossdk.io/core/address"

	coreStore "cosmossdk.io/core/store"
	storeTypes "cosmossdk.io/store/types"
	"github.com/allora-network/allora-chain/x/emissions/types"
	"github.com/cosmos/cosmos-sdk/codec"
	sdk "github.com/cosmos/cosmos-sdk/types"
	"github.com/cosmos/cosmos-sdk/types/query"
)

type Uint = cosmosMath.Uint
type Int = cosmosMath.Int

type TopicId = uint64
type LibP2pKey = string
type Delegator = sdk.AccAddress
type Worker = sdk.AccAddress
type Reputer = sdk.AccAddress
type AccAddress = string
type Workers = string
type Reputers = string
type BlockHeight = int64
type RequestId = string

type Keeper struct {
	cdc              codec.BinaryCodec
	addressCodec     address.Codec
	feeCollectorName string

	storeKey storeTypes.StoreKey

	/// TYPES

	schema     collections.Schema
	params     collections.Item[types.Params]
	authKeeper AccountKeeper
	bankKeeper BankKeeper

	/// TOPIC

	// the next topic id to be used, equal to the number of topics that have been created
	nextTopicId collections.Sequence
	// every topic that has been created indexed by their topicId starting from 1 (0 is reserved for the root network)
	topics       collections.Map[TopicId, types.Topic]
	activeTopics collections.Map[TopicId, bool]
	// every topics that has been churned and ready to get inferences in the block
	churnReadyTopics collections.Item[types.TopicList]
	// for a topic, what is every worker node that has registered to it?
	topicWorkers collections.KeySet[collections.Pair[TopicId, sdk.AccAddress]]
	// for a topic, what is every reputer node that has registered to it?
	topicReputers collections.KeySet[collections.Pair[TopicId, sdk.AccAddress]]

	/// SCORES

	// map of (topic, block_number, worker) -> score
	infererScoresByBlock collections.Map[collections.Pair[TopicId, BlockHeight], types.Scores]
	// map of (topic, block_number, worker) -> score
	forecasterScoresByBlock collections.Map[collections.Pair[TopicId, BlockHeight], types.Scores]
	// map of (topic, block_number, reputer) -> score
	reputerScoresByBlock collections.Map[collections.Pair[TopicId, BlockHeight], types.Scores]
	// map of (topic, block_number, worker) -> score
	latestInfererScoresByWorker collections.Map[collections.Pair[TopicId, Worker], types.Score]
	// map of (topic, block_number, worker) -> score
	latestForecasterScoresByWorker collections.Map[collections.Pair[TopicId, Worker], types.Score]
	// map of (topic, block_number, reputer) -> score
	latestReputerScoresByReputer collections.Map[collections.Pair[TopicId, Reputer], types.Score]
	// map of (topic, reputer) -> listening coefficient
	reputerListeningCoefficient collections.Map[collections.Pair[TopicId, Reputer], types.ListeningCoefficient]
	// map of (topic, reputer) -> previous reward (used for EMA)
	previousReputerRewardFraction collections.Map[collections.Pair[TopicId, Reputer], alloraMath.Dec]
	// map of (topic, worker) -> previous reward for inference (used for EMA)
	previousInferenceRewardFraction collections.Map[collections.Pair[TopicId, Worker], alloraMath.Dec]
	// map of (topic, worker) -> previous reward for forecast (used for EMA)
	previousForecastRewardFraction collections.Map[collections.Pair[TopicId, Worker], alloraMath.Dec]

	/// TAX for REWARD
	// map of (topic, block_number, worker) -> avg_worker_reward
	averageWorkerReward collections.Map[collections.Pair[TopicId, sdk.AccAddress], types.AverageWorkerReward]

	/// STAKING

	// total sum stake of all stakers on the network
	totalStake collections.Item[Uint]
	// for every topic, how much total stake does that topic have accumulated?
	topicStake collections.Map[TopicId, Uint]
	// amount of stake a reputer has placed in a topic + delegate stake placed in them, signalling their authority on the topic
	stakeByReputerAndTopicId collections.Map[collections.Pair[TopicId, Reputer], Uint]
	// map of (reputer) -> removal information for that reputer
	stakeRemoval collections.Map[collections.Pair[TopicId, Reputer], types.StakeRemoval]
	// map of (delegator) -> removal information for that delegator
	delegateStakeRemoval collections.Map[collections.Triple[TopicId, Reputer, Delegator], types.DelegateStakeRemoval]
	// map of (delegator) -> amount of stake that has been placed by that delegator
	stakeFromDelegator collections.Map[collections.Pair[TopicId, Delegator], Uint]
	// map of (delegator, target) -> amount of stake that has been placed by that delegator on that target
	delegateStakePlacement collections.Map[collections.Triple[TopicId, Reputer, Delegator], Uint]
	// map of (target) -> amount of stake that has been placed on that target
	stakeUponReputer collections.Map[collections.Pair[TopicId, Reputer], Uint]

	/// INFERENCE REQUEST MEMPOOL

	// map of (topic, request_id) -> full InferenceRequest information for that request
	mempool collections.Map[collections.Pair[TopicId, RequestId], types.InferenceRequest]
	// amount of money available for an inference request id that has been placed in the mempool but has not yet been fully satisfied
	requestUnmetDemand collections.Map[RequestId, Uint]
	// total amount of demand for a topic that has been placed in the mempool as a request for inference but has not yet been satisfied
	topicUnmetDemand collections.Map[TopicId, Uint]

	/// MISC GLOBAL STATE

	// map of (topic, worker) -> inference
	inferences collections.Map[collections.Pair[TopicId, Worker], types.Inference]

	// map of (topic, worker) -> forecast[]
	forecasts collections.Map[collections.Pair[TopicId, Worker], types.Forecast]

	// map of worker id to node data about that worker
	workers collections.Map[LibP2pKey, types.OffchainNode]

	// map of reputer id to node data about that reputer
	reputers collections.Map[LibP2pKey, types.OffchainNode]

	// the last block the token inflation rewards were updated: int64 same as BlockHeight()
	lastRewardsUpdate collections.Item[BlockHeight]

	// fee revenue collected by a topic over the course of the last reward cadence
	topicFeeRevenue collections.Map[TopicId, types.TopicFeeRevenue]

	// feeRevenueEpoch marks the current epoch for fee revenue
	feeRevenueEpoch collections.Sequence

	// store previous wieghts for exponential moving average in rewards calc
	previousTopicWeight collections.Map[TopicId, types.PreviousTopicWeight]

	// map of (topic, block_height) -> Inference
	allInferences collections.Map[collections.Pair[TopicId, BlockHeight], types.Inferences]

	// map of (topic, block_height) -> Forecast
	allForecasts collections.Map[collections.Pair[TopicId, BlockHeight], types.Forecasts]

	// map of (topic, block_height) -> ReputerValueBundles (1 per reputer active at that time)
	allLossBundles collections.Map[collections.Pair[TopicId, BlockHeight], types.ReputerValueBundles]

	// map of (topic, block_height) -> ValueBundle (1 network wide bundle per timestep)
	networkLossBundles collections.Map[collections.Pair[TopicId, BlockHeight], types.ValueBundle]

	/// NONCES

	// map of (topic) -> unfulfilled nonces
	unfulfilledWorkerNonces collections.Map[TopicId, types.Nonces]

	// map of (topic) -> unfulfilled nonces
	unfulfilledReputerNonces collections.Map[TopicId, types.ReputerRequestNonces]

	/// REGRETS

	// map of (topic, worker) -> regret of worker from comparing loss of worker relative to loss of other inferers
	latestInfererNetworkRegrets collections.Map[collections.Pair[TopicId, Worker], types.TimestampedValue]
	// map of (topic, worker) -> regret of worker from comparing loss of worker relative to loss of other forecasters
	latestForecasterNetworkRegrets collections.Map[collections.Pair[TopicId, Worker], types.TimestampedValue]
	// map of (topic, forecaster, inferer) -> R^+_{ij_kk} regret of forecaster loss from comparing one-in loss with
	// all network inferer losses L_ij including the network forecast-implied inference L_ik^* of the forecaster
	latestOneInForecasterNetworkRegrets collections.Map[collections.Triple[TopicId, Worker, Worker], types.TimestampedValue]

	/// WHITELISTS

	whitelistAdmins collections.KeySet[sdk.AccAddress]

	topicCreationWhitelist collections.KeySet[sdk.AccAddress]

	reputerWhitelist collections.KeySet[sdk.AccAddress]
}

func NewKeeper(
	cdc codec.BinaryCodec,
	addressCodec address.Codec,
	storeService coreStore.KVStoreService,
	ak AccountKeeper,
	bk BankKeeper,
	feeCollectorName string) Keeper {

	sb := collections.NewSchemaBuilder(storeService)
	k := Keeper{
		cdc:                                 cdc,
		addressCodec:                        addressCodec,
		feeCollectorName:                    feeCollectorName,
		params:                              collections.NewItem(sb, types.ParamsKey, "params", codec.CollValue[types.Params](cdc)),
		authKeeper:                          ak,
		bankKeeper:                          bk,
		totalStake:                          collections.NewItem(sb, types.TotalStakeKey, "total_stake", alloraMath.UintValue),
		topicStake:                          collections.NewMap(sb, types.TopicStakeKey, "topic_stake", collections.Uint64Key, alloraMath.UintValue),
		lastRewardsUpdate:                   collections.NewItem(sb, types.LastRewardsUpdateKey, "last_rewards_update", collections.Int64Value),
		nextTopicId:                         collections.NewSequence(sb, types.NextTopicIdKey, "next_TopicId"),
		topics:                              collections.NewMap(sb, types.TopicsKey, "topics", collections.Uint64Key, codec.CollValue[types.Topic](cdc)),
		activeTopics:                        collections.NewMap(sb, types.ActiveTopicsKey, "active_topics", collections.Uint64Key, collections.BoolValue),
		churnReadyTopics:                    collections.NewItem(sb, types.ChurnReadyTopicsKey, "churn_ready_topics", codec.CollValue[types.TopicList](cdc)),
		topicWorkers:                        collections.NewKeySet(sb, types.TopicWorkersKey, "topic_workers", collections.PairKeyCodec(collections.Uint64Key, sdk.AccAddressKey)),
		topicReputers:                       collections.NewKeySet(sb, types.TopicReputersKey, "topic_reputers", collections.PairKeyCodec(collections.Uint64Key, sdk.AccAddressKey)),
		stakeByReputerAndTopicId:            collections.NewMap(sb, types.StakeByReputerAndTopicIdKey, "stake_by_reputer_and_TopicId", collections.PairKeyCodec(collections.Uint64Key, sdk.AccAddressKey), alloraMath.UintValue),
		stakeRemoval:                        collections.NewMap(sb, types.StakeRemovalKey, "stake_removal_queue", collections.PairKeyCodec(collections.Uint64Key, sdk.AccAddressKey), codec.CollValue[types.StakeRemoval](cdc)),
		delegateStakeRemoval:                collections.NewMap(sb, types.DelegateStakeRemovalKey, "delegate_stake_removal_queue", collections.TripleKeyCodec(collections.Uint64Key, sdk.AccAddressKey, sdk.AccAddressKey), codec.CollValue[types.DelegateStakeRemoval](cdc)),
		stakeFromDelegator:                  collections.NewMap(sb, types.DelegatorStakeKey, "stake_from_delegator", collections.PairKeyCodec(collections.Uint64Key, sdk.AccAddressKey), alloraMath.UintValue),
		delegateStakePlacement:              collections.NewMap(sb, types.DelegateStakePlacementKey, "delegate_stake_placement", collections.TripleKeyCodec(collections.Uint64Key, sdk.AccAddressKey, sdk.AccAddressKey), alloraMath.UintValue),
		stakeUponReputer:                    collections.NewMap(sb, types.TargetStakeKey, "stake_upon_reputer", collections.PairKeyCodec(collections.Uint64Key, sdk.AccAddressKey), alloraMath.UintValue),
		mempool:                             collections.NewMap(sb, types.MempoolKey, "mempool", collections.PairKeyCodec(collections.Uint64Key, collections.StringKey), codec.CollValue[types.InferenceRequest](cdc)),
		requestUnmetDemand:                  collections.NewMap(sb, types.RequestUnmetDemandKey, "request_unmet_demand", collections.StringKey, alloraMath.UintValue),
		topicUnmetDemand:                    collections.NewMap(sb, types.TopicUnmetDemandKey, "topic_unmet_demand", collections.Uint64Key, alloraMath.UintValue),
		topicFeeRevenue:                     collections.NewMap(sb, types.TopicFeeRevenueKey, "topic_fee_revenue", collections.Uint64Key, codec.CollValue[types.TopicFeeRevenue](cdc)),
		feeRevenueEpoch:                     collections.NewSequence(sb, types.FeeRevenueEpochKey, "fee_revenue_epoch"),
		previousTopicWeight:                 collections.NewMap(sb, types.PreviousTopicWeightKey, "previous_topic_weight", collections.Uint64Key, codec.CollValue[types.PreviousTopicWeight](cdc)),
		inferences:                          collections.NewMap(sb, types.InferencesKey, "inferences", collections.PairKeyCodec(collections.Uint64Key, sdk.AccAddressKey), codec.CollValue[types.Inference](cdc)),
		forecasts:                           collections.NewMap(sb, types.ForecastsKey, "forecasts", collections.PairKeyCodec(collections.Uint64Key, sdk.AccAddressKey), codec.CollValue[types.Forecast](cdc)),
		workers:                             collections.NewMap(sb, types.WorkerNodesKey, "worker_nodes", collections.StringKey, codec.CollValue[types.OffchainNode](cdc)),
		reputers:                            collections.NewMap(sb, types.ReputerNodesKey, "reputer_nodes", collections.StringKey, codec.CollValue[types.OffchainNode](cdc)),
		allInferences:                       collections.NewMap(sb, types.AllInferencesKey, "inferences_all", collections.PairKeyCodec(collections.Uint64Key, collections.Int64Key), codec.CollValue[types.Inferences](cdc)),
		allForecasts:                        collections.NewMap(sb, types.AllForecastsKey, "forecasts_all", collections.PairKeyCodec(collections.Uint64Key, collections.Int64Key), codec.CollValue[types.Forecasts](cdc)),
		allLossBundles:                      collections.NewMap(sb, types.AllLossBundlesKey, "value_bundles_all", collections.PairKeyCodec(collections.Uint64Key, collections.Int64Key), codec.CollValue[types.ReputerValueBundles](cdc)),
		networkLossBundles:                  collections.NewMap(sb, types.NetworkLossBundlesKey, "value_bundles_network", collections.PairKeyCodec(collections.Uint64Key, collections.Int64Key), codec.CollValue[types.ValueBundle](cdc)),
		latestInfererNetworkRegrets:         collections.NewMap(sb, types.InfererNetworkRegretsKey, "inferer_network_regrets", collections.PairKeyCodec(collections.Uint64Key, sdk.AccAddressKey), codec.CollValue[types.TimestampedValue](cdc)),
		latestForecasterNetworkRegrets:      collections.NewMap(sb, types.ForecasterNetworkRegretsKey, "forecaster_network_regrets", collections.PairKeyCodec(collections.Uint64Key, sdk.AccAddressKey), codec.CollValue[types.TimestampedValue](cdc)),
		latestOneInForecasterNetworkRegrets: collections.NewMap(sb, types.OneInForecasterNetworkRegretsKey, "one_in_forecaster_network_regrets", collections.TripleKeyCodec(collections.Uint64Key, sdk.AccAddressKey, sdk.AccAddressKey), codec.CollValue[types.TimestampedValue](cdc)),
		whitelistAdmins:                     collections.NewKeySet(sb, types.WhitelistAdminsKey, "whitelist_admins", sdk.AccAddressKey),
		topicCreationWhitelist:              collections.NewKeySet(sb, types.TopicCreationWhitelistKey, "topic_creation_whitelist", sdk.AccAddressKey),
		reputerWhitelist:                    collections.NewKeySet(sb, types.ReputerWhitelistKey, "weight_setting_whitelist", sdk.AccAddressKey),
		infererScoresByBlock:                collections.NewMap(sb, types.InferenceScoresKey, "inferer_scores_by_block", collections.PairKeyCodec(collections.Uint64Key, collections.Int64Key), codec.CollValue[types.Scores](cdc)),
		forecasterScoresByBlock:             collections.NewMap(sb, types.ForecastScoresKey, "forecaster_scores_by_block", collections.PairKeyCodec(collections.Uint64Key, collections.Int64Key), codec.CollValue[types.Scores](cdc)),
		latestInfererScoresByWorker:         collections.NewMap(sb, types.LatestInfererScoresByWorkerKey, "latest_inferer_scores_by_worker", collections.PairKeyCodec(collections.Uint64Key, sdk.AccAddressKey), codec.CollValue[types.Score](cdc)),
		latestForecasterScoresByWorker:      collections.NewMap(sb, types.LatestForecasterScoresByWorkerKey, "latest_forecaster_scores_by_worker", collections.PairKeyCodec(collections.Uint64Key, sdk.AccAddressKey), codec.CollValue[types.Score](cdc)),
		latestReputerScoresByReputer:        collections.NewMap(sb, types.LatestReputerScoresByReputerKey, "latest_reputer_scores_by_reputer", collections.PairKeyCodec(collections.Uint64Key, sdk.AccAddressKey), codec.CollValue[types.Score](cdc)),
		previousReputerRewardFraction:       collections.NewMap(sb, types.PreviousReputerRewardFractionKey, "previous_reputer_reward_fraction", collections.PairKeyCodec(collections.Uint64Key, sdk.AccAddressKey), alloraMath.DecValue),
		previousInferenceRewardFraction:     collections.NewMap(sb, types.PreviousInferenceRewardFractionKey, "previous_inference_reward_fraction", collections.PairKeyCodec(collections.Uint64Key, sdk.AccAddressKey), alloraMath.DecValue),
		previousForecastRewardFraction:      collections.NewMap(sb, types.PreviousForecastRewardFractionKey, "previous_forecast_reward_fraction", collections.PairKeyCodec(collections.Uint64Key, sdk.AccAddressKey), alloraMath.DecValue),
		averageWorkerReward:                 collections.NewMap(sb, types.AverageWorkerRewardKey, "average_worker_reward", collections.PairKeyCodec(collections.Uint64Key, sdk.AccAddressKey), codec.CollValue[types.AverageWorkerReward](cdc)),
		reputerScoresByBlock:                collections.NewMap(sb, types.ReputerScoresKey, "reputer_scores_by_block", collections.PairKeyCodec(collections.Uint64Key, collections.Int64Key), codec.CollValue[types.Scores](cdc)),
		reputerListeningCoefficient:         collections.NewMap(sb, types.ReputerListeningCoefficientKey, "reputer_listening_coefficient", collections.PairKeyCodec(collections.Uint64Key, sdk.AccAddressKey), codec.CollValue[types.ListeningCoefficient](cdc)),
		unfulfilledWorkerNonces:             collections.NewMap(sb, types.UnfulfilledWorkerNoncesKey, "unfulfilled_worker_nonces", collections.Uint64Key, codec.CollValue[types.Nonces](cdc)),
		unfulfilledReputerNonces:            collections.NewMap(sb, types.UnfulfilledReputerNoncesKey, "unfulfilled_reputer_nonces", collections.Uint64Key, codec.CollValue[types.ReputerRequestNonces](cdc)),
	}

	schema, err := sb.Build()
	if err != nil {
		panic(err)
	}

	k.schema = schema

	k.storeKey = storeTypes.NewKVStoreKey(types.ModuleName)

	return k
}

/// NONCES

// Attempts to fulfill an unfulfilled nonce.
// If the nonce is present, then it is removed from the unfulfilled nonces and this function returns true.
// If the nonce is not present, then the function returns false.
func (k *Keeper) FulfillWorkerNonce(ctx context.Context, topicId TopicId, nonce *types.Nonce) (bool, error) {
	unfulfilledNonces, err := k.GetUnfulfilledWorkerNonces(ctx, topicId)
	if err != nil {
		return false, err
	}

	// Check if the nonce is present in the unfulfilled nonces
	for i, n := range unfulfilledNonces.Nonces {
		if n.BlockHeight == nonce.BlockHeight {
			// Remove the nonce from the unfulfilled nonces
			unfulfilledNonces.Nonces = append(unfulfilledNonces.Nonces[:i], unfulfilledNonces.Nonces[i+1:]...)
			err := k.unfulfilledWorkerNonces.Set(ctx, topicId, unfulfilledNonces)
			if err != nil {
				return false, err
			}
			return true, nil
		}
	}

	// If the nonce is not present in the unfulfilled nonces
	return false, nil
}

// Attempts to fulfill an unfulfilled nonce.
// If the nonce is present, then it is removed from the unfulfilled nonces and this function returns true.
// If the nonce is not present, then the function returns false.
func (k *Keeper) FulfillReputerNonce(ctx context.Context, topicId TopicId, nonce *types.Nonce) (bool, error) {
	unfulfilledNonces, err := k.GetUnfulfilledReputerNonces(ctx, topicId)
	if err != nil {
		return false, err
	}

	// Check if the nonce is present in the unfulfilled nonces
	for i, n := range unfulfilledNonces.Nonces {
		if n.ReputerNonce.BlockHeight == nonce.BlockHeight {
			// Remove the nonce from the unfulfilled nonces
			unfulfilledNonces.Nonces = append(unfulfilledNonces.Nonces[:i], unfulfilledNonces.Nonces[i+1:]...)
			err := k.unfulfilledReputerNonces.Set(ctx, topicId, unfulfilledNonces)
			if err != nil {
				return false, err
			}
			return true, nil
		}
	}

	// If the nonce is not present in the unfulfilled nonces
	return false, nil
}

// True if nonce is unfulfilled, false otherwise.
func (k *Keeper) IsWorkerNonceUnfulfilled(ctx context.Context, topicId TopicId, nonce *types.Nonce) (bool, error) {
	// Get the latest unfulfilled nonces
	unfulfilledNonces, err := k.GetUnfulfilledWorkerNonces(ctx, topicId)
	if err != nil {
		return false, err
	}

	if nonce == nil {
		return false, errors.New("nil worker nonce provided")
	}
	// Check if the nonce is present in the unfulfilled nonces
	for _, n := range unfulfilledNonces.Nonces {
		if n == nil {
			fmt.Println("warn: nil worker nonce stored")
			continue
		}
		if n.BlockHeight == nonce.BlockHeight {
			fmt.Println("Worker nonce found", nonce)
			return true, nil
		}
	}

	return false, nil
}

// True if nonce is unfulfilled, false otherwise.
func (k *Keeper) IsReputerNonceUnfulfilled(ctx context.Context, topicId TopicId, nonce *types.Nonce) (bool, error) {
	// Get the latest unfulfilled nonces
	unfulfilledNonces, err := k.GetUnfulfilledReputerNonces(ctx, topicId)
	if err != nil {
		return false, err
	}
	if nonce == nil {
		return false, errors.New("nil reputer nonce provided")
	}
	// Check if the nonce is present in the unfulfilled nonces
	for _, n := range unfulfilledNonces.Nonces {
		if n == nil {
			fmt.Println("warn: nil reputer nonce stored")
			continue
		}
		if n.ReputerNonce.BlockHeight == nonce.BlockHeight {
			fmt.Println("Reputer nonce found", nonce)
			return true, nil
		}
	}
	return false, nil
}

// Adds a nonce to the unfulfilled nonces for the topic if it is not yet added (idempotent).
// If the max number of nonces is reached, then the function removes the oldest nonce and adds the new nonce.
func (k *Keeper) AddWorkerNonce(ctx context.Context, topicId TopicId, nonce *types.Nonce) error {
	nonces, err := k.GetUnfulfilledWorkerNonces(ctx, topicId)
	if err != nil {
		return err
	}

	// Check that input nonce is not already contained in the nonces of this topic
	for _, n := range nonces.Nonces {
		if n.BlockHeight == nonce.BlockHeight {
			return nil
		}
	}
	nonces.Nonces = append([]*types.Nonce{nonce}, nonces.Nonces...)

	maxUnfulfilledRequests, err := k.GetParamsMaxUnfulfilledWorkerRequests(ctx)
	if err != nil {
		return err
	}

	lenNonces := uint64(len(nonces.Nonces))
	if lenNonces > maxUnfulfilledRequests {
		diff := uint64(len(nonces.Nonces)) - maxUnfulfilledRequests
		if diff > 0 {
			nonces.Nonces = nonces.Nonces[:maxUnfulfilledRequests]
		}
	}

	return k.unfulfilledWorkerNonces.Set(ctx, topicId, nonces)
}

// Adds a nonce to the unfulfilled nonces for the topic if it is not yet added (idempotent).
// If the max number of nonces is reached, then the function removes the oldest nonce and adds the new nonce.
func (k *Keeper) AddReputerNonce(ctx context.Context, topicId TopicId, nonce *types.Nonce, associatedWorkerNonce *types.Nonce) error {
	nonces, err := k.GetUnfulfilledReputerNonces(ctx, topicId)
	if err != nil {
		return err
	}

	// Check that input nonce is not already contained in the nonces of this topic
	// nor that the `associatedWorkerNonce` is already associated with a worker requeset
	for _, n := range nonces.Nonces {
		// Do nothing if nonce is already in the list
		if n.ReputerNonce.BlockHeight == nonce.BlockHeight {
			return nil
		}
		// Do nothing if the associated worker nonce is already in the list
		if n.WorkerNonce.BlockHeight == associatedWorkerNonce.BlockHeight {
			return nil
		}
	}
	reputerRequestNonce := &types.ReputerRequestNonce{
		ReputerNonce: nonce,
		WorkerNonce:  associatedWorkerNonce,
	}
	nonces.Nonces = append([]*types.ReputerRequestNonce{reputerRequestNonce}, nonces.Nonces...)

	maxUnfulfilledRequests, err := k.GetParamsMaxUnfulfilledReputerRequests(ctx)
	if err != nil {
		return err
	}
	lenNonces := uint64(len(nonces.Nonces))
	if lenNonces > maxUnfulfilledRequests {
		diff := uint64(len(nonces.Nonces)) - maxUnfulfilledRequests
		if diff > 0 {
			nonces.Nonces = nonces.Nonces[:maxUnfulfilledRequests]
		}
	}
	return k.unfulfilledReputerNonces.Set(ctx, topicId, nonces)
}

func (k *Keeper) GetUnfulfilledWorkerNonces(ctx context.Context, topicId TopicId) (types.Nonces, error) {
	nonces, err := k.unfulfilledWorkerNonces.Get(ctx, topicId)
	if err != nil {
		if errors.Is(err, collections.ErrNotFound) {
			return types.Nonces{}, nil
		}
		return types.Nonces{}, err
	}
	return nonces, nil
}

func (k *Keeper) GetUnfulfilledReputerNonces(ctx context.Context, topicId TopicId) (types.ReputerRequestNonces, error) {
	nonces, err := k.unfulfilledReputerNonces.Get(ctx, topicId)
	if err != nil {
		if errors.Is(err, collections.ErrNotFound) {
			return types.ReputerRequestNonces{}, nil
		}
		return types.ReputerRequestNonces{}, err
	}
	return nonces, nil
}

/// REGRETS

func (k *Keeper) SetInfererNetworkRegret(ctx context.Context, topicId TopicId, worker Worker, regret types.TimestampedValue) error {
	key := collections.Join(topicId, worker)
	return k.latestInfererNetworkRegrets.Set(ctx, key, regret)
}

func (k *Keeper) SetForecasterNetworkRegret(ctx context.Context, topicId TopicId, worker Worker, regret types.TimestampedValue) error {
	key := collections.Join(topicId, worker)
	return k.latestForecasterNetworkRegrets.Set(ctx, key, regret)
}

func (k *Keeper) SetOneInForecasterNetworkRegret(ctx context.Context, topicId TopicId, forecaster Worker, inferer Worker, regret types.TimestampedValue) error {
	key := collections.Join3(topicId, forecaster, inferer)
	return k.latestOneInForecasterNetworkRegrets.Set(ctx, key, regret)
}

// Returns the regret of a worker from comparing loss of worker relative to loss of other inferers
// Returns (0, true) if no regret is found
func (k *Keeper) GetInfererNetworkRegret(ctx context.Context, topicId TopicId, worker Worker) (types.TimestampedValue, bool, error) {
	key := collections.Join(topicId, worker)
	regret, err := k.latestInfererNetworkRegrets.Get(ctx, key)
	if err != nil {
		if errors.Is(err, collections.ErrNotFound) {
			return types.TimestampedValue{
				BlockHeight: 0,
				Value:       alloraMath.NewDecFromInt64(0),
			}, true, nil
		}
		return types.TimestampedValue{}, false, err
	}
	return regret, false, nil
}

// Returns the regret of a worker from comparing loss of worker relative to loss of other inferers
// Returns (0, true) if no regret is found
func (k *Keeper) GetForecasterNetworkRegret(ctx context.Context, topicId TopicId, worker Worker) (types.TimestampedValue, bool, error) {
	key := collections.Join(topicId, worker)
	regret, err := k.latestForecasterNetworkRegrets.Get(ctx, key)
	if err != nil {
		if errors.Is(err, collections.ErrNotFound) {
			return types.TimestampedValue{
				BlockHeight: 0,
				Value:       alloraMath.NewDecFromInt64(0),
			}, true, nil
		}
		return types.TimestampedValue{}, false, err
	}
	return regret, false, nil
}

// Returns the regret of a worker from comparing loss of worker relative to loss of other inferers
// Returns (0, true) if no regret is found
func (k *Keeper) GetOneInForecasterNetworkRegret(ctx context.Context, topicId TopicId, forecaster Worker, inferer Worker) (types.TimestampedValue, bool, error) {
	key := collections.Join3(topicId, forecaster, inferer)
	regret, err := k.latestOneInForecasterNetworkRegrets.Get(ctx, key)
	if err != nil {
		if errors.Is(err, collections.ErrNotFound) {
			return types.TimestampedValue{
				BlockHeight: 0,
				Value:       alloraMath.NewDecFromInt64(0),
			}, true, nil
		}
		return types.TimestampedValue{}, false, err
	}
	return regret, false, nil
}

/// PARAMETERS

func (k *Keeper) SetParams(ctx context.Context, params types.Params) error {
	return k.params.Set(ctx, params)
}

func (k *Keeper) GetParams(ctx context.Context) (types.Params, error) {
	ret, err := k.params.Get(ctx)
	if err != nil {
		if errors.Is(err, collections.ErrNotFound) {
			return types.DefaultParams(), nil
		}
		return types.Params{}, err
	}
	return ret, nil
}

func (k *Keeper) GetParamsMaxTopicsPerBlock(ctx context.Context) (uint64, error) {
	params, err := k.GetParams(ctx)
	if err != nil {
		return 0, err
	}
	return params.MaxTopicsPerBlock, nil
}

func (k *Keeper) GetParamsMinRequestUnmetDemand(ctx context.Context) (cosmosMath.Uint, error) {
	params, err := k.GetParams(ctx)
	if err != nil {
		return cosmosMath.Uint{}, err
	}
	return params.MinRequestUnmetDemand, nil
}

func (k *Keeper) GetParamsMinTopicUnmetDemand(ctx context.Context) (cosmosMath.Uint, error) {
	params, err := k.GetParams(ctx)
	if err != nil {
		return cosmosMath.Uint{}, err
	}
	return params.MinTopicUnmetDemand, nil
}

func (k *Keeper) GetParamsRequiredMinimumStake(ctx context.Context) (cosmosMath.Uint, error) {
	params, err := k.GetParams(ctx)
	if err != nil {
		return cosmosMath.Uint{}, err
	}
	return params.RequiredMinimumStake, nil
}

func (k *Keeper) GetParamsRemoveStakeDelayWindow(ctx context.Context) (BlockHeight, error) {
	params, err := k.GetParams(ctx)
	if err != nil {
		return 0, err
	}
	return params.RemoveStakeDelayWindow, nil
}

func (k *Keeper) GetParamsMaxInferenceRequestValidity(ctx context.Context) (BlockHeight, error) {
	params, err := k.GetParams(ctx)
	if err != nil {
		return 0, err
	}
	return params.MaxInferenceRequestValidity, nil
}

func (k *Keeper) GetParamsMinEpochLength(ctx context.Context) (BlockHeight, error) {
	params, err := k.GetParams(ctx)
	if err != nil {
		return 0, err
	}
	return params.MinEpochLength, nil
}

func (k *Keeper) GetParamsMaxRequestCadence(ctx context.Context) (BlockHeight, error) {
	params, err := k.GetParams(ctx)
	if err != nil {
		return 0, err
	}
	return params.MaxRequestCadence, nil
}

func (k *Keeper) GetParamsSharpness(ctx context.Context) (alloraMath.Dec, error) {
	params, err := k.GetParams(ctx)
	if err != nil {
		return alloraMath.Dec{}, err
	}
	return params.Sharpness, nil
}

func (k *Keeper) GetParamsLearningRate(ctx context.Context) (alloraMath.Dec, error) {
	params, err := k.GetParams(ctx)
	if err != nil {
		return alloraMath.Dec{}, err
	}
	return params.LearningRate, nil
}

func (k *Keeper) GetParamsGradientDescentMaxIters(ctx context.Context) (uint64, error) {
	params, err := k.GetParams(ctx)
	if err != nil {
		return 0, err
	}
	return params.GradientDescentMaxIters, nil
}

func (k *Keeper) GetParamsStakeAndFeeRevenueImportance(ctx context.Context) (alloraMath.Dec, alloraMath.Dec, error) {
	params, err := k.GetParams(ctx)
	if err != nil {
		return alloraMath.Dec{}, alloraMath.Dec{}, err
	}
	return params.TopicRewardStakeImportance, params.TopicRewardFeeRevenueImportance, nil
}

func (k *Keeper) GetParamsMaxUnfulfilledWorkerRequests(ctx context.Context) (uint64, error) {
	params, err := k.GetParams(ctx)
	if err != nil {
		return 0, err
	}
	return params.MaxUnfulfilledWorkerRequests, nil
}

func (k *Keeper) GetParamsMaxUnfulfilledReputerRequests(ctx context.Context) (uint64, error) {
	params, err := k.GetParams(ctx)
	if err != nil {
		return 0, err
	}
	return params.MaxUnfulfilledReputerRequests, nil
}

func (k *Keeper) GetParamsTopicRewardAlpha(ctx context.Context) (alloraMath.Dec, error) {
	params, err := k.GetParams(ctx)
	if err != nil {
		return alloraMath.Dec{}, err
	}
	return params.TopicRewardAlpha, nil
}

func (k Keeper) GetParamsValidatorsVsAlloraPercentReward(ctx context.Context) (alloraMath.Dec, error) {
	params, err := k.GetParams(ctx)
	if err != nil {
		return alloraMath.Dec{}, err
	}
	return params.ValidatorsVsAlloraPercentReward, nil
}

func (k *Keeper) GetParamsMaxSamplesToScaleScores(ctx context.Context) (uint64, error) {
	params, err := k.GetParams(ctx)
	if err != nil {
		return 0, err
	}
	return params.MaxSamplesToScaleScores, nil
}

func (k *Keeper) GetParamsMaxTopWorkersToReward(ctx context.Context) (uint64, error) {
	params, err := k.GetParams(ctx)
	if err != nil {
		return 0, err
	}
	return params.MaxTopWorkersToReward, nil
}

func (k *Keeper) GetParamsTopicCreationFee(ctx context.Context) (cosmosMath.Int, error) {
	params, err := k.GetParams(ctx)
	if err != nil {
		return cosmosMath.Int{}, err
	}
	return params.CreateTopicFee, nil
}

func (k *Keeper) GetParamsMaxRetriesToFulfilNoncesWorker(ctx context.Context) (int64, error) {
	params, err := k.GetParams(ctx)
	if err != nil {
		return 0, err
	}
	return params.MaxRetriesToFulfilNoncesWorker, nil
}

func (k *Keeper) GetParamsMaxRetriesToFulfilNoncesReputer(ctx context.Context) (int64, error) {
	params, err := k.GetParams(ctx)
	if err != nil {
		return 0, err
	}
	return params.MaxRetriesToFulfilNoncesReputer, nil
}

func (k *Keeper) GetParamsRegistrationFee(ctx context.Context) (cosmosMath.Int, error) {
	params, err := k.GetParams(ctx)
	if err != nil {
		return cosmosMath.Int{}, err
	}
	return params.RegistrationFee, nil
}

/// INFERENCES, FORECASTS

func (k *Keeper) GetInferencesAtBlock(ctx context.Context, topicId TopicId, block BlockHeight) (*types.Inferences, error) {
	key := collections.Join(topicId, block)
	inferences, err := k.allInferences.Get(ctx, key)
	if err != nil {
		return nil, err
	}
	return &inferences, nil
}

func (k *Keeper) GetForecastsAtBlock(ctx context.Context, topicId TopicId, block BlockHeight) (*types.Forecasts, error) {
	key := collections.Join(topicId, block)
	forecasts, err := k.allForecasts.Get(ctx, key)
	if err != nil {
		return nil, err
	}
	return &forecasts, nil
}

func (k *Keeper) GetInferencesAtOrAfterBlock(ctx context.Context, topicId TopicId, block BlockHeight) (*types.Inferences, BlockHeight, error) {
	// Define the range query starting from the highest available block down to and including the specified block
	rng := collections.
		NewPrefixedPairRange[TopicId, BlockHeight](topicId).
		StartInclusive(block) // Set the lower boundary as the specified block, inclusive

	var inferencesToReturn types.Inferences
	currentBlockHeight := BlockHeight(0)

	iter, err := k.allInferences.Iterate(ctx, rng)
	if err != nil {
		return nil, 0, err
	}
	defer iter.Close() // Ensure that resources are released

	// Iterate through entries in descending order and collect all inferences after the specified block
	for ; iter.Valid(); iter.Next() {
		kv, err := iter.KeyValue()
		if err != nil {
			return nil, 0, err
		}
		currentBlockHeight = kv.Key.K2() // Current entry's block height
		inferencesToReturn.Inferences = kv.Value.Inferences
		break
	}

	// Return the collected inferences and the lowest block height at which they were found
	return &inferencesToReturn, currentBlockHeight, nil
}

func (k *Keeper) GetForecastsAtOrAfterBlock(ctx context.Context, topicId TopicId, block BlockHeight) (*types.Forecasts, BlockHeight, error) {
	rng := collections.
		NewPrefixedPairRange[TopicId, BlockHeight](topicId).
		StartInclusive(block) // Set the lower boundary as the specified block, inclusive

	forecastsToReturn := types.Forecasts{}
	currentBlockHeight := BlockHeight(0)

	iter, err := k.allForecasts.Iterate(ctx, rng)
	if err != nil {
		return nil, 0, err
	}
	defer iter.Close() // Ensure that resources are released

	for ; iter.Valid(); iter.Next() {
		kv, err := iter.KeyValue()
		if err != nil {
			return nil, 0, err
		}
		currentBlockHeight = kv.Key.K2() // Current entry's block height
		forecastsToReturn.Forecasts = kv.Value.Forecasts
		break
	}

	return &forecastsToReturn, currentBlockHeight, nil
}

// Insert a complete set of inferences for a topic/block. Overwrites previous ones.
func (k *Keeper) InsertInferences(ctx context.Context, topicId TopicId, nonce types.Nonce, inferences types.Inferences) error {
	block := nonce.BlockHeight

	for _, inference := range inferences.Inferences {
		inferenceCopy := *inference
		// Update latests inferences for each worker
		workerAcc, err := sdk.AccAddressFromBech32(inferenceCopy.Inferer)
		if err != nil {
			return err
		}
		key := collections.Join(topicId, workerAcc)
		err = k.inferences.Set(ctx, key, inferenceCopy)
		if err != nil {
			return err
		}
	}

	key := collections.Join(topicId, block)
	return k.allInferences.Set(ctx, key, inferences)
}

// Insert a complete set of inferences for a topic/block. Overwrites previous ones.
func (k *Keeper) InsertForecasts(ctx context.Context, topicId TopicId, nonce types.Nonce, forecasts types.Forecasts) error {
	block := nonce.BlockHeight

	for _, forecast := range forecasts.Forecasts {
		// Update latests forecasts for each worker
		workerAcc, err := sdk.AccAddressFromBech32(forecast.Forecaster)
		if err != nil {
			return err
		}
		key := collections.Join(topicId, workerAcc)
		err = k.forecasts.Set(ctx, key, *forecast)
		if err != nil {
			return err
		}
	}

	key := collections.Join(topicId, block)
	return k.allForecasts.Set(ctx, key, forecasts)
}

func (k *Keeper) GetWorkerLatestInferenceByTopicId(
	ctx context.Context,
	topicId TopicId,
	worker sdk.AccAddress) (types.Inference, error) {
	key := collections.Join(topicId, worker)
	return k.inferences.Get(ctx, key)
}

// Returns the last block height at which rewards emissions were updated
func (k *Keeper) GetLastRewardsUpdate(ctx context.Context) (int64, error) {
	lastRewardsUpdate, err := k.lastRewardsUpdate.Get(ctx)
	if err != nil {
		if errors.Is(err, collections.ErrNotFound) {
			return 0, nil
		} else {
			return 0, err
		}
	}
	return lastRewardsUpdate, nil
}

// Set the last block height at which rewards emissions were updated
func (k *Keeper) SetLastRewardsUpdate(ctx context.Context, blockHeight int64) error {
	if blockHeight < 0 {
		return types.ErrBlockHeightNegative
	}
	previousBlockHeight, err := k.lastRewardsUpdate.Get(ctx)
	if err != nil {
		if errors.Is(err, collections.ErrNotFound) {
			previousBlockHeight = 0
		} else {
			return err
		}
	}
	if blockHeight < previousBlockHeight {
		return types.ErrBlockHeightLessThanPrevious
	}
	return k.lastRewardsUpdate.Set(ctx, blockHeight)
}

// return epoch length
func (k *Keeper) GetParamsRewardCadence(ctx context.Context) (int64, error) {
	params, err := k.GetParams(ctx)
	if err != nil {
		return 0, err
	}
	return params.RewardCadence, nil
}

/// LOSS BUNDLES

// Insert a loss bundle for a topic and timestamp. Overwrites previous ones stored at that composite index.
func (k *Keeper) InsertReputerLossBundlesAtBlock(ctx context.Context, topicId TopicId, block BlockHeight, reputerLossBundles types.ReputerValueBundles) error {
	key := collections.Join(topicId, block)
	return k.allLossBundles.Set(ctx, key, reputerLossBundles)
}

// Get loss bundles for a topic/timestamp
func (k *Keeper) GetReputerLossBundlesAtBlock(ctx context.Context, topicId TopicId, block BlockHeight) (*types.ReputerValueBundles, error) {
	key := collections.Join(topicId, block)
	reputerLossBundles, err := k.allLossBundles.Get(ctx, key)
	if err != nil {
		return nil, err
	}
	return &reputerLossBundles, nil
}

// Insert a network loss bundle for a topic and block.
func (k *Keeper) InsertNetworkLossBundleAtBlock(ctx context.Context, topicId TopicId, block BlockHeight, lossBundle types.ValueBundle) error {
	key := collections.Join(topicId, block)
	return k.networkLossBundles.Set(ctx, key, lossBundle)
}

// A function that accepts a topicId and returns the network LossBundle at the block or error
func (k *Keeper) GetNetworkLossBundleAtBlock(ctx context.Context, topicId TopicId, block BlockHeight) (*types.ValueBundle, error) {
	key := collections.Join(topicId, block)
	lossBundle, err := k.networkLossBundles.Get(ctx, key)
	if err != nil {
		return nil, err
	}
	return &lossBundle, nil
}

func (k *Keeper) GetNetworkLossBundleAtOrBeforeBlock(ctx context.Context, topicId TopicId, block BlockHeight) (*types.ValueBundle, BlockHeight, error) {
	rng := collections.NewPrefixedPairRange[TopicId, BlockHeight](topicId).
		EndInclusive(block).
		Descending()

	iter, err := k.networkLossBundles.Iterate(ctx, rng)
	if err != nil {
		return nil, 0, err
	}
	defer iter.Close() // Ensure resources are released properly

	if !iter.Valid() {
		// Return empty loss bundle if no loss bundle is found
		return &types.ValueBundle{}, 0, nil
	}

	kv, err := iter.KeyValue()
	if err != nil {
		return nil, 0, err
	}

	// Return the found bundle and the associated block height
	return &kv.Value, kv.Key.K2(), nil
}

func (k *Keeper) GetReputerReportedLossesAtOrBeforeBlock(ctx context.Context, topicId TopicId, block BlockHeight) (*types.ReputerValueBundles, BlockHeight, error) {
	rng := collections.
		NewPrefixedPairRange[TopicId, BlockHeight](topicId).
		EndInclusive(block). // Correctly set the end of the range to include the block
		Descending()

	iter, err := k.allLossBundles.Iterate(ctx, rng)
	if err != nil {
		return nil, 0, err
	}
	defer iter.Close() // Properly manage resources by closing the iterator when done

	if !iter.Valid() {
		// Return empty loss bundle if no loss bundle is found
		return &types.ReputerValueBundles{}, 0, nil
	}

	kv, err := iter.KeyValue()
	if err != nil {
		return nil, 0, err
	}

	// Return the found bundle and the associated block height
	return &kv.Value, kv.Key.K2(), nil
}

/// STAKING

// Adds stake to the system for a given topic and reputer
func (k *Keeper) AddStake(ctx context.Context, topicId TopicId, reputer sdk.AccAddress, stake Uint) error {
	// Run checks to ensure that the stake can be added, and then update the types all at once, applying rollbacks if necessary
	if stake.IsZero() {
		return errors.New("stake must be greater than zero")
	}

	// Get new reputer stake in topic
	topicReputerKey := collections.Join(topicId, reputer)
	reputerStakeInTopic, err := k.stakeByReputerAndTopicId.Get(ctx, topicReputerKey)
	if err != nil {
		if errors.Is(err, collections.ErrNotFound) {
			reputerStakeInTopic = cosmosMath.NewUint(0)
		} else {
			return err
		}
	}
	reputerStakeNew := reputerStakeInTopic.Add(stake)

	// Get new sum topic stake for all topics
	topicStake, err := k.GetTopicStake(ctx, topicId)
	if err != nil {
		return err
	}
	topicStakeNew := topicStake.Add(stake)

	// Get new sum topic stake for all topics
	totalStake, err := k.GetTotalStake(ctx)
	if err != nil {
		return err
	}
	totalStakeNew := totalStake.Add(stake)

	// State updates -- done all at once after all checks

	// Set new reputer stake in topic
	if err := k.stakeByReputerAndTopicId.Set(ctx, topicReputerKey, reputerStakeNew); err != nil {
		return err
	}

	// Set new sum topic stake for all topics
	if err := k.topicStake.Set(ctx, topicId, topicStakeNew); err != nil {
		fmt.Println("Setting topic stake failed -- rolling back reputer stake")
		// Rollback reputer stake in topic
		err2 := k.stakeByReputerAndTopicId.Set(ctx, topicReputerKey, reputerStakeInTopic)
		if err2 != nil {
			return err2
		}
		return err
	}

	if err := k.totalStake.Set(ctx, totalStakeNew); err != nil {
		fmt.Println("Setting total stake failed -- rolling back reputer and topic stake")
		// Rollback reputer stake in topic
		err2 := k.stakeByReputerAndTopicId.Set(ctx, topicReputerKey, reputerStakeInTopic)
		if err2 != nil {
			return err2
		}
		// Rollback topic stake
		err2 = k.topicStake.Set(ctx, topicId, topicStake)
		if err2 != nil {
			return err2
		}
		return err
	}

	return nil
}

func (k *Keeper) AddDelegateStake(ctx context.Context, topicId TopicId, delegator sdk.AccAddress, reputer sdk.AccAddress, stake Uint) error {
	// Run checks to ensure that delegate stake can be added, and then update the types all at once, applying rollbacks if necessary
	if stake.IsZero() {
		return errors.New("stake must be greater than zero")
	}

	stakeFromDelegator, err := k.GetStakeFromDelegatorInTopic(ctx, topicId, delegator)
	if err != nil {
		return err
	}
	stakeFromDelegatorNew := stakeFromDelegator.Add(stake)

	delegateStakePlacement, err := k.GetDelegateStakePlacement(ctx, topicId, delegator, reputer)
	if err != nil {
		return err
	}
	stakePlacementNew := delegateStakePlacement.Add(stake)

	stakeUponReputer, err := k.GetDelegateStakeUponReputer(ctx, topicId, reputer)
	if err != nil {
		return err
	}
	stakeUponReputerNew := stakeUponReputer.Add(stake)

	// types updates -- done all at once after all checks

	// Set new reputer stake in topic
	if err := k.SetStakeFromDelegator(ctx, topicId, delegator, stakeFromDelegatorNew); err != nil {
		return err
	}

	// Set new sum topic stake for all topics
	if err := k.SetDelegateStakePlacement(ctx, topicId, delegator, reputer, stakePlacementNew); err != nil {
		fmt.Println("Setting topic stake failed -- rolling back stake from delegator")
		err2 := k.SetStakeFromDelegator(ctx, topicId, delegator, stakeFromDelegator)
		if err2 != nil {
			return err2
		}
		return err
	}

	if err := k.SetDelegateStakeUponReputer(ctx, topicId, reputer, stakeUponReputerNew); err != nil {
		fmt.Println("Setting total stake failed -- rolling back stake from delegator and delegate stake placement")
		err2 := k.SetStakeFromDelegator(ctx, topicId, delegator, stakeFromDelegator)
		if err2 != nil {
			return err2
		}
		err2 = k.SetDelegateStakePlacement(ctx, topicId, delegator, reputer, delegateStakePlacement)
		if err2 != nil {
			return err2
		}
		return err
	}

	return nil
}

// Removes stake to the system for a given topic and reputer
func (k *Keeper) RemoveStake(
	ctx context.Context,
	topicId TopicId,
	reputer sdk.AccAddress,
	stake Uint) error {
	// Run checks to ensure that the stake can be removed, and then update the types all at once, applying rollbacks if necessary

	if stake.IsZero() {
		return errors.New("stake must be greater than zero")
	}

	// Check reputerStakeInTopic >= stake
	topicReputerKey := collections.Join(topicId, reputer)
	reputerStakeInTopic, err := k.stakeByReputerAndTopicId.Get(ctx, topicReputerKey)
	if err != nil {
		if errors.Is(err, collections.ErrNotFound) {
			return types.ErrTopicReputerStakeDoesNotExist
		} else {
			return err
		}
	}
	delegateStakeUponReputerInTopic, err := k.GetDelegateStakeUponReputer(ctx, topicId, reputer)
	if err != nil {
		return err
	}
	reputerStakeInTopicWithoutDelegateStake := reputerStakeInTopic.Sub(delegateStakeUponReputerInTopic)
	// TODO Maybe we should check if reputerStakeInTopicWithoutDelegateStake is zero and remove the key from the map
	if stake.GT(reputerStakeInTopicWithoutDelegateStake) {
		return types.ErrIntegerUnderflowTopicReputerStake
	}
	reputerStakeNew := reputerStakeInTopic.Sub(stake)

	// Check topicStake >= stake
	topicStake, err := k.GetTopicStake(ctx, topicId)
	if err != nil {
		return err
	}
	if stake.GT(topicStake) {
		return types.ErrIntegerUnderflowTopicStake
	}
	topicStakeNew := topicStake.Sub(stake)

	// Check totalStake >= stake
	totalStake, err := k.GetTotalStake(ctx)
	if err != nil {
		return err
	}
	if stake.GT(totalStake) {
		return types.ErrIntegerUnderflowTotalStake
	}

	// types updates -- done all at once after all checks

	// Set topic-reputer stake
	if reputerStakeNew.IsZero() {
		err = k.stakeByReputerAndTopicId.Remove(ctx, topicReputerKey)
	} else {
		err = k.stakeByReputerAndTopicId.Set(ctx, topicReputerKey, reputerStakeNew)
	}
	if err != nil {
		return err
	}

	// Set topic stake
	if topicStakeNew.IsZero() {
		err = k.topicStake.Remove(ctx, topicId)
	} else {
		err = k.topicStake.Set(ctx, topicId, topicStakeNew)
	}
	if err != nil {
		fmt.Println("Setting topic stake failed -- rolling back topic-reputer stake")
		err2 := k.stakeByReputerAndTopicId.Set(ctx, topicReputerKey, reputerStakeInTopic)
		if err2 != nil {
			fmt.Println("Error rolling back topic-reputer stake")
		}
		return err
	}

	// Set total stake
	err = k.SetTotalStake(ctx, totalStake.Sub(stake))
	if err != nil {
		fmt.Println("Setting total stake failed -- rolling back topic-reputer and topic stake")
		err2 := k.stakeByReputerAndTopicId.Set(ctx, topicReputerKey, reputerStakeInTopic)
		if err2 != nil {
			fmt.Println("Error rolling back topic-reputer stake")
		}
		err2 = k.topicStake.Set(ctx, topicId, topicStake)
		if err2 != nil {
			fmt.Println("Error rolling back topic stake")
		}
		return err
	}

	return nil
}

// Removes delegate stake from the system for a given topic, delegator, and reputer
func (k *Keeper) RemoveDelegateStake(
	ctx context.Context,
	topicId TopicId,
	delegator sdk.AccAddress,
	reputer sdk.AccAddress,
	stake Uint) error {
	// Run checks to ensure that the delegate stake can be removed, and then update the types all at once, applying rollbacks if necessary

	if stake.IsZero() {
		return errors.New("stake must be greater than zero")
	}

	// Check stakeFromDelegator >= stake
	stakeFromDelegator, err := k.GetStakeFromDelegatorInTopic(ctx, topicId, delegator)
	if err != nil {
		return err
	}
	if stake.GT(stakeFromDelegator) {
		return types.ErrIntegerUnderflowStakeFromDelegator
	}
	stakeFromDelegatorNew := stakeFromDelegator.Sub(stake)

	// Check stakePlacement >= stake
	stakePlacement, err := k.GetDelegateStakePlacement(ctx, topicId, delegator, reputer)
	if err != nil {
		return err
	}
	if stake.GT(stakePlacement) {
		return types.ErrIntegerUnderflowDelegateStakePlacement
	}
	stakePlacementNew := stakePlacement.Sub(stake)

	// Check stakeUponReputer >= stake
	stakeUponReputer, err := k.GetDelegateStakeUponReputer(ctx, topicId, reputer)
	if err != nil {
		return err
	}
	if stake.GT(stakeUponReputer) {
		return types.ErrIntegerUnderflowDelegateStakeUponReputer
	}
	stakeUponReputerNew := stakeUponReputer.Sub(stake)

	// types updates -- done all at once after all checks

	// Set new stake from delegator
	if err := k.SetStakeFromDelegator(ctx, topicId, delegator, stakeFromDelegatorNew); err != nil {
		return err
	}

	// Set new delegate stake placement
	if err := k.SetDelegateStakePlacement(ctx, topicId, delegator, reputer, stakePlacementNew); err != nil {
		fmt.Println("Setting delegate stake placement failed -- rolling back stake from delegator")
		err2 := k.SetStakeFromDelegator(ctx, topicId, delegator, stakeFromDelegator)
		if err2 != nil {
			return err2
		}
		return err
	}

	// Set new delegate stake upon reputer
	if err := k.SetDelegateStakeUponReputer(ctx, topicId, reputer, stakeUponReputerNew); err != nil {
		fmt.Println("Setting delegate stake upon reputer failed -- rolling back stake from delegator and delegate stake placement")
		err2 := k.SetStakeFromDelegator(ctx, topicId, delegator, stakeFromDelegator)
		if err2 != nil {
			return err2
		}
		err2 = k.SetDelegateStakePlacement(ctx, topicId, delegator, reputer, stakePlacement)
		if err2 != nil {
			return err2
		}
		return err
	}

	return nil
}

// Gets the total sum of all stake in the network across all topics
func (k Keeper) GetTotalStake(ctx context.Context) (Uint, error) {
	ret, err := k.totalStake.Get(ctx)
	if err != nil {
		if errors.Is(err, collections.ErrNotFound) {
			return cosmosMath.NewUint(0), nil
		}
		return cosmosMath.Uint{}, err
	}
	return ret, nil
}

// Sets the total sum of all stake in the network across all topics
func (k *Keeper) SetTotalStake(ctx context.Context, totalStake Uint) error {
	// total stake does not have a zero guard because totalStake is allowed to be zero
	// it is initialized to zero at genesis anyways.
	return k.totalStake.Set(ctx, totalStake)
}

// Gets the stake in the network for a given topic
func (k *Keeper) GetTopicStake(ctx context.Context, topicId TopicId) (Uint, error) {
	ret, err := k.topicStake.Get(ctx, topicId)
	if err != nil {
		if errors.Is(err, collections.ErrNotFound) {
			return cosmosMath.NewUint(0), nil
		}
		return cosmosMath.Uint{}, err
	}
	return ret, nil
}

func (k *Keeper) GetStakeOnTopicFromReputer(ctx context.Context, topicId TopicId, reputer sdk.AccAddress) (Uint, error) {
	key := collections.Join(topicId, reputer)
	stake, err := k.stakeByReputerAndTopicId.Get(ctx, key)
	if err != nil {
		if errors.Is(err, collections.ErrNotFound) {
			return cosmosMath.NewUint(0), nil
		}
		return cosmosMath.Uint{}, err
	}
	return stake, nil
}

// Returns the amount of stake placed by a specific delegator.
func (k *Keeper) GetStakeFromDelegatorInTopic(ctx context.Context, topicId TopicId, delegator Delegator) (Uint, error) {
	key := collections.Join(topicId, delegator)
	stake, err := k.stakeFromDelegator.Get(ctx, key)
	if err != nil {
		if errors.Is(err, collections.ErrNotFound) {
			return cosmosMath.NewUint(0), nil
		}
		return cosmosMath.Uint{}, err
	}
	return stake, nil
}

// Sets the amount of stake placed by a specific delegator.
func (k *Keeper) SetStakeFromDelegator(ctx context.Context, topicId TopicId, delegator Delegator, stake Uint) error {
	key := collections.Join(topicId, delegator)
	if stake.IsZero() {
		return k.stakeFromDelegator.Remove(ctx, key)
	}
	return k.stakeFromDelegator.Set(ctx, key, stake)
}

<<<<<<< HEAD
// Returns the amount of stake placed by a specific delegator on a specific reputer.
func (k *Keeper) GetDelegatedStakePlacement(ctx context.Context, topicId TopicId, delegator Delegator, reputer Reputer) (Uint, error) {
	key := collections.Join3(topicId, delegator, reputer)
	stake, err := k.delegatedStakePlacement.Get(ctx, key)
=======
// Returns the amount of stake placed by a specific delegator on a specific target.
func (k *Keeper) GetDelegateStakePlacement(ctx context.Context, topicId TopicId, delegator Delegator, target Reputer) (Uint, error) {
	key := collections.Join3(topicId, delegator, target)
	stake, err := k.delegateStakePlacement.Get(ctx, key)
>>>>>>> d837fe7c
	if err != nil {
		if errors.Is(err, collections.ErrNotFound) {
			return cosmosMath.NewUint(0), nil
		}
		return cosmosMath.Uint{}, err
	}
	return stake, nil
}

<<<<<<< HEAD
// Sets the amount of stake placed by a specific delegator on a specific reputer.
func (k *Keeper) SetDelegatedStakePlacement(ctx context.Context, topicId TopicId, delegator Delegator, reputer Reputer, stake Uint) error {
	key := collections.Join3(topicId, delegator, reputer)
=======
// Sets the amount of stake placed by a specific delegator on a specific target.
func (k *Keeper) SetDelegateStakePlacement(ctx context.Context, topicId TopicId, delegator Delegator, target Reputer, stake Uint) error {
	key := collections.Join3(topicId, delegator, target)
>>>>>>> d837fe7c
	if stake.IsZero() {
		return k.delegateStakePlacement.Remove(ctx, key)
	}
	return k.delegateStakePlacement.Set(ctx, key, stake)
}

<<<<<<< HEAD
// Returns the amount of stake placed on a specific reputer.
func (k *Keeper) GetDelegatedStakeUponReputer(ctx context.Context, topicId TopicId, reputer Reputer) (Uint, error) {
	key := collections.Join(topicId, reputer)
=======
// Returns the amount of stake placed on a specific target.
func (k *Keeper) GetDelegateStakeUponReputer(ctx context.Context, topicId TopicId, target Reputer) (Uint, error) {
	key := collections.Join(topicId, target)
>>>>>>> d837fe7c
	stake, err := k.stakeUponReputer.Get(ctx, key)
	if err != nil {
		if errors.Is(err, collections.ErrNotFound) {
			return cosmosMath.NewUint(0), nil
		}
		return cosmosMath.Uint{}, err
	}
	return stake, nil
}

<<<<<<< HEAD
// Sets the amount of stake placed on a specific reputer.
func (k *Keeper) SetDelegatedStakeUponReputer(ctx context.Context, topicId TopicId, reputer Reputer, stake Uint) error {
	key := collections.Join(topicId, reputer)
=======
// Sets the amount of stake placed on a specific target.
func (k *Keeper) SetDelegateStakeUponReputer(ctx context.Context, topicId TopicId, target Reputer, stake Uint) error {
	key := collections.Join(topicId, target)
>>>>>>> d837fe7c
	if stake.IsZero() {
		return k.stakeUponReputer.Remove(ctx, key)
	}
	return k.stakeUponReputer.Set(ctx, key, stake)
}

// For a given topic id and reputer address, get their stake removal information
func (k *Keeper) GetStakeRemovalByTopicAndAddress(ctx context.Context, topicId TopicId, address sdk.AccAddress) (types.StakeRemoval, error) {
	key := collections.Join(topicId, address)
	return k.stakeRemoval.Get(ctx, key)
}

// For a given address, adds their stake removal information to the removal queue for delay waiting
// The topic used will be the topic set in the `removalInfo`
// This completely overrides the existing stake removal
func (k *Keeper) SetStakeRemoval(ctx context.Context, address sdk.AccAddress, removalInfo types.StakeRemoval) error {
	key := collections.Join(removalInfo.Placement.TopicId, address)
	return k.stakeRemoval.Set(ctx, key, removalInfo)
}

// For a given topic id and reputer address, get their stake removal information
func (k *Keeper) GetDelegateStakeRemovalByTopicAndAddress(ctx context.Context, topicId TopicId, reputer sdk.AccAddress, delegator sdk.AccAddress) (types.DelegateStakeRemoval, error) {
	key := collections.Join3(topicId, reputer, delegator)
	return k.delegateStakeRemoval.Get(ctx, key)
}

// For a given address, adds their stake removal information to the removal queue for delay waiting
// The topic used will be the topic set in the `removalInfo`
// This completely overrides the existing stake removal
func (k *Keeper) SetDelegateStakeRemoval(ctx context.Context, removalInfo types.DelegateStakeRemoval) error {
	reputerAddress, err := sdk.AccAddressFromBech32(removalInfo.Placement.Reputer)
	if err != nil {
		return err
	}
	delegatorAddress, err := sdk.AccAddressFromBech32(removalInfo.Placement.Delegator)
	if err != nil {
		return err
	}
	key := collections.Join3(removalInfo.Placement.TopicId, reputerAddress, delegatorAddress)
	return k.delegateStakeRemoval.Set(ctx, key, removalInfo)
}

/// REPUTERS

// Adds a new reputer to the reputer tracking data structures, reputers and topicReputers
func (k *Keeper) InsertReputer(ctx context.Context, topicId TopicId, reputer sdk.AccAddress, reputerInfo types.OffchainNode) error {
	topicKey := collections.Join(topicId, reputer)
	err := k.topicReputers.Set(ctx, topicKey)
	if err != nil {
		return err
	}
	err = k.reputers.Set(ctx, reputerInfo.LibP2PKey, reputerInfo)
	if err != nil {
		return err
	}
	return nil
}

// Remove a reputer to the reputer tracking data structures and topicReputers
func (k *Keeper) RemoveReputer(ctx context.Context, topicId TopicId, reputerAddr sdk.AccAddress) error {
	topicKey := collections.Join(topicId, reputerAddr)
	err := k.topicReputers.Remove(ctx, topicKey)
	if err != nil {
		return err
	}
	return nil
}

func (k *Keeper) GetReputerByLibp2pKey(ctx sdk.Context, reputerKey string) (types.OffchainNode, error) {
	return k.reputers.Get(ctx, reputerKey)
}

/// WORKERS

// Adds a new worker to the worker tracking data structures, workers and topicWorkers
func (k *Keeper) InsertWorker(ctx context.Context, topicId TopicId, worker sdk.AccAddress, workerInfo types.OffchainNode) error {
	topickey := collections.Join(topicId, worker)
	err := k.topicWorkers.Set(ctx, topickey)
	if err != nil {
		return err
	}
	err = k.workers.Set(ctx, workerInfo.LibP2PKey, workerInfo)
	if err != nil {
		return err
	}
	return nil
}

// Remove a worker to the worker tracking data structures and topicWorkers
func (k *Keeper) RemoveWorker(ctx context.Context, topicId TopicId, workerAddr sdk.AccAddress) error {
	topicKey := collections.Join(topicId, workerAddr)
	err := k.topicWorkers.Remove(ctx, topicKey)
	if err != nil {
		return err
	}
	return nil
}

func (k *Keeper) GetWorkerByLibp2pKey(ctx sdk.Context, workerKey string) (types.OffchainNode, error) {
	return k.workers.Get(ctx, workerKey)
}

func (k *Keeper) GetWorkerAddressByP2PKey(ctx context.Context, p2pKey string) (sdk.AccAddress, error) {
	worker, err := k.workers.Get(ctx, p2pKey)
	if err != nil {
		return nil, err
	}

	workerAddress, err := sdk.AccAddressFromBech32(worker.GetOwner())
	if err != nil {
		return nil, err
	}

	return workerAddress, nil
}

func (k *Keeper) GetReputerAddressByP2PKey(ctx context.Context, p2pKey string) (sdk.AccAddress, error) {
	reputer, err := k.reputers.Get(ctx, p2pKey)
	if err != nil {
		return nil, err
	}

	address, err := sdk.AccAddressFromBech32(reputer.GetOwner())
	if err != nil {
		return nil, err
	}

	return address, nil
}

/// TOPICS

// Get the previous weight during rewards calculation for a topic
// Returns ((0,0), true) if there was no prior topic weight set, else ((x,y), false) where x,y!=0
func (k *Keeper) GetPreviousTopicWeight(ctx context.Context, topicId TopicId) (types.PreviousTopicWeight, bool, error) {
	topicWeight, err := k.previousTopicWeight.Get(ctx, topicId)
	if errors.Is(err, collections.ErrNotFound) {
		ret := types.PreviousTopicWeight{
			Weight: alloraMath.ZeroDec(),
			Epoch:  0,
		}
		return ret, true, nil
	}
	return topicWeight, false, err
}

// Set the previous weight during rewards calculation for a topic
func (k *Keeper) SetPreviousTopicWeight(ctx context.Context, topicId TopicId, weight types.PreviousTopicWeight) error {
	return k.previousTopicWeight.Set(ctx, topicId, weight)
}

// Set a topic to inactive if the topic exists and is active, else does nothing
func (k *Keeper) InactivateTopic(ctx context.Context, topicId TopicId) error {
	present, err := k.topics.Has(ctx, topicId)
	if err != nil {
		return err
	}

	isActive, err := k.activeTopics.Has(ctx, topicId)
	if err != nil {
		return err
	}

	if present && isActive {
		err = k.activeTopics.Remove(ctx, topicId)
		if err != nil {
			return err
		}
	}

	return nil
}

// Set a topic to active if the topic exists, else does nothing
func (k *Keeper) ActivateTopic(ctx context.Context, topicId TopicId) error {
	present, err := k.topics.Has(ctx, topicId)
	if err != nil {
		return err
	}

	if !present {
		return nil
	}

	if err := k.activeTopics.Set(ctx, topicId, true); err != nil {
		return err
	}
	return nil
}

// Gets next topic id
func (k *Keeper) IncrementTopicId(ctx context.Context) (TopicId, error) {
	return k.nextTopicId.Next(ctx)
}

// Gets topic by topicId
func (k *Keeper) GetTopic(ctx context.Context, topicId TopicId) (types.Topic, error) {
	return k.topics.Get(ctx, topicId)
}

// Sets a topic config on a topicId
func (k *Keeper) SetTopic(ctx context.Context, topicId TopicId, topic types.Topic) error {
	return k.topics.Set(ctx, topicId, topic)
}

// Checks if a topic exists
func (k *Keeper) TopicExists(ctx context.Context, topicId TopicId) (bool, error) {
	return k.topics.Has(ctx, topicId)
}

// Returns the number of topics that are active in the network
func (k *Keeper) GetNextTopicId(ctx context.Context) (TopicId, error) {
	return k.nextTopicId.Peek(ctx)
}

func (k *Keeper) IsTopicActive(ctx context.Context, topicId TopicId) (bool, error) {
	return k.activeTopics.Has(ctx, topicId)
}

// Returns a slice of all active topics. Paginated.
func (k *Keeper) GetActiveTopics(ctx context.Context, pagination *query.PageRequest) ([]*types.Topic, *query.PageResponse, error) {
	sdkCtx := sdk.UnwrapSDKContext(ctx)
	store := sdkCtx.KVStore(k.storeKey)
	activeTopicsStore := prefix.NewStore(store, k.activeTopics.GetPrefix())

	var activeTopics []*types.Topic
	pageRes, err := query.Paginate(activeTopicsStore, pagination, func(key, _ []byte) error {
		topicId := binary.BigEndian.Uint64(key)
		topic, err := k.GetTopic(ctx, topicId)
		if err != nil {
			return err
		}

		activeTopics = append(activeTopics, &topic)

		return nil
	})
	if err != nil {
		return nil, nil, err
	}
	return activeTopics, pageRes, err
}

// UpdateTopicInferenceLastRan updates the InferenceLastRan timestamp for a given topic.
func (k *Keeper) UpdateTopicEpochLastEnded(ctx context.Context, topicId TopicId, epochLastEnded BlockHeight) error {
	topic, err := k.topics.Get(ctx, topicId)
	if err != nil {
		return err
	}
	topic.EpochLastEnded = epochLastEnded
	return k.topics.Set(ctx, topicId, topic)
}

func (k *Keeper) GetTopicEpochLastEnded(ctx context.Context, topicId TopicId) (BlockHeight, error) {
	topic, err := k.topics.Get(ctx, topicId)
	if err != nil {
		return 0, err
	}
	ret := topic.EpochLastEnded
	return ret, nil
}

// True if worker is registered in topic, else False
func (k *Keeper) IsWorkerRegisteredInTopic(ctx context.Context, topicId TopicId, worker sdk.AccAddress) (bool, error) {
	topickey := collections.Join(topicId, worker)
	return k.topicWorkers.Has(ctx, topickey)
}

// True if reputer is registered in topic, else False
func (k *Keeper) IsReputerRegisteredInTopic(ctx context.Context, topicId TopicId, reputer sdk.AccAddress) (bool, error) {
	topickey := collections.Join(topicId, reputer)
	return k.topicReputers.Has(ctx, topickey)
}

/// FEE REVENUE

// Get the amount of fee revenue collected by a topic
func (k *Keeper) GetTopicFeeRevenue(ctx context.Context, topicId TopicId) (types.TopicFeeRevenue, error) {
	feeRev, err := k.topicFeeRevenue.Get(ctx, topicId)
	if errors.Is(err, collections.ErrNotFound) {
		return types.TopicFeeRevenue{
			Epoch:   0,
			Revenue: cosmosMath.ZeroInt(),
		}, nil
	}
	return feeRev, nil
}

// Add to the fee revenue collected by a topic for this reward epoch
func (k *Keeper) AddTopicFeeRevenue(ctx context.Context, topicId TopicId, amount Uint) error {
	topicFeeRevenue, err := k.GetTopicFeeRevenue(ctx, topicId)
	if err != nil {
		return err
	}
	currEpoch, err := k.GetFeeRevenueEpoch(ctx)
	if err != nil {
		return err
	}
	newTopicFeeRevenue := types.TopicFeeRevenue{}
	if topicFeeRevenue.Epoch != currEpoch {
		newTopicFeeRevenue.Epoch = currEpoch
		newTopicFeeRevenue.Revenue = cosmosMath.NewIntFromBigInt(amount.BigInt())
	} else {
		newTopicFeeRevenue.Epoch = topicFeeRevenue.Epoch
		amountInt := cosmosMath.NewIntFromBigInt(amount.BigInt())
		newTopicFeeRevenue.Revenue = topicFeeRevenue.Revenue.Add(amountInt)
	}
	return k.topicFeeRevenue.Set(ctx, topicId, newTopicFeeRevenue)
}

// what is the current latest fee revenue epoch
func (k *Keeper) GetFeeRevenueEpoch(ctx context.Context) (uint64, error) {
	return k.feeRevenueEpoch.Peek(ctx)
}

// at the end of a rewards epoch, increment the fee revenue
func (k *Keeper) IncrementFeeRevenueEpoch(ctx context.Context) error {
	_, err := k.feeRevenueEpoch.Next(ctx)
	return err
}

/// MEMPOOL & INFERENCE REQUESTS

func (k *Keeper) AddUnmetDemand(ctx context.Context, topicId TopicId, amt cosmosMath.Uint) error {
	topicUnmetDemand, err := k.GetTopicUnmetDemand(ctx, topicId)
	if err != nil {
		return err
	}
	topicUnmetDemand = topicUnmetDemand.Add(amt)
	return k.topicUnmetDemand.Set(ctx, topicId, topicUnmetDemand)
}

func (k *Keeper) RemoveUnmetDemand(ctx context.Context, topicId TopicId, amt cosmosMath.Uint) error {
	topicUnmetDemand, err := k.topicUnmetDemand.Get(ctx, topicId)
	if err != nil {
		return err
	}
	if amt.GT(topicUnmetDemand) {
		return types.ErrIntegerUnderflowUnmetDemand
	}
	topicUnmetDemand = topicUnmetDemand.Sub(amt)
	return k.SetTopicUnmetDemand(ctx, topicId, topicUnmetDemand)
}

func (k *Keeper) SetTopicUnmetDemand(ctx context.Context, topicId TopicId, amt cosmosMath.Uint) error {
	if amt.IsZero() {
		return k.topicUnmetDemand.Remove(ctx, topicId)
	}
	return k.topicUnmetDemand.Set(ctx, topicId, amt)
}

func (k *Keeper) GetTopicUnmetDemand(ctx context.Context, topicId TopicId) (Uint, error) {
	topicUnmetDemand, err := k.topicUnmetDemand.Get(ctx, topicId)
	if err != nil {
		if errors.Is(err, collections.ErrNotFound) {
			return cosmosMath.NewUint(0), nil
		} else {
			return cosmosMath.Uint{}, err
		}
	}
	return topicUnmetDemand, nil
}

func (k *Keeper) AddToMempool(ctx context.Context, request types.InferenceRequest) error {
	requestId, err := request.GetRequestId()
	if err != nil {
		return err
	}
	key := collections.Join(request.TopicId, requestId)
	err = k.mempool.Set(ctx, key, request)
	if err != nil {
		return err
	}

	return k.AddUnmetDemand(ctx, request.TopicId, request.BidAmount)
}

func (k *Keeper) RemoveFromMempool(ctx context.Context, request types.InferenceRequest) error {
	requestId, err := request.GetRequestId()
	if err != nil {
		return err
	}
	key := collections.Join(request.TopicId, requestId)
	err = k.mempool.Remove(ctx, key)
	if err != nil {
		return err
	}

	return k.RemoveUnmetDemand(ctx, request.TopicId, request.BidAmount)
}

func (k *Keeper) IsRequestInMempool(ctx context.Context, topicId TopicId, requestId string) (bool, error) {
	return k.mempool.Has(ctx, collections.Join(topicId, requestId))
}

func (k *Keeper) GetMempoolInferenceRequestById(ctx context.Context, topicId TopicId, requestId string) (types.InferenceRequest, error) {
	return k.mempool.Get(ctx, collections.Join(topicId, requestId))
}

// Returns pages of inference requests in the mempool for a given topic
func (k *Keeper) GetMempoolInferenceRequestsForTopic(
	ctx context.Context,
	topicId TopicId,
	pagination *query.PageRequest,
) ([]types.InferenceRequest, *query.PageResponse, error) {
	sdkCtx := sdk.UnwrapSDKContext(ctx)
	store := sdkCtx.KVStore(k.storeKey)
	mempoolStore := prefix.NewStore(store, k.mempool.GetPrefix())

	var requests []types.InferenceRequest
	// Paginate through all requests in the mempool for the given topic
	pageRes, err := query.Paginate(mempoolStore, pagination, func(key, _ []byte) error {
		requestId := string(key)
		request, err := k.GetMempoolInferenceRequestById(ctx, topicId, requestId)
		if err != nil {
			return err
		}

		requests = append(requests, request)

		return nil
	})
	if err != nil {
		return nil, nil, err
	}
	return requests, pageRes, err
}

func (k *Keeper) SetRequestDemand(ctx context.Context, requestId string, amount Uint) error {
	if amount.IsZero() {
		return k.requestUnmetDemand.Remove(ctx, requestId)
	}
	return k.requestUnmetDemand.Set(ctx, requestId, amount)
}

func (k *Keeper) GetRequestDemand(ctx context.Context, requestId string) (Uint, error) {
	return k.requestUnmetDemand.Get(ctx, requestId)
}

// Reset the mapping entirely. Should be called at the end of every block
func (k *Keeper) ResetChurnReadyTopics(ctx context.Context) error {
	return k.churnReadyTopics.Remove(ctx)
}

// Set a topic as churn ready
func (k *Keeper) SetChurnReadyTopics(ctx context.Context, topicList types.TopicList) error {
	return k.churnReadyTopics.Set(ctx, topicList)
}

// Get all churn ready topics
// In practice, shouldn't be more than a max amount, enforced by other functionality
func (k *Keeper) GetChurnReadyTopics(ctx context.Context) (types.TopicList, error) {
	topicList, err := k.churnReadyTopics.Get(ctx)
	if err != nil {
		if errors.Is(err, collections.ErrNotFound) {
			return types.TopicList{}, nil
		}
		return types.TopicList{}, err
	}
	return topicList, nil
}

/// SCORES

// If the new score is older than the current score, don't update
func (k *Keeper) SetLatestInfererScore(ctx context.Context, topicId TopicId, worker Worker, score types.Score) error {
	oldScore, err := k.GetLatestInfererScore(ctx, topicId, worker)
	if err != nil {
		return err
	}
	if oldScore.BlockNumber >= score.BlockNumber {
		return nil
	}
	key := collections.Join(topicId, worker)
	return k.latestInfererScoresByWorker.Set(ctx, key, score)
}

func (k *Keeper) GetLatestInfererScore(ctx context.Context, topicId TopicId, worker Worker) (types.Score, error) {
	key := collections.Join(topicId, worker)
	score, err := k.latestInfererScoresByWorker.Get(ctx, key)
	if err != nil {
		if errors.Is(err, collections.ErrNotFound) {
			return types.Score{}, nil
		}
		return types.Score{}, err
	}
	return score, nil
}

// If the new score is older than the current score, don't update
func (k *Keeper) SetLatestForecasterScore(ctx context.Context, topicId TopicId, worker Worker, score types.Score) error {
	oldScore, err := k.GetLatestForecasterScore(ctx, topicId, worker)
	if err != nil {
		return err
	}
	if oldScore.BlockNumber >= score.BlockNumber {
		return nil
	}
	key := collections.Join(topicId, worker)
	return k.latestForecasterScoresByWorker.Set(ctx, key, score)
}

func (k *Keeper) GetLatestForecasterScore(ctx context.Context, topicId TopicId, worker Worker) (types.Score, error) {
	key := collections.Join(topicId, worker)
	score, err := k.latestForecasterScoresByWorker.Get(ctx, key)
	if err != nil {
		if errors.Is(err, collections.ErrNotFound) {
			return types.Score{}, nil
		}
		return types.Score{}, err
	}
	return score, nil
}

// If the new score is older than the current score, don't update
func (k *Keeper) SetLatestReputerScore(ctx context.Context, topicId TopicId, reputer Reputer, score types.Score) error {
	oldScore, err := k.GetLatestReputerScore(ctx, topicId, reputer)
	if err != nil {
		return err
	}
	if oldScore.BlockNumber >= score.BlockNumber {
		return nil
	}
	key := collections.Join(topicId, reputer)
	return k.latestReputerScoresByReputer.Set(ctx, key, score)
}

func (k *Keeper) GetLatestReputerScore(ctx context.Context, topicId TopicId, reputer Reputer) (types.Score, error) {
	key := collections.Join(topicId, reputer)
	score, err := k.latestReputerScoresByReputer.Get(ctx, key)
	if err != nil {
		if errors.Is(err, collections.ErrNotFound) {
			return types.Score{}, nil
		}
		return types.Score{}, err
	}
	return score, nil
}

func (k *Keeper) InsertWorkerInferenceScore(ctx context.Context, topicId TopicId, blockNumber BlockHeight, score types.Score) error {
	scores, err := k.GetWorkerInferenceScoresAtBlock(ctx, topicId, blockNumber)
	if err != nil {
		return err
	}
	scores.Scores = append(scores.Scores, &score)

	maxNumScores, err := k.GetParamsMaxSamplesToScaleScores(ctx)
	if err != nil {
		return err
	}

	lenScores := uint64(len(scores.Scores))
	if lenScores > maxNumScores {
		diff := lenScores - maxNumScores
		scores.Scores = scores.Scores[diff:]
	}

	key := collections.Join(topicId, blockNumber)
	return k.infererScoresByBlock.Set(ctx, key, scores)
}

func (k *Keeper) GetWorkerInferenceScoresUntilBlock(ctx context.Context, topicId TopicId, blockNumber BlockHeight, worker Worker) ([]*types.Score, error) {
	rng := collections.
		NewPrefixedPairRange[TopicId, BlockHeight](topicId).
		EndInclusive(blockNumber).
		Descending()

	scores := make([]*types.Score, 0)
	iter, err := k.infererScoresByBlock.Iterate(ctx, rng)
	if err != nil {
		return nil, err
	}

	count := 0
	for ; iter.Valid() && count < 10; iter.Next() {
		existingScores, err := iter.KeyValue()
		if err != nil {
			return nil, err
		}
		for _, score := range existingScores.Value.Scores {
			if score.Address == worker.String() {
				scores = append(scores, score)
				count++
			}
		}
	}

	return scores, nil
}

func (k *Keeper) GetWorkerInferenceScoresAtBlock(ctx context.Context, topicId TopicId, block BlockHeight) (types.Scores, error) {
	key := collections.Join(topicId, block)
	scores, err := k.infererScoresByBlock.Get(ctx, key)
	if err != nil {
		if errors.Is(err, collections.ErrNotFound) {
			return types.Scores{}, nil
		}
		return types.Scores{}, err
	}
	return scores, nil
}

func (k *Keeper) InsertWorkerForecastScore(ctx context.Context, topicId TopicId, blockNumber BlockHeight, score types.Score) error {
	scores, err := k.GetWorkerForecastScoresAtBlock(ctx, topicId, blockNumber)
	if err != nil {
		return err
	}
	scores.Scores = append(scores.Scores, &score)

	maxNumScores, err := k.GetParamsMaxSamplesToScaleScores(ctx)
	if err != nil {
		return err
	}

	lenScores := uint64(len(scores.Scores))
	if lenScores > maxNumScores {
		diff := lenScores - maxNumScores
		scores.Scores = scores.Scores[diff:]
	}

	key := collections.Join(topicId, blockNumber)
	return k.forecasterScoresByBlock.Set(ctx, key, scores)
}

func (k *Keeper) GetWorkerForecastScoresUntilBlock(ctx context.Context, topicId TopicId, blockNumber BlockHeight, worker Worker) ([]*types.Score, error) {
	rng := collections.
		NewPrefixedPairRange[TopicId, BlockHeight](topicId).
		EndInclusive(blockNumber).
		Descending()

	scores := make([]*types.Score, 0)
	iter, err := k.forecasterScoresByBlock.Iterate(ctx, rng)
	if err != nil {
		return nil, err
	}

	count := 0
	for ; iter.Valid() && count < 10; iter.Next() {
		existingScores, err := iter.KeyValue()
		if err != nil {
			return nil, err
		}
		for _, score := range existingScores.Value.Scores {
			if score.Address == worker.String() {
				scores = append(scores, score)
				count++
			}
		}
	}

	return scores, nil
}

func (k *Keeper) GetWorkerForecastScoresAtBlock(ctx context.Context, topicId TopicId, block BlockHeight) (types.Scores, error) {
	key := collections.Join(topicId, block)
	scores, err := k.forecasterScoresByBlock.Get(ctx, key)
	if err != nil {
		if errors.Is(err, collections.ErrNotFound) {
			return types.Scores{}, nil
		}
		return types.Scores{}, err
	}
	return scores, nil
}

func (k *Keeper) InsertReputerScore(ctx context.Context, topicId TopicId, blockNumber BlockHeight, score types.Score) error {
	scores, err := k.GetReputersScoresAtBlock(ctx, topicId, blockNumber)
	if err != nil {
		return err
	}
	scores.Scores = append(scores.Scores, &score)

	maxNumScores, err := k.GetParamsMaxSamplesToScaleScores(ctx)
	if err != nil {
		return err
	}
	lenScores := uint64(len(scores.Scores))
	if lenScores > maxNumScores {
		diff := lenScores - maxNumScores
		if diff > 0 {
			scores.Scores = scores.Scores[diff:]
		}
	}
	key := collections.Join(topicId, blockNumber)
	return k.reputerScoresByBlock.Set(ctx, key, scores)
}

func (k *Keeper) GetReputersScoresAtBlock(ctx context.Context, topicId TopicId, block BlockHeight) (types.Scores, error) {
	key := collections.Join(topicId, block)
	scores, err := k.reputerScoresByBlock.Get(ctx, key)
	if err != nil {
		if errors.Is(err, collections.ErrNotFound) {
			return types.Scores{}, nil
		}
		return types.Scores{}, err
	}
	return scores, nil
}

func (k *Keeper) SetListeningCoefficient(ctx context.Context, topicId TopicId, reputer sdk.AccAddress, coefficient types.ListeningCoefficient) error {
	key := collections.Join(topicId, reputer)
	return k.reputerListeningCoefficient.Set(ctx, key, coefficient)
}

func (k *Keeper) GetListeningCoefficient(ctx context.Context, topicId TopicId, reputer sdk.AccAddress) (types.ListeningCoefficient, error) {
	key := collections.Join(topicId, reputer)
	coef, err := k.reputerListeningCoefficient.Get(ctx, key)
	if err != nil {
		if errors.Is(err, collections.ErrNotFound) {
			// Return a default value
			return types.ListeningCoefficient{Coefficient: alloraMath.NewDecFromInt64(1)}, nil
		}
		return types.ListeningCoefficient{}, err
	}
	return coef, nil
}

/// REWARD FRACTION

// Gets the previous W_{i-1,m}
// Returns previous reward fraction, and true if it has yet to be set for the first time (else false)
func (k *Keeper) GetPreviousReputerRewardFraction(ctx context.Context, topicId TopicId, reputer sdk.AccAddress) (alloraMath.Dec, bool, error) {
	key := collections.Join(topicId, reputer)
	reward, err := k.previousReputerRewardFraction.Get(ctx, key)
	if err != nil {
		if errors.Is(err, collections.ErrNotFound) {
			return alloraMath.ZeroDec(), true, nil
		}
		return alloraMath.Dec{}, false, err
	}
	return reward, false, nil
}

// Sets the previous W_{i-1,m}
func (k *Keeper) SetPreviousReputerRewardFraction(ctx context.Context, topicId TopicId, reputer sdk.AccAddress, reward alloraMath.Dec) error {
	key := collections.Join(topicId, reputer)
	return k.previousReputerRewardFraction.Set(ctx, key, reward)
}

// Gets the previous U_{i-1,m}
// Returns previous reward fraction, and true if it has yet to be set for the first time (else false)
func (k *Keeper) GetPreviousInferenceRewardFraction(ctx context.Context, topicId TopicId, worker sdk.AccAddress) (alloraMath.Dec, bool, error) {
	key := collections.Join(topicId, worker)
	reward, err := k.previousInferenceRewardFraction.Get(ctx, key)
	if err != nil {
		if errors.Is(err, collections.ErrNotFound) {
			return alloraMath.ZeroDec(), true, nil
		}
		return alloraMath.Dec{}, false, err
	}
	return reward, false, nil
}

// Sets the previous U_{i-1,m}
func (k *Keeper) SetPreviousInferenceRewardFraction(ctx context.Context, topicId TopicId, worker sdk.AccAddress, reward alloraMath.Dec) error {
	key := collections.Join(topicId, worker)
	return k.previousInferenceRewardFraction.Set(ctx, key, reward)
}

// Gets the previous V_{i-1,m}
// Returns previous reward fraction, and true if it has yet to be set for the first time (else false)
func (k *Keeper) GetPreviousForecastRewardFraction(ctx context.Context, topicId TopicId, worker sdk.AccAddress) (alloraMath.Dec, bool, error) {
	key := collections.Join(topicId, worker)
	reward, err := k.previousForecastRewardFraction.Get(ctx, key)
	if err != nil {
		if errors.Is(err, collections.ErrNotFound) {
			return alloraMath.ZeroDec(), true, nil
		}
		return alloraMath.Dec{}, false, err
	}
	return reward, false, nil
}

// Sets the previous V_{i-1,m}
func (k *Keeper) SetPreviousForecastRewardFraction(ctx context.Context, topicId TopicId, worker sdk.AccAddress, reward alloraMath.Dec) error {
	key := collections.Join(topicId, worker)
	return k.previousForecastRewardFraction.Set(ctx, key, reward)
}

/// TAX for REWARD

func (k *Keeper) SetAverageWorkerReward(ctx context.Context, topicId TopicId, worker sdk.AccAddress, value types.AverageWorkerReward) error {
	key := collections.Join(topicId, worker)
	return k.averageWorkerReward.Set(ctx, key, value)
}

func (k *Keeper) GetAverageWorkerReward(ctx context.Context, topicId TopicId, worker sdk.AccAddress) (types.AverageWorkerReward, error) {
	key := collections.Join(topicId, worker)
	val, err := k.averageWorkerReward.Get(ctx, key)
	if err != nil {
		if errors.Is(err, collections.ErrNotFound) {
			// Return a default value
			return types.AverageWorkerReward{Count: 0, Value: alloraMath.ZeroDec()}, nil
		}
		return types.AverageWorkerReward{}, err
	}
	return val, nil
}

/// WHITELISTS

func (k *Keeper) IsWhitelistAdmin(ctx context.Context, admin sdk.AccAddress) (bool, error) {
	return k.whitelistAdmins.Has(ctx, admin)
}

func (k *Keeper) AddWhitelistAdmin(ctx context.Context, admin sdk.AccAddress) error {
	return k.whitelistAdmins.Set(ctx, admin)
}

func (k *Keeper) RemoveWhitelistAdmin(ctx context.Context, admin sdk.AccAddress) error {
	return k.whitelistAdmins.Remove(ctx, admin)
}

func (k *Keeper) IsInTopicCreationWhitelist(ctx context.Context, address sdk.AccAddress) (bool, error) {
	return k.topicCreationWhitelist.Has(ctx, address)
}

func (k *Keeper) AddToTopicCreationWhitelist(ctx context.Context, address sdk.AccAddress) error {
	return k.topicCreationWhitelist.Set(ctx, address)
}

func (k *Keeper) RemoveFromTopicCreationWhitelist(ctx context.Context, address sdk.AccAddress) error {
	return k.topicCreationWhitelist.Remove(ctx, address)
}

func (k *Keeper) IsInReputerWhitelist(ctx context.Context, address sdk.AccAddress) (bool, error) {
	return k.reputerWhitelist.Has(ctx, address)
}

func (k *Keeper) AddToReputerWhitelist(ctx context.Context, address sdk.AccAddress) error {
	return k.reputerWhitelist.Set(ctx, address)
}

func (k *Keeper) RemoveFromReputerWhitelist(ctx context.Context, address sdk.AccAddress) error {
	return k.reputerWhitelist.Remove(ctx, address)
}

/// BANK KEEPER WRAPPERS

// SendCoinsFromModuleToModule
func (k *Keeper) AccountKeeper() AccountKeeper {
	return k.authKeeper
}

func (k *Keeper) BankKeeper() BankKeeper {
	return k.bankKeeper
}

// SendCoinsFromModuleToAccount
func (k *Keeper) SendCoinsFromModuleToAccount(ctx context.Context, senderModule string, recipientAddr sdk.AccAddress, amt sdk.Coins) error {
	return k.bankKeeper.SendCoinsFromModuleToAccount(ctx, senderModule, recipientAddr, amt)
}

// SendCoinsFromAccountToModule
func (k *Keeper) SendCoinsFromAccountToModule(ctx context.Context, senderAddr sdk.AccAddress, recipientModule string, amt sdk.Coins) error {
	return k.bankKeeper.SendCoinsFromAccountToModule(ctx, senderAddr, recipientModule, amt)
}<|MERGE_RESOLUTION|>--- conflicted
+++ resolved
@@ -7,18 +7,15 @@
 	"fmt"
 
 	cosmosMath "cosmossdk.io/math"
-	"cosmossdk.io/store/prefix"
 	alloraMath "github.com/allora-network/allora-chain/math"
 
 	"cosmossdk.io/collections"
 	"cosmossdk.io/core/address"
 
 	coreStore "cosmossdk.io/core/store"
-	storeTypes "cosmossdk.io/store/types"
 	"github.com/allora-network/allora-chain/x/emissions/types"
 	"github.com/cosmos/cosmos-sdk/codec"
 	sdk "github.com/cosmos/cosmos-sdk/types"
-	"github.com/cosmos/cosmos-sdk/types/query"
 )
 
 type Uint = cosmosMath.Uint
@@ -34,14 +31,13 @@
 type Reputers = string
 type BlockHeight = int64
 type RequestId = string
+type RequestIndex = uint64 // A concept completely internal to the keeper. Each request in a topic is indexed by a unique request index.
 
 type Keeper struct {
 	cdc              codec.BinaryCodec
 	addressCodec     address.Codec
 	feeCollectorName string
 
-	storeKey storeTypes.StoreKey
-
 	/// TYPES
 
 	schema     collections.Schema
@@ -55,7 +51,7 @@
 	nextTopicId collections.Sequence
 	// every topic that has been created indexed by their topicId starting from 1 (0 is reserved for the root network)
 	topics       collections.Map[TopicId, types.Topic]
-	activeTopics collections.Map[TopicId, bool]
+	activeTopics collections.KeySet[TopicId]
 	// every topics that has been churned and ready to get inferences in the block
 	churnReadyTopics collections.Item[types.TopicList]
 	// for a topic, what is every worker node that has registered to it?
@@ -111,8 +107,12 @@
 
 	/// INFERENCE REQUEST MEMPOOL
 
-	// map of (topic, request_id) -> full InferenceRequest information for that request
-	mempool collections.Map[collections.Pair[TopicId, RequestId], types.InferenceRequest]
+	// map of (request_id) -> full InferenceRequest information for that request
+	requests collections.Map[RequestId, types.InferenceRequest]
+	// map of (topic, request_index) -> bounded list of request_ids
+	topicRequests collections.Map[collections.Pair[TopicId, uint64], RequestId]
+	// map of (topic) -> number of active requests in a topic
+	numRequestsPerTopic collections.Map[TopicId, uint64]
 	// amount of money available for an inference request id that has been placed in the mempool but has not yet been fully satisfied
 	requestUnmetDemand collections.Map[RequestId, Uint]
 	// total amount of demand for a topic that has been placed in the mempool as a request for inference but has not yet been satisfied
@@ -189,7 +189,8 @@
 	storeService coreStore.KVStoreService,
 	ak AccountKeeper,
 	bk BankKeeper,
-	feeCollectorName string) Keeper {
+	feeCollectorName string,
+) Keeper {
 
 	sb := collections.NewSchemaBuilder(storeService)
 	k := Keeper{
@@ -204,7 +205,7 @@
 		lastRewardsUpdate:                   collections.NewItem(sb, types.LastRewardsUpdateKey, "last_rewards_update", collections.Int64Value),
 		nextTopicId:                         collections.NewSequence(sb, types.NextTopicIdKey, "next_TopicId"),
 		topics:                              collections.NewMap(sb, types.TopicsKey, "topics", collections.Uint64Key, codec.CollValue[types.Topic](cdc)),
-		activeTopics:                        collections.NewMap(sb, types.ActiveTopicsKey, "active_topics", collections.Uint64Key, collections.BoolValue),
+		activeTopics:                        collections.NewKeySet(sb, types.ActiveTopicsKey, "active_topics", collections.Uint64Key),
 		churnReadyTopics:                    collections.NewItem(sb, types.ChurnReadyTopicsKey, "churn_ready_topics", codec.CollValue[types.TopicList](cdc)),
 		topicWorkers:                        collections.NewKeySet(sb, types.TopicWorkersKey, "topic_workers", collections.PairKeyCodec(collections.Uint64Key, sdk.AccAddressKey)),
 		topicReputers:                       collections.NewKeySet(sb, types.TopicReputersKey, "topic_reputers", collections.PairKeyCodec(collections.Uint64Key, sdk.AccAddressKey)),
@@ -214,7 +215,9 @@
 		stakeFromDelegator:                  collections.NewMap(sb, types.DelegatorStakeKey, "stake_from_delegator", collections.PairKeyCodec(collections.Uint64Key, sdk.AccAddressKey), alloraMath.UintValue),
 		delegateStakePlacement:              collections.NewMap(sb, types.DelegateStakePlacementKey, "delegate_stake_placement", collections.TripleKeyCodec(collections.Uint64Key, sdk.AccAddressKey, sdk.AccAddressKey), alloraMath.UintValue),
 		stakeUponReputer:                    collections.NewMap(sb, types.TargetStakeKey, "stake_upon_reputer", collections.PairKeyCodec(collections.Uint64Key, sdk.AccAddressKey), alloraMath.UintValue),
-		mempool:                             collections.NewMap(sb, types.MempoolKey, "mempool", collections.PairKeyCodec(collections.Uint64Key, collections.StringKey), codec.CollValue[types.InferenceRequest](cdc)),
+		requests:                            collections.NewMap(sb, types.RequestsKey, "requests", collections.StringKey, codec.CollValue[types.InferenceRequest](cdc)),
+		topicRequests:                       collections.NewMap(sb, types.TopicRequestsKey, "topic_requests", collections.PairKeyCodec(collections.Uint64Key, collections.Uint64Key), collections.StringValue),
+		numRequestsPerTopic:                 collections.NewMap(sb, types.NumRequestsPerTopicKey, "num_requests_per_topic", collections.Uint64Key, collections.Uint64Value),
 		requestUnmetDemand:                  collections.NewMap(sb, types.RequestUnmetDemandKey, "request_unmet_demand", collections.StringKey, alloraMath.UintValue),
 		topicUnmetDemand:                    collections.NewMap(sb, types.TopicUnmetDemandKey, "topic_unmet_demand", collections.Uint64Key, alloraMath.UintValue),
 		topicFeeRevenue:                     collections.NewMap(sb, types.TopicFeeRevenueKey, "topic_fee_revenue", collections.Uint64Key, codec.CollValue[types.TopicFeeRevenue](cdc)),
@@ -256,8 +259,6 @@
 
 	k.schema = schema
 
-	k.storeKey = storeTypes.NewKVStoreKey(types.ModuleName)
-
 	return k
 }
 
@@ -720,6 +721,30 @@
 	return params.RegistrationFee, nil
 }
 
+func (k *Keeper) GetParamsMaxRequestsPerTopic(ctx context.Context) (uint64, error) {
+	params, err := k.GetParams(ctx)
+	if err != nil {
+		return 0, err
+	}
+	return params.MaxRequestsPerTopic, nil
+}
+
+func (k *Keeper) GetParamsDefaultLimit(ctx context.Context) (uint64, error) {
+	params, err := k.GetParams(ctx)
+	if err != nil {
+		return uint64(0), err
+	}
+	return params.DefaultLimit, nil
+}
+
+func (k *Keeper) GetParamsMaxLimit(ctx context.Context) (uint64, error) {
+	params, err := k.GetParams(ctx)
+	if err != nil {
+		return uint64(0), err
+	}
+	return params.MaxLimit, nil
+}
+
 /// INFERENCES, FORECASTS
 
 func (k *Keeper) GetInferencesAtBlock(ctx context.Context, topicId TopicId, block BlockHeight) (*types.Inferences, error) {
@@ -1341,17 +1366,10 @@
 	return k.stakeFromDelegator.Set(ctx, key, stake)
 }
 
-<<<<<<< HEAD
-// Returns the amount of stake placed by a specific delegator on a specific reputer.
-func (k *Keeper) GetDelegatedStakePlacement(ctx context.Context, topicId TopicId, delegator Delegator, reputer Reputer) (Uint, error) {
-	key := collections.Join3(topicId, delegator, reputer)
-	stake, err := k.delegatedStakePlacement.Get(ctx, key)
-=======
 // Returns the amount of stake placed by a specific delegator on a specific target.
 func (k *Keeper) GetDelegateStakePlacement(ctx context.Context, topicId TopicId, delegator Delegator, target Reputer) (Uint, error) {
 	key := collections.Join3(topicId, delegator, target)
 	stake, err := k.delegateStakePlacement.Get(ctx, key)
->>>>>>> d837fe7c
 	if err != nil {
 		if errors.Is(err, collections.ErrNotFound) {
 			return cosmosMath.NewUint(0), nil
@@ -1361,30 +1379,18 @@
 	return stake, nil
 }
 
-<<<<<<< HEAD
-// Sets the amount of stake placed by a specific delegator on a specific reputer.
-func (k *Keeper) SetDelegatedStakePlacement(ctx context.Context, topicId TopicId, delegator Delegator, reputer Reputer, stake Uint) error {
-	key := collections.Join3(topicId, delegator, reputer)
-=======
 // Sets the amount of stake placed by a specific delegator on a specific target.
 func (k *Keeper) SetDelegateStakePlacement(ctx context.Context, topicId TopicId, delegator Delegator, target Reputer, stake Uint) error {
 	key := collections.Join3(topicId, delegator, target)
->>>>>>> d837fe7c
 	if stake.IsZero() {
 		return k.delegateStakePlacement.Remove(ctx, key)
 	}
 	return k.delegateStakePlacement.Set(ctx, key, stake)
 }
 
-<<<<<<< HEAD
-// Returns the amount of stake placed on a specific reputer.
-func (k *Keeper) GetDelegatedStakeUponReputer(ctx context.Context, topicId TopicId, reputer Reputer) (Uint, error) {
-	key := collections.Join(topicId, reputer)
-=======
 // Returns the amount of stake placed on a specific target.
 func (k *Keeper) GetDelegateStakeUponReputer(ctx context.Context, topicId TopicId, target Reputer) (Uint, error) {
 	key := collections.Join(topicId, target)
->>>>>>> d837fe7c
 	stake, err := k.stakeUponReputer.Get(ctx, key)
 	if err != nil {
 		if errors.Is(err, collections.ErrNotFound) {
@@ -1395,15 +1401,9 @@
 	return stake, nil
 }
 
-<<<<<<< HEAD
-// Sets the amount of stake placed on a specific reputer.
-func (k *Keeper) SetDelegatedStakeUponReputer(ctx context.Context, topicId TopicId, reputer Reputer, stake Uint) error {
-	key := collections.Join(topicId, reputer)
-=======
 // Sets the amount of stake placed on a specific target.
 func (k *Keeper) SetDelegateStakeUponReputer(ctx context.Context, topicId TopicId, target Reputer, stake Uint) error {
 	key := collections.Join(topicId, target)
->>>>>>> d837fe7c
 	if stake.IsZero() {
 		return k.stakeUponReputer.Remove(ctx, key)
 	}
@@ -1588,7 +1588,7 @@
 		return nil
 	}
 
-	if err := k.activeTopics.Set(ctx, topicId, true); err != nil {
+	if err := k.activeTopics.Set(ctx, topicId); err != nil {
 		return err
 	}
 	return nil
@@ -1623,28 +1623,55 @@
 	return k.activeTopics.Has(ctx, topicId)
 }
 
-// Returns a slice of all active topics. Paginated.
-func (k *Keeper) GetActiveTopics(ctx context.Context, pagination *query.PageRequest) ([]*types.Topic, *query.PageResponse, error) {
-	sdkCtx := sdk.UnwrapSDKContext(ctx)
-	store := sdkCtx.KVStore(k.storeKey)
-	activeTopicsStore := prefix.NewStore(store, k.activeTopics.GetPrefix())
-
-	var activeTopics []*types.Topic
-	pageRes, err := query.Paginate(activeTopicsStore, pagination, func(key, _ []byte) error {
-		topicId := binary.BigEndian.Uint64(key)
-		topic, err := k.GetTopic(ctx, topicId)
+func (k Keeper) GetActiveTopics(ctx context.Context, pagination *types.SimpleCursorPaginationRequest) ([]TopicId, *types.SimpleCursorPaginationResponse, error) {
+	startTopicId := uint64(0)
+	if pagination.Key != nil && len(pagination.Key) > 0 {
+		startTopicId = binary.BigEndian.Uint64(pagination.Key)
+	}
+	rng := new(collections.Range[uint64]).
+		StartInclusive(startTopicId)
+
+	limit, err := k.CalcAppropriateLimit(ctx, pagination.Limit)
+	if err != nil {
+		return nil, nil, err
+	}
+
+	iter, err := k.activeTopics.Iterate(ctx, rng)
+	if err != nil {
+		return nil, nil, err
+	}
+	defer iter.Close()
+
+	activeTopics := make([]TopicId, 0)
+	count := uint64(0)
+	for ; iter.Valid(); iter.Next() {
+		newKey, err := iter.Key()
 		if err != nil {
-			return err
-		}
-
-		activeTopics = append(activeTopics, &topic)
-
-		return nil
-	})
-	if err != nil {
-		return nil, nil, err
-	}
-	return activeTopics, pageRes, err
+			return nil, nil, err
+		}
+
+		activeTopics = append(activeTopics, newKey)
+
+		if count >= limit {
+			break
+		}
+		count++
+	}
+
+	// If there are no more topics, we return the same cursor as the last one
+	if !iter.Valid() {
+		return activeTopics, &types.SimpleCursorPaginationResponse{
+			NextKey: pagination.Key,
+		}, nil
+	}
+
+	// If there are more topics, we return the next key
+	nextKey := make([]byte, 8)
+	binary.BigEndian.PutUint64(nextKey, startTopicId+limit)
+
+	return activeTopics, &types.SimpleCursorPaginationResponse{
+		NextKey: nextKey,
+	}, nil
 }
 
 // UpdateTopicInferenceLastRan updates the InferenceLastRan timestamp for a given topic.
@@ -1767,13 +1794,91 @@
 	return topicUnmetDemand, nil
 }
 
+func (k *Keeper) GetTopicMempoolRequestCount(ctx context.Context, topicId TopicId) (RequestIndex, error) {
+	num, err := k.numRequestsPerTopic.Get(ctx, topicId)
+	if err != nil {
+		if errors.Is(err, collections.ErrNotFound) {
+			return uint64(0), nil
+		} else {
+			return uint64(0), err
+		}
+	}
+	return num, nil
+}
+
+func (k *Keeper) IncrementTopicMempoolRequestCount(ctx context.Context, topicId TopicId) (RequestIndex, error) {
+	num, err := k.GetTopicMempoolRequestCount(ctx, topicId)
+	if err != nil {
+		return uint64(0), err
+	}
+	num++
+	err = k.numRequestsPerTopic.Set(ctx, topicId, num)
+	if err != nil {
+		return uint64(0), err
+	}
+	return num, nil
+}
+
+func (k *Keeper) DecrementTopicMempoolRequestCount(ctx context.Context, topicId TopicId) (RequestIndex, error) {
+	num, err := k.GetTopicMempoolRequestCount(ctx, topicId)
+	if err != nil {
+		return uint64(0), err
+	}
+	num--
+	if num < 0 {
+		return uint64(0), nil
+	}
+	err = k.numRequestsPerTopic.Set(ctx, topicId, num)
+	if err != nil {
+		return uint64(0), err
+	}
+	return num, nil
+}
+
+func (k *Keeper) addToTopicMempool(ctx context.Context, topicId TopicId, requestIndex RequestIndex, requestId RequestId) error {
+	key := collections.Join(topicId, requestIndex)
+	return k.topicRequests.Set(ctx, key, requestId)
+}
+
+func (k *Keeper) removeFromTopicMempool(ctx context.Context, topicId TopicId, requestIndex RequestIndex) error {
+	key := collections.Join(topicId, requestIndex)
+	return k.topicRequests.Remove(ctx, key)
+}
+
+// Throws an error if we are already at capacity
+// Does not check for pre-existing inclusion in the topic mempool before adding!
 func (k *Keeper) AddToMempool(ctx context.Context, request types.InferenceRequest) error {
-	requestId, err := request.GetRequestId()
-	if err != nil {
-		return err
-	}
-	key := collections.Join(request.TopicId, requestId)
-	err = k.mempool.Set(ctx, key, request)
+	hasRequest, err := k.requests.Has(ctx, request.Id)
+	if err != nil {
+		return err
+	}
+	if hasRequest {
+		return types.ErrRequestAlreadyExists
+	}
+
+	count, err := k.GetTopicMempoolRequestCount(ctx, request.TopicId)
+	if err != nil {
+		return err
+	}
+	maxCount, err := k.GetParamsMaxRequestsPerTopic(ctx)
+	if err != nil {
+		return err
+	}
+	if count >= maxCount {
+		return types.ErrTopicMempoolAtCapacity
+	}
+
+	err = k.requests.Set(ctx, request.Id, request)
+	if err != nil {
+		return err
+	}
+
+	newIndex, err := k.IncrementTopicMempoolRequestCount(ctx, request.TopicId)
+	if err != nil {
+		return err
+	}
+
+	err = k.addToTopicMempool(ctx, request.TopicId, newIndex-1, request.Id)
 	if err != nil {
 		return err
 	}
@@ -1781,13 +1886,27 @@
 	return k.AddUnmetDemand(ctx, request.TopicId, request.BidAmount)
 }
 
-func (k *Keeper) RemoveFromMempool(ctx context.Context, request types.InferenceRequest) error {
-	requestId, err := request.GetRequestId()
-	if err != nil {
-		return err
-	}
-	key := collections.Join(request.TopicId, requestId)
-	err = k.mempool.Remove(ctx, key)
+// Does not check for pre-existing exclusion in the topic mempool before removing!
+func (k *Keeper) RemoveFromMempool(ctx context.Context, requestId RequestId) error {
+	request, err := k.GetMempoolInferenceRequestById(ctx, requestId)
+	if err != nil {
+		if errors.Is(err, collections.ErrNotFound) {
+			return types.ErrRequestDoesNotExist
+		}
+		return err
+	}
+
+	err = k.requests.Remove(ctx, requestId)
+	if err != nil {
+		return err
+	}
+
+	newCount, err := k.DecrementTopicMempoolRequestCount(ctx, request.TopicId)
+	if err != nil {
+		return err
+	}
+
+	err = k.removeFromTopicMempool(ctx, request.TopicId, newCount)
 	if err != nil {
 		return err
 	}
@@ -1795,41 +1914,69 @@
 	return k.RemoveUnmetDemand(ctx, request.TopicId, request.BidAmount)
 }
 
-func (k *Keeper) IsRequestInMempool(ctx context.Context, topicId TopicId, requestId string) (bool, error) {
-	return k.mempool.Has(ctx, collections.Join(topicId, requestId))
-}
-
-func (k *Keeper) GetMempoolInferenceRequestById(ctx context.Context, topicId TopicId, requestId string) (types.InferenceRequest, error) {
-	return k.mempool.Get(ctx, collections.Join(topicId, requestId))
+func (k *Keeper) IsRequestInMempool(ctx context.Context, requestId RequestId) (bool, error) {
+	return k.requests.Has(ctx, requestId)
+}
+
+func (k *Keeper) GetMempoolInferenceRequestById(ctx context.Context, requestId RequestId) (types.InferenceRequest, error) {
+	return k.requests.Get(ctx, requestId)
 }
 
 // Returns pages of inference requests in the mempool for a given topic
 func (k *Keeper) GetMempoolInferenceRequestsForTopic(
 	ctx context.Context,
 	topicId TopicId,
-	pagination *query.PageRequest,
-) ([]types.InferenceRequest, *query.PageResponse, error) {
-	sdkCtx := sdk.UnwrapSDKContext(ctx)
-	store := sdkCtx.KVStore(k.storeKey)
-	mempoolStore := prefix.NewStore(store, k.mempool.GetPrefix())
-
-	var requests []types.InferenceRequest
-	// Paginate through all requests in the mempool for the given topic
-	pageRes, err := query.Paginate(mempoolStore, pagination, func(key, _ []byte) error {
-		requestId := string(key)
-		request, err := k.GetMempoolInferenceRequestById(ctx, topicId, requestId)
+	pagination *types.SimpleCursorPaginationRequest,
+) ([]types.InferenceRequest, *types.SimpleCursorPaginationResponse, error) {
+	numRequestsInTopic, err := k.numRequestsPerTopic.Get(ctx, topicId)
+	if err != nil {
+		return nil, nil, err
+	}
+
+	// Convert pagination.key from []bytes to uint64
+	cursor := uint64(0)
+	if pagination.Key != nil {
+		cursor = binary.BigEndian.Uint64(pagination.Key)
+	}
+
+	// If the cursor is greater than the number of requests in the topic, return an empty list
+	if numRequestsInTopic < cursor {
+		return []types.InferenceRequest{}, nil, nil
+	}
+
+	// Get the limit from the pagination request, within acceptable bounds and defaulting as necessary
+	limit, err := k.CalcAppropriateLimit(ctx, pagination.Limit)
+	if err != nil {
+		return nil, nil, err
+	}
+
+	// Get the requests in the page
+	requests := make([]types.InferenceRequest, 0)
+	for i := cursor; i < k.Uint64Min(numRequestsInTopic, limit+numRequestsInTopic); i++ {
+		key := collections.Join(topicId, i)
+		requestId, err := k.topicRequests.Get(ctx, key)
 		if err != nil {
-			return err
-		}
-
+			return nil, nil, err
+		}
+		request, err := k.GetMempoolInferenceRequestById(ctx, requestId)
+		if err != nil {
+			return nil, nil, err
+		}
 		requests = append(requests, request)
-
-		return nil
-	})
-	if err != nil {
-		return nil, nil, err
-	}
-	return requests, pageRes, err
+	}
+
+	// If the number of requests in the topic is less than the limit, return an empty key
+	var nextKey []byte
+	if numRequestsInTopic < cursor+limit {
+		nextKey = nil
+	} else {
+		nextKey = make([]byte, 8)
+		binary.BigEndian.PutUint64(nextKey, cursor+limit)
+	}
+
+	return requests, &types.SimpleCursorPaginationResponse{
+		NextKey: nextKey,
+	}, nil
 }
 
 func (k *Keeper) SetRequestDemand(ctx context.Context, requestId string, amount Uint) error {
@@ -2260,4 +2407,32 @@
 // SendCoinsFromAccountToModule
 func (k *Keeper) SendCoinsFromAccountToModule(ctx context.Context, senderAddr sdk.AccAddress, recipientModule string, amt sdk.Coins) error {
 	return k.bankKeeper.SendCoinsFromAccountToModule(ctx, senderAddr, recipientModule, amt)
+}
+
+/// UTILS
+
+func (k *Keeper) Uint64Min(a, b uint64) uint64 {
+	if a < b {
+		return a
+	}
+	return b
+}
+
+func (k Keeper) CalcAppropriateLimit(ctx context.Context, limit uint64) (uint64, error) {
+	if limit == 0 {
+		defaultLimit, err := k.GetParamsDefaultLimit(ctx)
+		if err != nil {
+			return uint64(0), err
+		}
+		limit = defaultLimit
+	} else {
+		maxLimit, err := k.GetParamsMaxLimit(ctx)
+		if err != nil {
+			return uint64(0), err
+		}
+		if limit > maxLimit {
+			limit = maxLimit
+		}
+	}
+	return limit, nil
 }