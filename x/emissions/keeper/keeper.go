package keeper

import (
	"context"
	"encoding/binary"
	"errors"
	"fmt"

	cosmosMath "cosmossdk.io/math"
	alloraMath "github.com/allora-network/allora-chain/math"

	"cosmossdk.io/collections"
	"cosmossdk.io/core/address"

	coreStore "cosmossdk.io/core/store"
	"github.com/allora-network/allora-chain/x/emissions/types"
	"github.com/cosmos/cosmos-sdk/codec"
	sdk "github.com/cosmos/cosmos-sdk/types"
)

type Uint = cosmosMath.Uint
type Int = cosmosMath.Int

type TopicId = uint64
type LibP2pKey = string
type Delegator = sdk.AccAddress
type Worker = sdk.AccAddress
type Reputer = sdk.AccAddress
type AccAddress = string
type Workers = string
type Reputers = string
type BlockHeight = int64
type RequestId = string
type RequestIndex = uint64 // A concept completely internal to the keeper. Each request in a topic is indexed by a unique request index.

type Keeper struct {
	cdc              codec.BinaryCodec
	addressCodec     address.Codec
	feeCollectorName string

	/// TYPES

	schema     collections.Schema
	params     collections.Item[types.Params]
	authKeeper AccountKeeper
	bankKeeper BankKeeper

	/// TOPIC

	// the next topic id to be used, equal to the number of topics that have been created
	nextTopicId collections.Sequence
	// every topic that has been created indexed by their topicId starting from 1 (0 is reserved for the root network)
	topics       collections.Map[TopicId, types.Topic]
	activeTopics collections.KeySet[TopicId]
	// every topics that has been churned and ready to get inferences in the block
	churnReadyTopics collections.Item[types.TopicList]
	// for a topic, what is every worker node that has registered to it?
	topicWorkers collections.KeySet[collections.Pair[TopicId, sdk.AccAddress]]
	// for a topic, what is every reputer node that has registered to it?
	topicReputers collections.KeySet[collections.Pair[TopicId, sdk.AccAddress]]
<<<<<<< HEAD
	// for an address, what are all the topics that it's registered for?
	addressTopics collections.Map[sdk.AccAddress, []uint64]
	// map of (topic) -> nonce/block height
	topicRewardNonce collections.Map[TopicId, int64]
=======
>>>>>>> 697bb797

	/// SCORES

	// map of (topic, block_number, worker) -> score
	infererScoresByBlock collections.Map[collections.Pair[TopicId, BlockHeight], types.Scores]
	// map of (topic, block_number, worker) -> score
	forecasterScoresByBlock collections.Map[collections.Pair[TopicId, BlockHeight], types.Scores]
	// map of (topic, block_number, reputer) -> score
	reputerScoresByBlock collections.Map[collections.Pair[TopicId, BlockHeight], types.Scores]
	// map of (topic, block_number, worker) -> score
	latestInfererScoresByWorker collections.Map[collections.Pair[TopicId, Worker], types.Score]
	// map of (topic, block_number, worker) -> score
	latestForecasterScoresByWorker collections.Map[collections.Pair[TopicId, Worker], types.Score]
	// map of (topic, block_number, reputer) -> score
	latestReputerScoresByReputer collections.Map[collections.Pair[TopicId, Reputer], types.Score]
	// map of (topic, reputer) -> listening coefficient
	reputerListeningCoefficient collections.Map[collections.Pair[TopicId, Reputer], types.ListeningCoefficient]
	// map of (topic, reputer) -> previous reward (used for EMA)
	previousReputerRewardFraction collections.Map[collections.Pair[TopicId, Reputer], alloraMath.Dec]
	// map of (topic, worker) -> previous reward for inference (used for EMA)
	previousInferenceRewardFraction collections.Map[collections.Pair[TopicId, Worker], alloraMath.Dec]
	// map of (topic, worker) -> previous reward for forecast (used for EMA)
	previousForecastRewardFraction collections.Map[collections.Pair[TopicId, Worker], alloraMath.Dec]

	/// STAKING

	// total sum stake of all stakers on the network
	totalStake collections.Item[Uint]
	// for every topic, how much total stake does that topic have accumulated?
	topicStake collections.Map[TopicId, Uint]
	// amount of stake a reputer has placed in a topic + delegate stake placed in them, signalling their authority on the topic
	stakeByReputerAndTopicId collections.Map[collections.Pair[TopicId, Reputer], Uint]
	// map of (reputer) -> removal information for that reputer
	stakeRemoval collections.Map[collections.Pair[TopicId, Reputer], types.StakeRemoval]
	// map of (delegator) -> removal information for that delegator
	delegateStakeRemoval collections.Map[collections.Triple[TopicId, Reputer, Delegator], types.DelegateStakeRemoval]
	// map of (delegator) -> amount of stake that has been placed by that delegator
	stakeFromDelegator collections.Map[collections.Pair[TopicId, Delegator], Uint]
	// map of (delegator, target) -> amount of stake that has been placed by that delegator on that target
	delegateStakePlacement collections.Map[collections.Triple[TopicId, Reputer, Delegator], Uint]
	// map of (target) -> amount of stake that has been placed on that target
	stakeUponReputer collections.Map[collections.Pair[TopicId, Reputer], Uint]

	/// INFERENCE REQUEST MEMPOOL

	// map of (request_id) -> full InferenceRequest information for that request
	requests collections.Map[RequestId, types.InferenceRequest]
	// map of (topic, request_index) -> bounded list of request_ids
	topicRequests collections.Map[collections.Pair[TopicId, uint64], RequestId]
	// map of (topic) -> number of active requests in a topic
	numRequestsPerTopic collections.Map[TopicId, uint64]
	// amount of money available for an inference request id that has been placed in the mempool but has not yet been fully satisfied
	requestUnmetDemand collections.Map[RequestId, Uint]
	// total amount of demand for a topic that has been placed in the mempool as a request for inference but has not yet been satisfied
	topicUnmetDemand collections.Map[TopicId, Uint]

	/// MISC GLOBAL STATE

	// map of (topic, worker) -> inference
	inferences collections.Map[collections.Pair[TopicId, Worker], types.Inference]

	// map of (topic, worker) -> forecast[]
	forecasts collections.Map[collections.Pair[TopicId, Worker], types.Forecast]

	// map of worker id to node data about that worker
	workers collections.Map[LibP2pKey, types.OffchainNode]

	// map of reputer id to node data about that reputer
	reputers collections.Map[LibP2pKey, types.OffchainNode]

	// the last block the token inflation rewards were updated: int64 same as BlockHeight()
	lastRewardsUpdate collections.Item[BlockHeight]

	// fee revenue collected by a topic over the course of the last reward cadence
	topicFeeRevenue collections.Map[TopicId, types.TopicFeeRevenue]

	// feeRevenueEpoch marks the current epoch for fee revenue
	feeRevenueEpoch collections.Sequence

	// store previous wieghts for exponential moving average in rewards calc
	previousTopicWeight collections.Map[TopicId, types.PreviousTopicWeight]

	// map of (topic, block_height) -> Inference
	allInferences collections.Map[collections.Pair[TopicId, BlockHeight], types.Inferences]

	// map of (topic, block_height) -> Forecast
	allForecasts collections.Map[collections.Pair[TopicId, BlockHeight], types.Forecasts]

	// map of (topic, block_height) -> ReputerValueBundles (1 per reputer active at that time)
	allLossBundles collections.Map[collections.Pair[TopicId, BlockHeight], types.ReputerValueBundles]

	// map of (topic, block_height) -> ValueBundle (1 network wide bundle per timestep)
	networkLossBundles collections.Map[collections.Pair[TopicId, BlockHeight], types.ValueBundle]

	/// NONCES

	// map of (topic) -> unfulfilled nonces
	unfulfilledWorkerNonces collections.Map[TopicId, types.Nonces]

	// map of (topic) -> unfulfilled nonces
	unfulfilledReputerNonces collections.Map[TopicId, types.ReputerRequestNonces]

	/// REGRETS

	// map of (topic, worker) -> regret of worker from comparing loss of worker relative to loss of other inferers
	latestInfererNetworkRegrets collections.Map[collections.Pair[TopicId, Worker], types.TimestampedValue]
	// map of (topic, worker) -> regret of worker from comparing loss of worker relative to loss of other forecasters
	latestForecasterNetworkRegrets collections.Map[collections.Pair[TopicId, Worker], types.TimestampedValue]
	// map of (topic, forecaster, inferer) -> R^+_{ij_kk} regret of forecaster loss from comparing one-in loss with
	// all network inferer losses L_ij including the network forecast-implied inference L_ik^* of the forecaster
	latestOneInForecasterNetworkRegrets collections.Map[collections.Triple[TopicId, Worker, Worker], types.TimestampedValue]

	/// WHITELISTS

	whitelistAdmins collections.KeySet[sdk.AccAddress]

	topicCreationWhitelist collections.KeySet[sdk.AccAddress]

	reputerWhitelist collections.KeySet[sdk.AccAddress]
}

func NewKeeper(
	cdc codec.BinaryCodec,
	addressCodec address.Codec,
	storeService coreStore.KVStoreService,
	ak AccountKeeper,
	bk BankKeeper,
	feeCollectorName string,
) Keeper {

	sb := collections.NewSchemaBuilder(storeService)
	k := Keeper{
		cdc:                                 cdc,
		addressCodec:                        addressCodec,
		feeCollectorName:                    feeCollectorName,
		params:                              collections.NewItem(sb, types.ParamsKey, "params", codec.CollValue[types.Params](cdc)),
		authKeeper:                          ak,
		bankKeeper:                          bk,
		totalStake:                          collections.NewItem(sb, types.TotalStakeKey, "total_stake", alloraMath.UintValue),
		topicStake:                          collections.NewMap(sb, types.TopicStakeKey, "topic_stake", collections.Uint64Key, alloraMath.UintValue),
		lastRewardsUpdate:                   collections.NewItem(sb, types.LastRewardsUpdateKey, "last_rewards_update", collections.Int64Value),
		nextTopicId:                         collections.NewSequence(sb, types.NextTopicIdKey, "next_TopicId"),
		topics:                              collections.NewMap(sb, types.TopicsKey, "topics", collections.Uint64Key, codec.CollValue[types.Topic](cdc)),
		activeTopics:                        collections.NewKeySet(sb, types.ActiveTopicsKey, "active_topics", collections.Uint64Key),
		churnReadyTopics:                    collections.NewItem(sb, types.ChurnReadyTopicsKey, "churn_ready_topics", codec.CollValue[types.TopicList](cdc)),
		topicWorkers:                        collections.NewKeySet(sb, types.TopicWorkersKey, "topic_workers", collections.PairKeyCodec(collections.Uint64Key, sdk.AccAddressKey)),
		topicReputers:                       collections.NewKeySet(sb, types.TopicReputersKey, "topic_reputers", collections.PairKeyCodec(collections.Uint64Key, sdk.AccAddressKey)),
		stakeByReputerAndTopicId:            collections.NewMap(sb, types.StakeByReputerAndTopicIdKey, "stake_by_reputer_and_TopicId", collections.PairKeyCodec(collections.Uint64Key, sdk.AccAddressKey), alloraMath.UintValue),
		stakeRemoval:                        collections.NewMap(sb, types.StakeRemovalKey, "stake_removal_queue", collections.PairKeyCodec(collections.Uint64Key, sdk.AccAddressKey), codec.CollValue[types.StakeRemoval](cdc)),
		delegateStakeRemoval:                collections.NewMap(sb, types.DelegateStakeRemovalKey, "delegate_stake_removal_queue", collections.TripleKeyCodec(collections.Uint64Key, sdk.AccAddressKey, sdk.AccAddressKey), codec.CollValue[types.DelegateStakeRemoval](cdc)),
		stakeFromDelegator:                  collections.NewMap(sb, types.DelegatorStakeKey, "stake_from_delegator", collections.PairKeyCodec(collections.Uint64Key, sdk.AccAddressKey), alloraMath.UintValue),
		delegateStakePlacement:              collections.NewMap(sb, types.DelegateStakePlacementKey, "delegate_stake_placement", collections.TripleKeyCodec(collections.Uint64Key, sdk.AccAddressKey, sdk.AccAddressKey), alloraMath.UintValue),
		stakeUponReputer:                    collections.NewMap(sb, types.TargetStakeKey, "stake_upon_reputer", collections.PairKeyCodec(collections.Uint64Key, sdk.AccAddressKey), alloraMath.UintValue),
		requests:                            collections.NewMap(sb, types.RequestsKey, "requests", collections.StringKey, codec.CollValue[types.InferenceRequest](cdc)),
		topicRequests:                       collections.NewMap(sb, types.TopicRequestsKey, "topic_requests", collections.PairKeyCodec(collections.Uint64Key, collections.Uint64Key), collections.StringValue),
		numRequestsPerTopic:                 collections.NewMap(sb, types.NumRequestsPerTopicKey, "num_requests_per_topic", collections.Uint64Key, collections.Uint64Value),
		requestUnmetDemand:                  collections.NewMap(sb, types.RequestUnmetDemandKey, "request_unmet_demand", collections.StringKey, alloraMath.UintValue),
		topicUnmetDemand:                    collections.NewMap(sb, types.TopicUnmetDemandKey, "topic_unmet_demand", collections.Uint64Key, alloraMath.UintValue),
		topicFeeRevenue:                     collections.NewMap(sb, types.TopicFeeRevenueKey, "topic_fee_revenue", collections.Uint64Key, codec.CollValue[types.TopicFeeRevenue](cdc)),
		feeRevenueEpoch:                     collections.NewSequence(sb, types.FeeRevenueEpochKey, "fee_revenue_epoch"),
		previousTopicWeight:                 collections.NewMap(sb, types.PreviousTopicWeightKey, "previous_topic_weight", collections.Uint64Key, codec.CollValue[types.PreviousTopicWeight](cdc)),
		inferences:                          collections.NewMap(sb, types.InferencesKey, "inferences", collections.PairKeyCodec(collections.Uint64Key, sdk.AccAddressKey), codec.CollValue[types.Inference](cdc)),
		forecasts:                           collections.NewMap(sb, types.ForecastsKey, "forecasts", collections.PairKeyCodec(collections.Uint64Key, sdk.AccAddressKey), codec.CollValue[types.Forecast](cdc)),
		workers:                             collections.NewMap(sb, types.WorkerNodesKey, "worker_nodes", collections.StringKey, codec.CollValue[types.OffchainNode](cdc)),
		reputers:                            collections.NewMap(sb, types.ReputerNodesKey, "reputer_nodes", collections.StringKey, codec.CollValue[types.OffchainNode](cdc)),
		allInferences:                       collections.NewMap(sb, types.AllInferencesKey, "inferences_all", collections.PairKeyCodec(collections.Uint64Key, collections.Int64Key), codec.CollValue[types.Inferences](cdc)),
		allForecasts:                        collections.NewMap(sb, types.AllForecastsKey, "forecasts_all", collections.PairKeyCodec(collections.Uint64Key, collections.Int64Key), codec.CollValue[types.Forecasts](cdc)),
		allLossBundles:                      collections.NewMap(sb, types.AllLossBundlesKey, "value_bundles_all", collections.PairKeyCodec(collections.Uint64Key, collections.Int64Key), codec.CollValue[types.ReputerValueBundles](cdc)),
		networkLossBundles:                  collections.NewMap(sb, types.NetworkLossBundlesKey, "value_bundles_network", collections.PairKeyCodec(collections.Uint64Key, collections.Int64Key), codec.CollValue[types.ValueBundle](cdc)),
		latestInfererNetworkRegrets:         collections.NewMap(sb, types.InfererNetworkRegretsKey, "inferer_network_regrets", collections.PairKeyCodec(collections.Uint64Key, sdk.AccAddressKey), codec.CollValue[types.TimestampedValue](cdc)),
		latestForecasterNetworkRegrets:      collections.NewMap(sb, types.ForecasterNetworkRegretsKey, "forecaster_network_regrets", collections.PairKeyCodec(collections.Uint64Key, sdk.AccAddressKey), codec.CollValue[types.TimestampedValue](cdc)),
		latestOneInForecasterNetworkRegrets: collections.NewMap(sb, types.OneInForecasterNetworkRegretsKey, "one_in_forecaster_network_regrets", collections.TripleKeyCodec(collections.Uint64Key, sdk.AccAddressKey, sdk.AccAddressKey), codec.CollValue[types.TimestampedValue](cdc)),
		whitelistAdmins:                     collections.NewKeySet(sb, types.WhitelistAdminsKey, "whitelist_admins", sdk.AccAddressKey),
		topicCreationWhitelist:              collections.NewKeySet(sb, types.TopicCreationWhitelistKey, "topic_creation_whitelist", sdk.AccAddressKey),
		reputerWhitelist:                    collections.NewKeySet(sb, types.ReputerWhitelistKey, "weight_setting_whitelist", sdk.AccAddressKey),
		infererScoresByBlock:                collections.NewMap(sb, types.InferenceScoresKey, "inferer_scores_by_block", collections.PairKeyCodec(collections.Uint64Key, collections.Int64Key), codec.CollValue[types.Scores](cdc)),
		forecasterScoresByBlock:             collections.NewMap(sb, types.ForecastScoresKey, "forecaster_scores_by_block", collections.PairKeyCodec(collections.Uint64Key, collections.Int64Key), codec.CollValue[types.Scores](cdc)),
		latestInfererScoresByWorker:         collections.NewMap(sb, types.LatestInfererScoresByWorkerKey, "latest_inferer_scores_by_worker", collections.PairKeyCodec(collections.Uint64Key, sdk.AccAddressKey), codec.CollValue[types.Score](cdc)),
		latestForecasterScoresByWorker:      collections.NewMap(sb, types.LatestForecasterScoresByWorkerKey, "latest_forecaster_scores_by_worker", collections.PairKeyCodec(collections.Uint64Key, sdk.AccAddressKey), codec.CollValue[types.Score](cdc)),
		latestReputerScoresByReputer:        collections.NewMap(sb, types.LatestReputerScoresByReputerKey, "latest_reputer_scores_by_reputer", collections.PairKeyCodec(collections.Uint64Key, sdk.AccAddressKey), codec.CollValue[types.Score](cdc)),
		previousReputerRewardFraction:       collections.NewMap(sb, types.PreviousReputerRewardFractionKey, "previous_reputer_reward_fraction", collections.PairKeyCodec(collections.Uint64Key, sdk.AccAddressKey), alloraMath.DecValue),
		previousInferenceRewardFraction:     collections.NewMap(sb, types.PreviousInferenceRewardFractionKey, "previous_inference_reward_fraction", collections.PairKeyCodec(collections.Uint64Key, sdk.AccAddressKey), alloraMath.DecValue),
		previousForecastRewardFraction:      collections.NewMap(sb, types.PreviousForecastRewardFractionKey, "previous_forecast_reward_fraction", collections.PairKeyCodec(collections.Uint64Key, sdk.AccAddressKey), alloraMath.DecValue),
		reputerScoresByBlock:                collections.NewMap(sb, types.ReputerScoresKey, "reputer_scores_by_block", collections.PairKeyCodec(collections.Uint64Key, collections.Int64Key), codec.CollValue[types.Scores](cdc)),
		reputerListeningCoefficient:         collections.NewMap(sb, types.ReputerListeningCoefficientKey, "reputer_listening_coefficient", collections.PairKeyCodec(collections.Uint64Key, sdk.AccAddressKey), codec.CollValue[types.ListeningCoefficient](cdc)),
		unfulfilledWorkerNonces:             collections.NewMap(sb, types.UnfulfilledWorkerNoncesKey, "unfulfilled_worker_nonces", collections.Uint64Key, codec.CollValue[types.Nonces](cdc)),
		unfulfilledReputerNonces:            collections.NewMap(sb, types.UnfulfilledReputerNoncesKey, "unfulfilled_reputer_nonces", collections.Uint64Key, codec.CollValue[types.ReputerRequestNonces](cdc)),
		topicRewardNonce:                    collections.NewMap(sb, types.TopicRewardNonceKey, "topic_reward_nonce", collections.Uint64Key, collections.Int64Value),
	}

	schema, err := sb.Build()
	if err != nil {
		panic(err)
	}

	k.schema = schema

	return k
}

/// NONCES

// Attempts to fulfill an unfulfilled nonce.
// If the nonce is present, then it is removed from the unfulfilled nonces and this function returns true.
// If the nonce is not present, then the function returns false.
func (k *Keeper) FulfillWorkerNonce(ctx context.Context, topicId TopicId, nonce *types.Nonce) (bool, error) {
	unfulfilledNonces, err := k.GetUnfulfilledWorkerNonces(ctx, topicId)
	if err != nil {
		return false, err
	}

	// Check if the nonce is present in the unfulfilled nonces
	for i, n := range unfulfilledNonces.Nonces {
		if n.BlockHeight == nonce.BlockHeight {
			// Remove the nonce from the unfulfilled nonces
			unfulfilledNonces.Nonces = append(unfulfilledNonces.Nonces[:i], unfulfilledNonces.Nonces[i+1:]...)
			err := k.unfulfilledWorkerNonces.Set(ctx, topicId, unfulfilledNonces)
			if err != nil {
				return false, err
			}
			return true, nil
		}
	}

	// If the nonce is not present in the unfulfilled nonces
	return false, nil
}

// Attempts to fulfill an unfulfilled nonce.
// If the nonce is present, then it is removed from the unfulfilled nonces and this function returns true.
// If the nonce is not present, then the function returns false.
func (k *Keeper) FulfillReputerNonce(ctx context.Context, topicId TopicId, nonce *types.Nonce) (bool, error) {
	unfulfilledNonces, err := k.GetUnfulfilledReputerNonces(ctx, topicId)
	if err != nil {
		return false, err
	}

	// Check if the nonce is present in the unfulfilled nonces
	for i, n := range unfulfilledNonces.Nonces {
		if n.ReputerNonce.BlockHeight == nonce.BlockHeight {
			// Remove the nonce from the unfulfilled nonces
			unfulfilledNonces.Nonces = append(unfulfilledNonces.Nonces[:i], unfulfilledNonces.Nonces[i+1:]...)
			err := k.unfulfilledReputerNonces.Set(ctx, topicId, unfulfilledNonces)
			if err != nil {
				return false, err
			}
			return true, nil
		}
	}

	// If the nonce is not present in the unfulfilled nonces
	return false, nil
}

// True if nonce is unfulfilled, false otherwise.
func (k *Keeper) IsWorkerNonceUnfulfilled(ctx context.Context, topicId TopicId, nonce *types.Nonce) (bool, error) {
	// Get the latest unfulfilled nonces
	unfulfilledNonces, err := k.GetUnfulfilledWorkerNonces(ctx, topicId)
	if err != nil {
		return false, err
	}

	if nonce == nil {
		return false, errors.New("nil worker nonce provided")
	}
	// Check if the nonce is present in the unfulfilled nonces
	for _, n := range unfulfilledNonces.Nonces {
		if n == nil {
			fmt.Println("warn: nil worker nonce stored")
			continue
		}
		if n.BlockHeight == nonce.BlockHeight {
			fmt.Println("Worker nonce found", nonce)
			return true, nil
		}
	}

	return false, nil
}

// True if nonce is unfulfilled, false otherwise.
func (k *Keeper) IsReputerNonceUnfulfilled(ctx context.Context, topicId TopicId, nonce *types.Nonce) (bool, error) {
	// Get the latest unfulfilled nonces
	unfulfilledNonces, err := k.GetUnfulfilledReputerNonces(ctx, topicId)
	if err != nil {
		return false, err
	}
	if nonce == nil {
		return false, errors.New("nil reputer nonce provided")
	}
	// Check if the nonce is present in the unfulfilled nonces
	for _, n := range unfulfilledNonces.Nonces {
		if n == nil {
			fmt.Println("warn: nil reputer nonce stored")
			continue
		}
		if n.ReputerNonce.BlockHeight == nonce.BlockHeight {
			fmt.Println("Reputer nonce found", nonce)
			return true, nil
		}
	}
	return false, nil
}

// Adds a nonce to the unfulfilled nonces for the topic if it is not yet added (idempotent).
// If the max number of nonces is reached, then the function removes the oldest nonce and adds the new nonce.
func (k *Keeper) AddWorkerNonce(ctx context.Context, topicId TopicId, nonce *types.Nonce) error {
	nonces, err := k.GetUnfulfilledWorkerNonces(ctx, topicId)
	if err != nil {
		return err
	}

	// Check that input nonce is not already contained in the nonces of this topic
	for _, n := range nonces.Nonces {
		if n.BlockHeight == nonce.BlockHeight {
			return nil
		}
	}
	nonces.Nonces = append([]*types.Nonce{nonce}, nonces.Nonces...)

	maxUnfulfilledRequests, err := k.GetParamsMaxUnfulfilledWorkerRequests(ctx)
	if err != nil {
		return err
	}

	lenNonces := uint64(len(nonces.Nonces))
	if lenNonces > maxUnfulfilledRequests {
		diff := uint64(len(nonces.Nonces)) - maxUnfulfilledRequests
		if diff > 0 {
			nonces.Nonces = nonces.Nonces[:maxUnfulfilledRequests]
		}
	}

	return k.unfulfilledWorkerNonces.Set(ctx, topicId, nonces)
}

// Adds a nonce to the unfulfilled nonces for the topic if it is not yet added (idempotent).
// If the max number of nonces is reached, then the function removes the oldest nonce and adds the new nonce.
func (k *Keeper) AddReputerNonce(ctx context.Context, topicId TopicId, nonce *types.Nonce, associatedWorkerNonce *types.Nonce) error {
	nonces, err := k.GetUnfulfilledReputerNonces(ctx, topicId)
	if err != nil {
		return err
	}

	// Check that input nonce is not already contained in the nonces of this topic
	// nor that the `associatedWorkerNonce` is already associated with a worker requeset
	for _, n := range nonces.Nonces {
		// Do nothing if nonce is already in the list
		if n.ReputerNonce.BlockHeight == nonce.BlockHeight {
			return nil
		}
		// Do nothing if the associated worker nonce is already in the list
		if n.WorkerNonce.BlockHeight == associatedWorkerNonce.BlockHeight {
			return nil
		}
	}
	reputerRequestNonce := &types.ReputerRequestNonce{
		ReputerNonce: nonce,
		WorkerNonce:  associatedWorkerNonce,
	}
	nonces.Nonces = append([]*types.ReputerRequestNonce{reputerRequestNonce}, nonces.Nonces...)

	maxUnfulfilledRequests, err := k.GetParamsMaxUnfulfilledReputerRequests(ctx)
	if err != nil {
		return err
	}
	lenNonces := uint64(len(nonces.Nonces))
	if lenNonces > maxUnfulfilledRequests {
		diff := uint64(len(nonces.Nonces)) - maxUnfulfilledRequests
		if diff > 0 {
			nonces.Nonces = nonces.Nonces[:maxUnfulfilledRequests]
		}
	}
	return k.unfulfilledReputerNonces.Set(ctx, topicId, nonces)
}

func (k *Keeper) GetUnfulfilledWorkerNonces(ctx context.Context, topicId TopicId) (types.Nonces, error) {
	nonces, err := k.unfulfilledWorkerNonces.Get(ctx, topicId)
	if err != nil {
		if errors.Is(err, collections.ErrNotFound) {
			return types.Nonces{}, nil
		}
		return types.Nonces{}, err
	}
	return nonces, nil
}

func (k *Keeper) GetUnfulfilledReputerNonces(ctx context.Context, topicId TopicId) (types.ReputerRequestNonces, error) {
	nonces, err := k.unfulfilledReputerNonces.Get(ctx, topicId)
	if err != nil {
		if errors.Is(err, collections.ErrNotFound) {
			return types.ReputerRequestNonces{}, nil
		}
		return types.ReputerRequestNonces{}, err
	}
	return nonces, nil
}

/// REGRETS

func (k *Keeper) SetInfererNetworkRegret(ctx context.Context, topicId TopicId, worker Worker, regret types.TimestampedValue) error {
	key := collections.Join(topicId, worker)
	return k.latestInfererNetworkRegrets.Set(ctx, key, regret)
}

func (k *Keeper) SetForecasterNetworkRegret(ctx context.Context, topicId TopicId, worker Worker, regret types.TimestampedValue) error {
	key := collections.Join(topicId, worker)
	return k.latestForecasterNetworkRegrets.Set(ctx, key, regret)
}

func (k *Keeper) SetOneInForecasterNetworkRegret(ctx context.Context, topicId TopicId, forecaster Worker, inferer Worker, regret types.TimestampedValue) error {
	key := collections.Join3(topicId, forecaster, inferer)
	return k.latestOneInForecasterNetworkRegrets.Set(ctx, key, regret)
}

// Returns the regret of a worker from comparing loss of worker relative to loss of other inferers
// Returns (0, true) if no regret is found
func (k *Keeper) GetInfererNetworkRegret(ctx context.Context, topicId TopicId, worker Worker) (types.TimestampedValue, bool, error) {
	key := collections.Join(topicId, worker)
	regret, err := k.latestInfererNetworkRegrets.Get(ctx, key)
	if err != nil {
		if errors.Is(err, collections.ErrNotFound) {
			return types.TimestampedValue{
				BlockHeight: 0,
				Value:       alloraMath.NewDecFromInt64(0),
			}, true, nil
		}
		return types.TimestampedValue{}, false, err
	}
	return regret, false, nil
}

// Returns the regret of a worker from comparing loss of worker relative to loss of other inferers
// Returns (0, true) if no regret is found
func (k *Keeper) GetForecasterNetworkRegret(ctx context.Context, topicId TopicId, worker Worker) (types.TimestampedValue, bool, error) {
	key := collections.Join(topicId, worker)
	regret, err := k.latestForecasterNetworkRegrets.Get(ctx, key)
	if err != nil {
		if errors.Is(err, collections.ErrNotFound) {
			return types.TimestampedValue{
				BlockHeight: 0,
				Value:       alloraMath.NewDecFromInt64(0),
			}, true, nil
		}
		return types.TimestampedValue{}, false, err
	}
	return regret, false, nil
}

// Returns the regret of a worker from comparing loss of worker relative to loss of other inferers
// Returns (0, true) if no regret is found
func (k *Keeper) GetOneInForecasterNetworkRegret(ctx context.Context, topicId TopicId, forecaster Worker, inferer Worker) (types.TimestampedValue, bool, error) {
	key := collections.Join3(topicId, forecaster, inferer)
	regret, err := k.latestOneInForecasterNetworkRegrets.Get(ctx, key)
	if err != nil {
		if errors.Is(err, collections.ErrNotFound) {
			return types.TimestampedValue{
				BlockHeight: 0,
				Value:       alloraMath.NewDecFromInt64(0),
			}, true, nil
		}
		return types.TimestampedValue{}, false, err
	}
	return regret, false, nil
}

/// PARAMETERS

func (k *Keeper) SetParams(ctx context.Context, params types.Params) error {
	return k.params.Set(ctx, params)
}

func (k *Keeper) GetParams(ctx context.Context) (types.Params, error) {
	ret, err := k.params.Get(ctx)
	if err != nil {
		if errors.Is(err, collections.ErrNotFound) {
			return types.DefaultParams(), nil
		}
		return types.Params{}, err
	}
	return ret, nil
}

func (k *Keeper) GetParamsMaxTopicsPerBlock(ctx context.Context) (uint64, error) {
	params, err := k.GetParams(ctx)
	if err != nil {
		return 0, err
	}
	return params.MaxTopicsPerBlock, nil
}

func (k *Keeper) GetParamsMinRequestUnmetDemand(ctx context.Context) (cosmosMath.Uint, error) {
	params, err := k.GetParams(ctx)
	if err != nil {
		return cosmosMath.Uint{}, err
	}
	return params.MinRequestUnmetDemand, nil
}

func (k *Keeper) GetParamsMinTopicUnmetDemand(ctx context.Context) (cosmosMath.Uint, error) {
	params, err := k.GetParams(ctx)
	if err != nil {
		return cosmosMath.Uint{}, err
	}
	return params.MinTopicUnmetDemand, nil
}

func (k *Keeper) GetParamsRequiredMinimumStake(ctx context.Context) (cosmosMath.Uint, error) {
	params, err := k.GetParams(ctx)
	if err != nil {
		return cosmosMath.Uint{}, err
	}
	return params.RequiredMinimumStake, nil
}

func (k *Keeper) GetParamsRemoveStakeDelayWindow(ctx context.Context) (BlockHeight, error) {
	params, err := k.GetParams(ctx)
	if err != nil {
		return 0, err
	}
	return params.RemoveStakeDelayWindow, nil
}

func (k *Keeper) GetParamsMaxInferenceRequestValidity(ctx context.Context) (BlockHeight, error) {
	params, err := k.GetParams(ctx)
	if err != nil {
		return 0, err
	}
	return params.MaxInferenceRequestValidity, nil
}

func (k *Keeper) GetParamsMinEpochLength(ctx context.Context) (BlockHeight, error) {
	params, err := k.GetParams(ctx)
	if err != nil {
		return 0, err
	}
	return params.MinEpochLength, nil
}

func (k *Keeper) GetParamsMaxRequestCadence(ctx context.Context) (BlockHeight, error) {
	params, err := k.GetParams(ctx)
	if err != nil {
		return 0, err
	}
	return params.MaxRequestCadence, nil
}

func (k *Keeper) GetParamsSharpness(ctx context.Context) (alloraMath.Dec, error) {
	params, err := k.GetParams(ctx)
	if err != nil {
		return alloraMath.Dec{}, err
	}
	return params.Sharpness, nil
}

func (k *Keeper) GetParamsLearningRate(ctx context.Context) (alloraMath.Dec, error) {
	params, err := k.GetParams(ctx)
	if err != nil {
		return alloraMath.Dec{}, err
	}
	return params.LearningRate, nil
}

func (k *Keeper) GetParamsGradientDescentMaxIters(ctx context.Context) (uint64, error) {
	params, err := k.GetParams(ctx)
	if err != nil {
		return 0, err
	}
	return params.GradientDescentMaxIters, nil
}

func (k *Keeper) GetParamsStakeAndFeeRevenueImportance(ctx context.Context) (alloraMath.Dec, alloraMath.Dec, error) {
	params, err := k.GetParams(ctx)
	if err != nil {
		return alloraMath.Dec{}, alloraMath.Dec{}, err
	}
	return params.TopicRewardStakeImportance, params.TopicRewardFeeRevenueImportance, nil
}

func (k *Keeper) GetParamsMaxUnfulfilledWorkerRequests(ctx context.Context) (uint64, error) {
	params, err := k.GetParams(ctx)
	if err != nil {
		return 0, err
	}
	return params.MaxUnfulfilledWorkerRequests, nil
}

func (k *Keeper) GetParamsMaxUnfulfilledReputerRequests(ctx context.Context) (uint64, error) {
	params, err := k.GetParams(ctx)
	if err != nil {
		return 0, err
	}
	return params.MaxUnfulfilledReputerRequests, nil
}

func (k *Keeper) GetParamsTopicRewardAlpha(ctx context.Context) (alloraMath.Dec, error) {
	params, err := k.GetParams(ctx)
	if err != nil {
		return alloraMath.Dec{}, err
	}
	return params.TopicRewardAlpha, nil
}

func (k Keeper) GetParamsValidatorsVsAlloraPercentReward(ctx context.Context) (alloraMath.Dec, error) {
	params, err := k.GetParams(ctx)
	if err != nil {
		return alloraMath.Dec{}, err
	}
	return params.ValidatorsVsAlloraPercentReward, nil
}

func (k *Keeper) GetParamsMaxSamplesToScaleScores(ctx context.Context) (uint64, error) {
	params, err := k.GetParams(ctx)
	if err != nil {
		return 0, err
	}
	return params.MaxSamplesToScaleScores, nil
}

func (k *Keeper) GetParamsMaxTopWorkersToReward(ctx context.Context) (uint64, error) {
	params, err := k.GetParams(ctx)
	if err != nil {
		return 0, err
	}
	return params.MaxTopWorkersToReward, nil
}

func (k *Keeper) GetParamsTopicCreationFee(ctx context.Context) (cosmosMath.Int, error) {
	params, err := k.GetParams(ctx)
	if err != nil {
		return cosmosMath.Int{}, err
	}
	return params.CreateTopicFee, nil
}

func (k *Keeper) GetParamsMaxRetriesToFulfilNoncesWorker(ctx context.Context) (int64, error) {
	params, err := k.GetParams(ctx)
	if err != nil {
		return 0, err
	}
	return params.MaxRetriesToFulfilNoncesWorker, nil
}

func (k *Keeper) GetParamsMaxRetriesToFulfilNoncesReputer(ctx context.Context) (int64, error) {
	params, err := k.GetParams(ctx)
	if err != nil {
		return 0, err
	}
	return params.MaxRetriesToFulfilNoncesReputer, nil
}

func (k *Keeper) GetParamsRegistrationFee(ctx context.Context) (cosmosMath.Int, error) {
	params, err := k.GetParams(ctx)
	if err != nil {
		return cosmosMath.Int{}, err
	}
	return params.RegistrationFee, nil
}

func (k *Keeper) GetParamsMaxRequestsPerTopic(ctx context.Context) (uint64, error) {
	params, err := k.GetParams(ctx)
	if err != nil {
		return 0, err
	}
	return params.MaxRequestsPerTopic, nil
}

func (k *Keeper) GetParamsDefaultLimit(ctx context.Context) (uint64, error) {
	params, err := k.GetParams(ctx)
	if err != nil {
		return uint64(0), err
	}
	return params.DefaultLimit, nil
}

func (k *Keeper) GetParamsMaxLimit(ctx context.Context) (uint64, error) {
	params, err := k.GetParams(ctx)
	if err != nil {
		return uint64(0), err
	}
	return params.MaxLimit, nil
}

/// INFERENCES, FORECASTS

func (k *Keeper) GetInferencesAtBlock(ctx context.Context, topicId TopicId, block BlockHeight) (*types.Inferences, error) {
	key := collections.Join(topicId, block)
	inferences, err := k.allInferences.Get(ctx, key)
	if err != nil {
		return nil, err
	}
	return &inferences, nil
}

func (k *Keeper) GetForecastsAtBlock(ctx context.Context, topicId TopicId, block BlockHeight) (*types.Forecasts, error) {
	key := collections.Join(topicId, block)
	forecasts, err := k.allForecasts.Get(ctx, key)
	if err != nil {
		return nil, err
	}
	return &forecasts, nil
}

func (k *Keeper) GetInferencesAtOrAfterBlock(ctx context.Context, topicId TopicId, block BlockHeight) (*types.Inferences, BlockHeight, error) {
	// Define the range query starting from the highest available block down to and including the specified block
	rng := collections.
		NewPrefixedPairRange[TopicId, BlockHeight](topicId).
		StartInclusive(block) // Set the lower boundary as the specified block, inclusive

	var inferencesToReturn types.Inferences
	currentBlockHeight := BlockHeight(0)

	iter, err := k.allInferences.Iterate(ctx, rng)
	if err != nil {
		return nil, 0, err
	}
	defer iter.Close() // Ensure that resources are released

	// Iterate through entries in descending order and collect all inferences after the specified block
	for ; iter.Valid(); iter.Next() {
		kv, err := iter.KeyValue()
		if err != nil {
			return nil, 0, err
		}
		currentBlockHeight = kv.Key.K2() // Current entry's block height
		inferencesToReturn.Inferences = kv.Value.Inferences
		break
	}

	// Return the collected inferences and the lowest block height at which they were found
	return &inferencesToReturn, currentBlockHeight, nil
}

func (k *Keeper) GetForecastsAtOrAfterBlock(ctx context.Context, topicId TopicId, block BlockHeight) (*types.Forecasts, BlockHeight, error) {
	rng := collections.
		NewPrefixedPairRange[TopicId, BlockHeight](topicId).
		StartInclusive(block) // Set the lower boundary as the specified block, inclusive

	forecastsToReturn := types.Forecasts{}
	currentBlockHeight := BlockHeight(0)

	iter, err := k.allForecasts.Iterate(ctx, rng)
	if err != nil {
		return nil, 0, err
	}
	defer iter.Close() // Ensure that resources are released

	for ; iter.Valid(); iter.Next() {
		kv, err := iter.KeyValue()
		if err != nil {
			return nil, 0, err
		}
		currentBlockHeight = kv.Key.K2() // Current entry's block height
		forecastsToReturn.Forecasts = kv.Value.Forecasts
		break
	}

	return &forecastsToReturn, currentBlockHeight, nil
}

// Insert a complete set of inferences for a topic/block. Overwrites previous ones.
func (k *Keeper) InsertInferences(ctx context.Context, topicId TopicId, nonce types.Nonce, inferences types.Inferences) error {
	block := nonce.BlockHeight

	for _, inference := range inferences.Inferences {
		inferenceCopy := *inference
		// Update latests inferences for each worker
		workerAcc, err := sdk.AccAddressFromBech32(inferenceCopy.Inferer)
		if err != nil {
			return err
		}
		key := collections.Join(topicId, workerAcc)
		err = k.inferences.Set(ctx, key, inferenceCopy)
		if err != nil {
			return err
		}
	}

	key := collections.Join(topicId, block)
	return k.allInferences.Set(ctx, key, inferences)
}

// Insert a complete set of inferences for a topic/block. Overwrites previous ones.
func (k *Keeper) InsertForecasts(ctx context.Context, topicId TopicId, nonce types.Nonce, forecasts types.Forecasts) error {
	block := nonce.BlockHeight

	for _, forecast := range forecasts.Forecasts {
		// Update latests forecasts for each worker
		workerAcc, err := sdk.AccAddressFromBech32(forecast.Forecaster)
		if err != nil {
			return err
		}
		key := collections.Join(topicId, workerAcc)
		err = k.forecasts.Set(ctx, key, *forecast)
		if err != nil {
			return err
		}
	}

	key := collections.Join(topicId, block)
	return k.allForecasts.Set(ctx, key, forecasts)
}

func (k *Keeper) GetWorkerLatestInferenceByTopicId(
	ctx context.Context,
	topicId TopicId,
	worker sdk.AccAddress) (types.Inference, error) {
	key := collections.Join(topicId, worker)
	return k.inferences.Get(ctx, key)
}

// Returns the last block height at which rewards emissions were updated
func (k *Keeper) GetLastRewardsUpdate(ctx context.Context) (int64, error) {
	lastRewardsUpdate, err := k.lastRewardsUpdate.Get(ctx)
	if err != nil {
		if errors.Is(err, collections.ErrNotFound) {
			return 0, nil
		} else {
			return 0, err
		}
	}
	return lastRewardsUpdate, nil
}

// Set the last block height at which rewards emissions were updated
func (k *Keeper) SetLastRewardsUpdate(ctx context.Context, blockHeight int64) error {
	if blockHeight < 0 {
		return types.ErrBlockHeightNegative
	}
	previousBlockHeight, err := k.lastRewardsUpdate.Get(ctx)
	if err != nil {
		if errors.Is(err, collections.ErrNotFound) {
			previousBlockHeight = 0
		} else {
			return err
		}
	}
	if blockHeight < previousBlockHeight {
		return types.ErrBlockHeightLessThanPrevious
	}
	return k.lastRewardsUpdate.Set(ctx, blockHeight)
}

// return epoch length
func (k *Keeper) GetParamsRewardCadence(ctx context.Context) (int64, error) {
	params, err := k.GetParams(ctx)
	if err != nil {
		return 0, err
	}
	return params.RewardCadence, nil
}

/// TOPIC REWARD NONCE

// GetTopicRewardNonce retrieves the reward nonce for a given topic ID.
func (k *Keeper) GetTopicRewardNonce(ctx context.Context, topicId TopicId) (int64, error) {
    nonce, err := k.topicRewardNonce.Get(ctx, topicId)
    if err != nil {
        if errors.Is(err, collections.ErrNotFound) {
            return 0, nil // Return 0 if not found
        }
        return 0, err
    }
    return nonce, nil
}

// SetTopicRewardNonce sets the reward nonce for a given topic ID.
func (k *Keeper) SetTopicRewardNonce(ctx context.Context, topicId TopicId, nonce int64) error {
    return k.topicRewardNonce.Set(ctx, topicId, nonce)
}

// DeleteTopicRewardNonce removes the reward nonce entry for a given topic ID.
func (k *Keeper) DeleteTopicRewardNonce(ctx context.Context, topicId TopicId) error {
    return k.topicRewardNonce.Remove(ctx, topicId)
}

/// LOSS BUNDLES

// Insert a loss bundle for a topic and timestamp. Overwrites previous ones stored at that composite index.
func (k *Keeper) InsertReputerLossBundlesAtBlock(ctx context.Context, topicId TopicId, block BlockHeight, reputerLossBundles types.ReputerValueBundles) error {
	key := collections.Join(topicId, block)
	return k.allLossBundles.Set(ctx, key, reputerLossBundles)
}

// Get loss bundles for a topic/timestamp
func (k *Keeper) GetReputerLossBundlesAtBlock(ctx context.Context, topicId TopicId, block BlockHeight) (*types.ReputerValueBundles, error) {
	key := collections.Join(topicId, block)
	reputerLossBundles, err := k.allLossBundles.Get(ctx, key)
	if err != nil {
		return nil, err
	}
	return &reputerLossBundles, nil
}

// Insert a network loss bundle for a topic and block.
func (k *Keeper) InsertNetworkLossBundleAtBlock(ctx context.Context, topicId TopicId, block BlockHeight, lossBundle types.ValueBundle) error {
	key := collections.Join(topicId, block)
	return k.networkLossBundles.Set(ctx, key, lossBundle)
}

// A function that accepts a topicId and returns the network LossBundle at the block or error
func (k *Keeper) GetNetworkLossBundleAtBlock(ctx context.Context, topicId TopicId, block BlockHeight) (*types.ValueBundle, error) {
	key := collections.Join(topicId, block)
	lossBundle, err := k.networkLossBundles.Get(ctx, key)
	if err != nil {
		return nil, err
	}
	return &lossBundle, nil
}

func (k *Keeper) GetNetworkLossBundleAtOrBeforeBlock(ctx context.Context, topicId TopicId, block BlockHeight) (*types.ValueBundle, BlockHeight, error) {
	rng := collections.NewPrefixedPairRange[TopicId, BlockHeight](topicId).
		EndInclusive(block).
		Descending()

	iter, err := k.networkLossBundles.Iterate(ctx, rng)
	if err != nil {
		return nil, 0, err
	}
	defer iter.Close() // Ensure resources are released properly

	if !iter.Valid() {
		// Return empty loss bundle if no loss bundle is found
		return &types.ValueBundle{}, 0, nil
	}

	kv, err := iter.KeyValue()
	if err != nil {
		return nil, 0, err
	}

	// Return the found bundle and the associated block height
	return &kv.Value, kv.Key.K2(), nil
}

func (k *Keeper) GetReputerReportedLossesAtOrBeforeBlock(ctx context.Context, topicId TopicId, block BlockHeight) (*types.ReputerValueBundles, BlockHeight, error) {
	rng := collections.
		NewPrefixedPairRange[TopicId, BlockHeight](topicId).
		EndInclusive(block). // Correctly set the end of the range to include the block
		Descending()

	iter, err := k.allLossBundles.Iterate(ctx, rng)
	if err != nil {
		return nil, 0, err
	}
	defer iter.Close() // Properly manage resources by closing the iterator when done

	if !iter.Valid() {
		// Return empty loss bundle if no loss bundle is found
		return &types.ReputerValueBundles{}, 0, nil
	}

	kv, err := iter.KeyValue()
	if err != nil {
		return nil, 0, err
	}

	// Return the found bundle and the associated block height
	return &kv.Value, kv.Key.K2(), nil
}

/// STAKING

// Adds stake to the system for a given topic and reputer
func (k *Keeper) AddStake(ctx context.Context, topicId TopicId, reputer sdk.AccAddress, stake Uint) error {
	// Run checks to ensure that the stake can be added, and then update the types all at once, applying rollbacks if necessary
	if stake.IsZero() {
		return errors.New("stake must be greater than zero")
	}

	// Get new reputer stake in topic
	topicReputerKey := collections.Join(topicId, reputer)
	reputerStakeInTopic, err := k.stakeByReputerAndTopicId.Get(ctx, topicReputerKey)
	if err != nil {
		if errors.Is(err, collections.ErrNotFound) {
			reputerStakeInTopic = cosmosMath.NewUint(0)
		} else {
			return err
		}
	}
	reputerStakeNew := reputerStakeInTopic.Add(stake)

	// Get new sum topic stake for all topics
	topicStake, err := k.GetTopicStake(ctx, topicId)
	if err != nil {
		return err
	}
	topicStakeNew := topicStake.Add(stake)

	// Get new sum topic stake for all topics
	totalStake, err := k.GetTotalStake(ctx)
	if err != nil {
		return err
	}
	totalStakeNew := totalStake.Add(stake)

	// State updates -- done all at once after all checks

	// Set new reputer stake in topic
	if err := k.stakeByReputerAndTopicId.Set(ctx, topicReputerKey, reputerStakeNew); err != nil {
		return err
	}

	// Set new sum topic stake for all topics
	if err := k.topicStake.Set(ctx, topicId, topicStakeNew); err != nil {
		fmt.Println("Setting topic stake failed -- rolling back reputer stake")
		// Rollback reputer stake in topic
		err2 := k.stakeByReputerAndTopicId.Set(ctx, topicReputerKey, reputerStakeInTopic)
		if err2 != nil {
			return err2
		}
		return err
	}

	if err := k.totalStake.Set(ctx, totalStakeNew); err != nil {
		fmt.Println("Setting total stake failed -- rolling back reputer and topic stake")
		// Rollback reputer stake in topic
		err2 := k.stakeByReputerAndTopicId.Set(ctx, topicReputerKey, reputerStakeInTopic)
		if err2 != nil {
			return err2
		}
		// Rollback topic stake
		err2 = k.topicStake.Set(ctx, topicId, topicStake)
		if err2 != nil {
			return err2
		}
		return err
	}

	return nil
}

func (k *Keeper) AddDelegateStake(ctx context.Context, topicId TopicId, delegator sdk.AccAddress, reputer sdk.AccAddress, stake Uint) error {
	// Run checks to ensure that delegate stake can be added, and then update the types all at once, applying rollbacks if necessary
	if stake.IsZero() {
		return errors.New("stake must be greater than zero")
	}

	stakeFromDelegator, err := k.GetStakeFromDelegatorInTopic(ctx, topicId, delegator)
	if err != nil {
		return err
	}
	stakeFromDelegatorNew := stakeFromDelegator.Add(stake)

	delegateStakePlacement, err := k.GetDelegateStakePlacement(ctx, topicId, delegator, reputer)
	if err != nil {
		return err
	}
	stakePlacementNew := delegateStakePlacement.Add(stake)

	stakeUponReputer, err := k.GetDelegateStakeUponReputer(ctx, topicId, reputer)
	if err != nil {
		return err
	}
	stakeUponReputerNew := stakeUponReputer.Add(stake)

	// types updates -- done all at once after all checks

	// Set new reputer stake in topic
	if err := k.SetStakeFromDelegator(ctx, topicId, delegator, stakeFromDelegatorNew); err != nil {
		return err
	}

	// Set new sum topic stake for all topics
	if err := k.SetDelegateStakePlacement(ctx, topicId, delegator, reputer, stakePlacementNew); err != nil {
		fmt.Println("Setting topic stake failed -- rolling back stake from delegator")
		err2 := k.SetStakeFromDelegator(ctx, topicId, delegator, stakeFromDelegator)
		if err2 != nil {
			return err2
		}
		return err
	}

	if err := k.SetDelegateStakeUponReputer(ctx, topicId, reputer, stakeUponReputerNew); err != nil {
		fmt.Println("Setting total stake failed -- rolling back stake from delegator and delegate stake placement")
		err2 := k.SetStakeFromDelegator(ctx, topicId, delegator, stakeFromDelegator)
		if err2 != nil {
			return err2
		}
		err2 = k.SetDelegateStakePlacement(ctx, topicId, delegator, reputer, delegateStakePlacement)
		if err2 != nil {
			return err2
		}
		return err
	}

	return nil
}

// Removes stake to the system for a given topic and reputer
func (k *Keeper) RemoveStake(
	ctx context.Context,
	topicId TopicId,
	reputer sdk.AccAddress,
	stake Uint) error {
	// Run checks to ensure that the stake can be removed, and then update the types all at once, applying rollbacks if necessary

	if stake.IsZero() {
		return errors.New("stake must be greater than zero")
	}

	// Check reputerStakeInTopic >= stake
	topicReputerKey := collections.Join(topicId, reputer)
	reputerStakeInTopic, err := k.stakeByReputerAndTopicId.Get(ctx, topicReputerKey)
	if err != nil {
		if errors.Is(err, collections.ErrNotFound) {
			return types.ErrTopicReputerStakeDoesNotExist
		} else {
			return err
		}
	}
	delegateStakeUponReputerInTopic, err := k.GetDelegateStakeUponReputer(ctx, topicId, reputer)
	if err != nil {
		return err
	}
	reputerStakeInTopicWithoutDelegateStake := reputerStakeInTopic.Sub(delegateStakeUponReputerInTopic)
	// TODO Maybe we should check if reputerStakeInTopicWithoutDelegateStake is zero and remove the key from the map
	if stake.GT(reputerStakeInTopicWithoutDelegateStake) {
		return types.ErrIntegerUnderflowTopicReputerStake
	}
	reputerStakeNew := reputerStakeInTopic.Sub(stake)

	// Check topicStake >= stake
	topicStake, err := k.GetTopicStake(ctx, topicId)
	if err != nil {
		return err
	}
	if stake.GT(topicStake) {
		return types.ErrIntegerUnderflowTopicStake
	}
	topicStakeNew := topicStake.Sub(stake)

	// Check totalStake >= stake
	totalStake, err := k.GetTotalStake(ctx)
	if err != nil {
		return err
	}
	if stake.GT(totalStake) {
		return types.ErrIntegerUnderflowTotalStake
	}

	// types updates -- done all at once after all checks

	// Set topic-reputer stake
	if reputerStakeNew.IsZero() {
		err = k.stakeByReputerAndTopicId.Remove(ctx, topicReputerKey)
	} else {
		err = k.stakeByReputerAndTopicId.Set(ctx, topicReputerKey, reputerStakeNew)
	}
	if err != nil {
		return err
	}

	// Set topic stake
	if topicStakeNew.IsZero() {
		err = k.topicStake.Remove(ctx, topicId)
	} else {
		err = k.topicStake.Set(ctx, topicId, topicStakeNew)
	}
	if err != nil {
		fmt.Println("Setting topic stake failed -- rolling back topic-reputer stake")
		err2 := k.stakeByReputerAndTopicId.Set(ctx, topicReputerKey, reputerStakeInTopic)
		if err2 != nil {
			fmt.Println("Error rolling back topic-reputer stake")
		}
		return err
	}

	// Set total stake
	err = k.SetTotalStake(ctx, totalStake.Sub(stake))
	if err != nil {
		fmt.Println("Setting total stake failed -- rolling back topic-reputer and topic stake")
		err2 := k.stakeByReputerAndTopicId.Set(ctx, topicReputerKey, reputerStakeInTopic)
		if err2 != nil {
			fmt.Println("Error rolling back topic-reputer stake")
		}
		err2 = k.topicStake.Set(ctx, topicId, topicStake)
		if err2 != nil {
			fmt.Println("Error rolling back topic stake")
		}
		return err
	}

	return nil
}

// Removes delegate stake from the system for a given topic, delegator, and reputer
func (k *Keeper) RemoveDelegateStake(
	ctx context.Context,
	topicId TopicId,
	delegator sdk.AccAddress,
	reputer sdk.AccAddress,
	stake Uint) error {
	// Run checks to ensure that the delegate stake can be removed, and then update the types all at once, applying rollbacks if necessary

	if stake.IsZero() {
		return errors.New("stake must be greater than zero")
	}

	// Check stakeFromDelegator >= stake
	stakeFromDelegator, err := k.GetStakeFromDelegatorInTopic(ctx, topicId, delegator)
	if err != nil {
		return err
	}
	if stake.GT(stakeFromDelegator) {
		return types.ErrIntegerUnderflowStakeFromDelegator
	}
	stakeFromDelegatorNew := stakeFromDelegator.Sub(stake)

	// Check stakePlacement >= stake
	stakePlacement, err := k.GetDelegateStakePlacement(ctx, topicId, delegator, reputer)
	if err != nil {
		return err
	}
	if stake.GT(stakePlacement) {
		return types.ErrIntegerUnderflowDelegateStakePlacement
	}
	stakePlacementNew := stakePlacement.Sub(stake)

	// Check stakeUponReputer >= stake
	stakeUponReputer, err := k.GetDelegateStakeUponReputer(ctx, topicId, reputer)
	if err != nil {
		return err
	}
	if stake.GT(stakeUponReputer) {
		return types.ErrIntegerUnderflowDelegateStakeUponReputer
	}
	stakeUponReputerNew := stakeUponReputer.Sub(stake)

	// types updates -- done all at once after all checks

	// Set new stake from delegator
	if err := k.SetStakeFromDelegator(ctx, topicId, delegator, stakeFromDelegatorNew); err != nil {
		return err
	}

	// Set new delegate stake placement
	if err := k.SetDelegateStakePlacement(ctx, topicId, delegator, reputer, stakePlacementNew); err != nil {
		fmt.Println("Setting delegate stake placement failed -- rolling back stake from delegator")
		err2 := k.SetStakeFromDelegator(ctx, topicId, delegator, stakeFromDelegator)
		if err2 != nil {
			return err2
		}
		return err
	}

	// Set new delegate stake upon reputer
	if err := k.SetDelegateStakeUponReputer(ctx, topicId, reputer, stakeUponReputerNew); err != nil {
		fmt.Println("Setting delegate stake upon reputer failed -- rolling back stake from delegator and delegate stake placement")
		err2 := k.SetStakeFromDelegator(ctx, topicId, delegator, stakeFromDelegator)
		if err2 != nil {
			return err2
		}
		err2 = k.SetDelegateStakePlacement(ctx, topicId, delegator, reputer, stakePlacement)
		if err2 != nil {
			return err2
		}
		return err
	}

	return nil
}

// Gets the total sum of all stake in the network across all topics
func (k Keeper) GetTotalStake(ctx context.Context) (Uint, error) {
	ret, err := k.totalStake.Get(ctx)
	if err != nil {
		if errors.Is(err, collections.ErrNotFound) {
			return cosmosMath.NewUint(0), nil
		}
		return cosmosMath.Uint{}, err
	}
	return ret, nil
}

// Sets the total sum of all stake in the network across all topics
func (k *Keeper) SetTotalStake(ctx context.Context, totalStake Uint) error {
	// total stake does not have a zero guard because totalStake is allowed to be zero
	// it is initialized to zero at genesis anyways.
	return k.totalStake.Set(ctx, totalStake)
}

// Gets the stake in the network for a given topic
func (k *Keeper) GetTopicStake(ctx context.Context, topicId TopicId) (Uint, error) {
	ret, err := k.topicStake.Get(ctx, topicId)
	if err != nil {
		if errors.Is(err, collections.ErrNotFound) {
			return cosmosMath.NewUint(0), nil
		}
		return cosmosMath.Uint{}, err
	}
	return ret, nil
}

func (k *Keeper) GetStakeOnTopicFromReputer(ctx context.Context, topicId TopicId, reputer sdk.AccAddress) (Uint, error) {
	key := collections.Join(topicId, reputer)
	stake, err := k.stakeByReputerAndTopicId.Get(ctx, key)
	if err != nil {
		if errors.Is(err, collections.ErrNotFound) {
			return cosmosMath.NewUint(0), nil
		}
		return cosmosMath.Uint{}, err
	}
	return stake, nil
}

// Returns the amount of stake placed by a specific delegator.
func (k *Keeper) GetStakeFromDelegatorInTopic(ctx context.Context, topicId TopicId, delegator Delegator) (Uint, error) {
	key := collections.Join(topicId, delegator)
	stake, err := k.stakeFromDelegator.Get(ctx, key)
	if err != nil {
		if errors.Is(err, collections.ErrNotFound) {
			return cosmosMath.NewUint(0), nil
		}
		return cosmosMath.Uint{}, err
	}
	return stake, nil
}

// Sets the amount of stake placed by a specific delegator.
func (k *Keeper) SetStakeFromDelegator(ctx context.Context, topicId TopicId, delegator Delegator, stake Uint) error {
	key := collections.Join(topicId, delegator)
	if stake.IsZero() {
		return k.stakeFromDelegator.Remove(ctx, key)
	}
	return k.stakeFromDelegator.Set(ctx, key, stake)
}

// Returns the amount of stake placed by a specific delegator on a specific target.
func (k *Keeper) GetDelegateStakePlacement(ctx context.Context, topicId TopicId, delegator Delegator, target Reputer) (Uint, error) {
	key := collections.Join3(topicId, delegator, target)
	stake, err := k.delegateStakePlacement.Get(ctx, key)
	if err != nil {
		if errors.Is(err, collections.ErrNotFound) {
			return cosmosMath.NewUint(0), nil
		}
		return cosmosMath.Uint{}, err
	}
	return stake, nil
}

// Sets the amount of stake placed by a specific delegator on a specific target.
func (k *Keeper) SetDelegateStakePlacement(ctx context.Context, topicId TopicId, delegator Delegator, target Reputer, stake Uint) error {
	key := collections.Join3(topicId, delegator, target)
	if stake.IsZero() {
		return k.delegateStakePlacement.Remove(ctx, key)
	}
	return k.delegateStakePlacement.Set(ctx, key, stake)
}

// Returns the amount of stake placed on a specific target.
func (k *Keeper) GetDelegateStakeUponReputer(ctx context.Context, topicId TopicId, target Reputer) (Uint, error) {
	key := collections.Join(topicId, target)
	stake, err := k.stakeUponReputer.Get(ctx, key)
	if err != nil {
		if errors.Is(err, collections.ErrNotFound) {
			return cosmosMath.NewUint(0), nil
		}
		return cosmosMath.Uint{}, err
	}
	return stake, nil
}

// Sets the amount of stake placed on a specific target.
func (k *Keeper) SetDelegateStakeUponReputer(ctx context.Context, topicId TopicId, target Reputer, stake Uint) error {
	key := collections.Join(topicId, target)
	if stake.IsZero() {
		return k.stakeUponReputer.Remove(ctx, key)
	}
	return k.stakeUponReputer.Set(ctx, key, stake)
}

// For a given topic id and reputer address, get their stake removal information
func (k *Keeper) GetStakeRemovalByTopicAndAddress(ctx context.Context, topicId TopicId, address sdk.AccAddress) (types.StakeRemoval, error) {
	key := collections.Join(topicId, address)
	return k.stakeRemoval.Get(ctx, key)
}

// For a given address, adds their stake removal information to the removal queue for delay waiting
// The topic used will be the topic set in the `removalInfo`
// This completely overrides the existing stake removal
func (k *Keeper) SetStakeRemoval(ctx context.Context, address sdk.AccAddress, removalInfo types.StakeRemoval) error {
	key := collections.Join(removalInfo.Placement.TopicId, address)
	return k.stakeRemoval.Set(ctx, key, removalInfo)
}

// For a given topic id and reputer address, get their stake removal information
func (k *Keeper) GetDelegateStakeRemovalByTopicAndAddress(ctx context.Context, topicId TopicId, reputer sdk.AccAddress, delegator sdk.AccAddress) (types.DelegateStakeRemoval, error) {
	key := collections.Join3(topicId, reputer, delegator)
	return k.delegateStakeRemoval.Get(ctx, key)
}

// For a given address, adds their stake removal information to the removal queue for delay waiting
// The topic used will be the topic set in the `removalInfo`
// This completely overrides the existing stake removal
func (k *Keeper) SetDelegateStakeRemoval(ctx context.Context, removalInfo types.DelegateStakeRemoval) error {
	reputerAddress, err := sdk.AccAddressFromBech32(removalInfo.Placement.Reputer)
	if err != nil {
		return err
	}
	delegatorAddress, err := sdk.AccAddressFromBech32(removalInfo.Placement.Delegator)
	if err != nil {
		return err
	}
	key := collections.Join3(removalInfo.Placement.TopicId, reputerAddress, delegatorAddress)
	return k.delegateStakeRemoval.Set(ctx, key, removalInfo)
}

/// REPUTERS

// Adds a new reputer to the reputer tracking data structures, reputers and topicReputers
func (k *Keeper) InsertReputer(ctx context.Context, topicId TopicId, reputer sdk.AccAddress, reputerInfo types.OffchainNode) error {
	topicKey := collections.Join(topicId, reputer)
	err := k.topicReputers.Set(ctx, topicKey)
	if err != nil {
		return err
	}
	err = k.reputers.Set(ctx, reputerInfo.LibP2PKey, reputerInfo)
	if err != nil {
		return err
	}
	return nil
}

// Remove a reputer to the reputer tracking data structures and topicReputers
func (k *Keeper) RemoveReputer(ctx context.Context, topicId TopicId, reputerAddr sdk.AccAddress) error {
	topicKey := collections.Join(topicId, reputerAddr)
	err := k.topicReputers.Remove(ctx, topicKey)
	if err != nil {
		return err
	}
	return nil
}

func (k *Keeper) GetReputerByLibp2pKey(ctx sdk.Context, reputerKey string) (types.OffchainNode, error) {
	return k.reputers.Get(ctx, reputerKey)
}

/// WORKERS

// Adds a new worker to the worker tracking data structures, workers and topicWorkers
func (k *Keeper) InsertWorker(ctx context.Context, topicId TopicId, worker sdk.AccAddress, workerInfo types.OffchainNode) error {
	topickey := collections.Join(topicId, worker)
	err := k.topicWorkers.Set(ctx, topickey)
	if err != nil {
		return err
	}
	err = k.workers.Set(ctx, workerInfo.LibP2PKey, workerInfo)
	if err != nil {
		return err
	}
	return nil
}

// Remove a worker to the worker tracking data structures and topicWorkers
func (k *Keeper) RemoveWorker(ctx context.Context, topicId TopicId, workerAddr sdk.AccAddress) error {
	topicKey := collections.Join(topicId, workerAddr)
	err := k.topicWorkers.Remove(ctx, topicKey)
	if err != nil {
		return err
	}
	return nil
}

func (k *Keeper) GetWorkerByLibp2pKey(ctx sdk.Context, workerKey string) (types.OffchainNode, error) {
	return k.workers.Get(ctx, workerKey)
}

func (k *Keeper) GetWorkerAddressByP2PKey(ctx context.Context, p2pKey string) (sdk.AccAddress, error) {
	worker, err := k.workers.Get(ctx, p2pKey)
	if err != nil {
		return nil, err
	}

	workerAddress, err := sdk.AccAddressFromBech32(worker.GetOwner())
	if err != nil {
		return nil, err
	}

	return workerAddress, nil
}

func (k *Keeper) GetReputerAddressByP2PKey(ctx context.Context, p2pKey string) (sdk.AccAddress, error) {
	reputer, err := k.reputers.Get(ctx, p2pKey)
	if err != nil {
		return nil, err
	}

	address, err := sdk.AccAddressFromBech32(reputer.GetOwner())
	if err != nil {
		return nil, err
	}

	return address, nil
}

/// TOPICS

// Get the previous weight during rewards calculation for a topic
// Returns ((0,0), true) if there was no prior topic weight set, else ((x,y), false) where x,y!=0
func (k *Keeper) GetPreviousTopicWeight(ctx context.Context, topicId TopicId) (types.PreviousTopicWeight, bool, error) {
	topicWeight, err := k.previousTopicWeight.Get(ctx, topicId)
	if errors.Is(err, collections.ErrNotFound) {
		ret := types.PreviousTopicWeight{
			Weight: alloraMath.ZeroDec(),
			Epoch:  0,
		}
		return ret, true, nil
	}
	return topicWeight, false, err
}

// Set the previous weight during rewards calculation for a topic
func (k *Keeper) SetPreviousTopicWeight(ctx context.Context, topicId TopicId, weight types.PreviousTopicWeight) error {
	return k.previousTopicWeight.Set(ctx, topicId, weight)
}

// Set a topic to inactive if the topic exists and is active, else does nothing
func (k *Keeper) InactivateTopic(ctx context.Context, topicId TopicId) error {
	present, err := k.topics.Has(ctx, topicId)
	if err != nil {
		return err
	}

	isActive, err := k.activeTopics.Has(ctx, topicId)
	if err != nil {
		return err
	}

	if present && isActive {
		err = k.activeTopics.Remove(ctx, topicId)
		if err != nil {
			return err
		}
	}

	return nil
}

// Set a topic to active if the topic exists, else does nothing
func (k *Keeper) ActivateTopic(ctx context.Context, topicId TopicId) error {
	present, err := k.topics.Has(ctx, topicId)
	if err != nil {
		return err
	}

	if !present {
		return nil
	}

	if err := k.activeTopics.Set(ctx, topicId); err != nil {
		return err
	}
	return nil
}

// Gets next topic id
func (k *Keeper) IncrementTopicId(ctx context.Context) (TopicId, error) {
	return k.nextTopicId.Next(ctx)
}

// Gets topic by topicId
func (k *Keeper) GetTopic(ctx context.Context, topicId TopicId) (types.Topic, error) {
	return k.topics.Get(ctx, topicId)
}

// Sets a topic config on a topicId
func (k *Keeper) SetTopic(ctx context.Context, topicId TopicId, topic types.Topic) error {
	return k.topics.Set(ctx, topicId, topic)
}

// Checks if a topic exists
func (k *Keeper) TopicExists(ctx context.Context, topicId TopicId) (bool, error) {
	return k.topics.Has(ctx, topicId)
}

// Returns the number of topics that are active in the network
func (k *Keeper) GetNextTopicId(ctx context.Context) (TopicId, error) {
	return k.nextTopicId.Peek(ctx)
}

func (k *Keeper) IsTopicActive(ctx context.Context, topicId TopicId) (bool, error) {
	return k.activeTopics.Has(ctx, topicId)
}

func (k Keeper) GetActiveTopics(ctx context.Context, pagination *types.SimpleCursorPaginationRequest) ([]TopicId, *types.SimpleCursorPaginationResponse, error) {
	limit, startTopicId, err := k.CalcAppropriatePaginationForUint64Cursor(ctx, pagination)
	if err != nil {
		return nil, nil, err
	}

	rng := new(collections.Range[uint64]).StartInclusive(startTopicId)

	iter, err := k.activeTopics.Iterate(ctx, rng)
	if err != nil {
		return nil, nil, err
	}
	defer iter.Close()

	activeTopics := make([]TopicId, 0)
	count := uint64(0)
	for ; iter.Valid(); iter.Next() {
		newKey, err := iter.Key()
		if err != nil {
			return nil, nil, err
		}

		activeTopics = append(activeTopics, newKey)

		if count >= limit {
			break
		}
		count++
	}

	// If there are no more topics, we return the same cursor as the last one
	if !iter.Valid() {
		return activeTopics, &types.SimpleCursorPaginationResponse{
			NextKey: pagination.Key,
		}, nil
	}

	// If there are more topics, we return the next key
	nextKey := make([]byte, 8)
	binary.BigEndian.PutUint64(nextKey, startTopicId+limit)

	return activeTopics, &types.SimpleCursorPaginationResponse{
		NextKey: nextKey,
	}, nil
}

// UpdateTopicInferenceLastRan updates the InferenceLastRan timestamp for a given topic.
func (k *Keeper) UpdateTopicEpochLastEnded(ctx context.Context, topicId TopicId, epochLastEnded BlockHeight) error {
	topic, err := k.topics.Get(ctx, topicId)
	if err != nil {
		return err
	}
	topic.EpochLastEnded = epochLastEnded
	return k.topics.Set(ctx, topicId, topic)
}

func (k *Keeper) GetTopicEpochLastEnded(ctx context.Context, topicId TopicId) (BlockHeight, error) {
	topic, err := k.topics.Get(ctx, topicId)
	if err != nil {
		return 0, err
	}
	ret := topic.EpochLastEnded
	return ret, nil
}

// True if worker is registered in topic, else False
func (k *Keeper) IsWorkerRegisteredInTopic(ctx context.Context, topicId TopicId, worker sdk.AccAddress) (bool, error) {
	topickey := collections.Join(topicId, worker)
	return k.topicWorkers.Has(ctx, topickey)
}

// True if reputer is registered in topic, else False
func (k *Keeper) IsReputerRegisteredInTopic(ctx context.Context, topicId TopicId, reputer sdk.AccAddress) (bool, error) {
	topickey := collections.Join(topicId, reputer)
	return k.topicReputers.Has(ctx, topickey)
}

/// FEE REVENUE

// Get the amount of fee revenue collected by a topic
func (k *Keeper) GetTopicFeeRevenue(ctx context.Context, topicId TopicId) (types.TopicFeeRevenue, error) {
	feeRev, err := k.topicFeeRevenue.Get(ctx, topicId)
	if errors.Is(err, collections.ErrNotFound) {
		return types.TopicFeeRevenue{
			Epoch:   0,
			Revenue: cosmosMath.ZeroInt(),
		}, nil
	}
	return feeRev, nil
}

// Add to the fee revenue collected by a topic for this reward epoch
func (k *Keeper) AddTopicFeeRevenue(ctx context.Context, topicId TopicId, amount Uint) error {
	topicFeeRevenue, err := k.GetTopicFeeRevenue(ctx, topicId)
	if err != nil {
		return err
	}
	currEpoch, err := k.GetFeeRevenueEpoch(ctx)
	if err != nil {
		return err
	}
	newTopicFeeRevenue := types.TopicFeeRevenue{}
	if topicFeeRevenue.Epoch != currEpoch {
		newTopicFeeRevenue.Epoch = currEpoch
		newTopicFeeRevenue.Revenue = cosmosMath.NewIntFromBigInt(amount.BigInt())
	} else {
		newTopicFeeRevenue.Epoch = topicFeeRevenue.Epoch
		amountInt := cosmosMath.NewIntFromBigInt(amount.BigInt())
		newTopicFeeRevenue.Revenue = topicFeeRevenue.Revenue.Add(amountInt)
	}
	return k.topicFeeRevenue.Set(ctx, topicId, newTopicFeeRevenue)
}

// what is the current latest fee revenue epoch
func (k *Keeper) GetFeeRevenueEpoch(ctx context.Context) (uint64, error) {
	return k.feeRevenueEpoch.Peek(ctx)
}

// at the end of a rewards epoch, increment the fee revenue
func (k *Keeper) IncrementFeeRevenueEpoch(ctx context.Context) error {
	_, err := k.feeRevenueEpoch.Next(ctx)
	return err
}

/// MEMPOOL & INFERENCE REQUESTS

func (k *Keeper) AddUnmetDemand(ctx context.Context, topicId TopicId, amt cosmosMath.Uint) error {
	topicUnmetDemand, err := k.GetTopicUnmetDemand(ctx, topicId)
	if err != nil {
		return err
	}
	topicUnmetDemand = topicUnmetDemand.Add(amt)
	return k.topicUnmetDemand.Set(ctx, topicId, topicUnmetDemand)
}

func (k *Keeper) RemoveUnmetDemand(ctx context.Context, topicId TopicId, amt cosmosMath.Uint) error {
	topicUnmetDemand, err := k.topicUnmetDemand.Get(ctx, topicId)
	if err != nil {
		return err
	}
	if amt.GT(topicUnmetDemand) {
		return types.ErrIntegerUnderflowUnmetDemand
	}
	topicUnmetDemand = topicUnmetDemand.Sub(amt)
	return k.SetTopicUnmetDemand(ctx, topicId, topicUnmetDemand)
}

func (k *Keeper) SetTopicUnmetDemand(ctx context.Context, topicId TopicId, amt cosmosMath.Uint) error {
	if amt.IsZero() {
		return k.topicUnmetDemand.Remove(ctx, topicId)
	}
	return k.topicUnmetDemand.Set(ctx, topicId, amt)
}

func (k *Keeper) GetTopicUnmetDemand(ctx context.Context, topicId TopicId) (Uint, error) {
	topicUnmetDemand, err := k.topicUnmetDemand.Get(ctx, topicId)
	if err != nil {
		if errors.Is(err, collections.ErrNotFound) {
			return cosmosMath.NewUint(0), nil
		} else {
			return cosmosMath.Uint{}, err
		}
	}
	return topicUnmetDemand, nil
}

func (k *Keeper) GetTopicMempoolRequestCount(ctx context.Context, topicId TopicId) (RequestIndex, error) {
	num, err := k.numRequestsPerTopic.Get(ctx, topicId)
	if err != nil {
		if errors.Is(err, collections.ErrNotFound) {
			return uint64(0), nil
		} else {
			return uint64(0), err
		}
	}
	return num, nil
}

func (k *Keeper) IncrementTopicMempoolRequestCount(ctx context.Context, topicId TopicId) (RequestIndex, error) {
	num, err := k.GetTopicMempoolRequestCount(ctx, topicId)
	if err != nil {
		return uint64(0), err
	}
	num++
	err = k.numRequestsPerTopic.Set(ctx, topicId, num)
	if err != nil {
		return uint64(0), err
	}
	return num, nil
}

func (k *Keeper) DecrementTopicMempoolRequestCount(ctx context.Context, topicId TopicId) (RequestIndex, error) {
	num, err := k.GetTopicMempoolRequestCount(ctx, topicId)
	if err != nil {
		return uint64(0), err
	}
	num--
	if num < 0 {
		return uint64(0), nil
	}
	err = k.numRequestsPerTopic.Set(ctx, topicId, num)
	if err != nil {
		return uint64(0), err
	}
	return num, nil
}

func (k *Keeper) addToTopicMempool(ctx context.Context, topicId TopicId, requestIndex RequestIndex, requestId RequestId) error {
	key := collections.Join(topicId, requestIndex)
	return k.topicRequests.Set(ctx, key, requestId)
}

func (k *Keeper) removeFromTopicMempool(ctx context.Context, topicId TopicId, requestIndex RequestIndex) error {
	key := collections.Join(topicId, requestIndex)
	return k.topicRequests.Remove(ctx, key)
}

// Throws an error if we are already at capacity
// Does not check for pre-existing inclusion in the topic mempool before adding!
func (k *Keeper) AddToMempool(ctx context.Context, request types.InferenceRequest) error {
	hasRequest, err := k.requests.Has(ctx, request.Id)
	if err != nil {
		return err
	}
	if hasRequest {
		return types.ErrRequestAlreadyExists
	}

	count, err := k.GetTopicMempoolRequestCount(ctx, request.TopicId)
	if err != nil {
		return err
	}
	maxCount, err := k.GetParamsMaxRequestsPerTopic(ctx)
	if err != nil {
		return err
	}
	if count >= maxCount {
		return types.ErrTopicMempoolAtCapacity
	}

	err = k.requests.Set(ctx, request.Id, request)
	if err != nil {
		return err
	}

	newIndex, err := k.IncrementTopicMempoolRequestCount(ctx, request.TopicId)
	if err != nil {
		return err
	}

	err = k.addToTopicMempool(ctx, request.TopicId, newIndex-1, request.Id)
	if err != nil {
		return err
	}

	return k.AddUnmetDemand(ctx, request.TopicId, request.BidAmount)
}

// Does not check for pre-existing exclusion in the topic mempool before removing!
func (k *Keeper) RemoveFromMempool(ctx context.Context, requestId RequestId) error {
	request, err := k.GetMempoolInferenceRequestById(ctx, requestId)
	if err != nil {
		if errors.Is(err, collections.ErrNotFound) {
			return types.ErrRequestDoesNotExist
		}
		return err
	}

	err = k.requests.Remove(ctx, requestId)
	if err != nil {
		return err
	}

	newCount, err := k.DecrementTopicMempoolRequestCount(ctx, request.TopicId)
	if err != nil {
		return err
	}

	err = k.removeFromTopicMempool(ctx, request.TopicId, newCount)
	if err != nil {
		return err
	}

	return k.RemoveUnmetDemand(ctx, request.TopicId, request.BidAmount)
}

func (k *Keeper) IsRequestInMempool(ctx context.Context, requestId RequestId) (bool, error) {
	return k.requests.Has(ctx, requestId)
}

func (k *Keeper) GetMempoolInferenceRequestById(ctx context.Context, requestId RequestId) (types.InferenceRequest, error) {
	return k.requests.Get(ctx, requestId)
}

// Returns pages of inference requests in the mempool for a given topic
func (k *Keeper) GetMempoolInferenceRequestsForTopic(
	ctx context.Context,
	topicId TopicId,
	pagination *types.SimpleCursorPaginationRequest,
) ([]types.InferenceRequest, *types.SimpleCursorPaginationResponse, error) {
	limit, cursor, err := k.CalcAppropriatePaginationForUint64Cursor(ctx, pagination)
	if err != nil {
		return nil, nil, err
	}

	numRequestsInTopic, err := k.numRequestsPerTopic.Get(ctx, topicId)
	if err != nil {
		return nil, nil, err
	}

	// If the cursor is greater than the number of requests in the topic, return an empty list
	if numRequestsInTopic <= cursor {
		return []types.InferenceRequest{}, nil, nil
	}

	// Get the requests in the page
	requests := make([]types.InferenceRequest, 0)
	for i := cursor; i < k.Uint64Min(numRequestsInTopic, limit+numRequestsInTopic); i++ {
		key := collections.Join(topicId, i)
		requestId, err := k.topicRequests.Get(ctx, key)
		if err != nil {
			return nil, nil, err
		}
		request, err := k.GetMempoolInferenceRequestById(ctx, requestId)
		if err != nil {
			return nil, nil, err
		}
		requests = append(requests, request)
	}

	// If the number of requests in the topic is less than the limit, return an empty key
	var nextKey []byte
	if numRequestsInTopic <= cursor+limit {
		nextKey = nil
	} else {
		nextKey = make([]byte, 8)
		binary.BigEndian.PutUint64(nextKey, cursor+limit)
	}

	return requests, &types.SimpleCursorPaginationResponse{
		NextKey: nextKey,
	}, nil
}

func (k *Keeper) SetRequestDemand(ctx context.Context, requestId string, amount Uint) error {
	if amount.IsZero() {
		return k.requestUnmetDemand.Remove(ctx, requestId)
	}
	return k.requestUnmetDemand.Set(ctx, requestId, amount)
}

func (k *Keeper) GetRequestDemand(ctx context.Context, requestId string) (Uint, error) {
	return k.requestUnmetDemand.Get(ctx, requestId)
}

// Reset the mapping entirely. Should be called at the end of every block
func (k *Keeper) ResetChurnReadyTopics(ctx context.Context) error {
	return k.churnReadyTopics.Remove(ctx)
}

// Set a topic as churn ready
func (k *Keeper) SetChurnReadyTopics(ctx context.Context, topicList types.TopicList) error {
	return k.churnReadyTopics.Set(ctx, topicList)
}

// Get all churn ready topics
// In practice, shouldn't be more than a max amount, enforced by other functionality
func (k *Keeper) GetChurnReadyTopics(ctx context.Context) (types.TopicList, error) {
	topicList, err := k.churnReadyTopics.Get(ctx)
	if err != nil {
		if errors.Is(err, collections.ErrNotFound) {
			return types.TopicList{}, nil
		}
		return types.TopicList{}, err
	}
	return topicList, nil
}

/// SCORES

// If the new score is older than the current score, don't update
func (k *Keeper) SetLatestInfererScore(ctx context.Context, topicId TopicId, worker Worker, score types.Score) error {
	oldScore, err := k.GetLatestInfererScore(ctx, topicId, worker)
	if err != nil {
		return err
	}
	if oldScore.BlockNumber >= score.BlockNumber {
		return nil
	}
	key := collections.Join(topicId, worker)
	return k.latestInfererScoresByWorker.Set(ctx, key, score)
}

func (k *Keeper) GetLatestInfererScore(ctx context.Context, topicId TopicId, worker Worker) (types.Score, error) {
	key := collections.Join(topicId, worker)
	score, err := k.latestInfererScoresByWorker.Get(ctx, key)
	if err != nil {
		if errors.Is(err, collections.ErrNotFound) {
			return types.Score{}, nil
		}
		return types.Score{}, err
	}
	return score, nil
}

// If the new score is older than the current score, don't update
func (k *Keeper) SetLatestForecasterScore(ctx context.Context, topicId TopicId, worker Worker, score types.Score) error {
	oldScore, err := k.GetLatestForecasterScore(ctx, topicId, worker)
	if err != nil {
		return err
	}
	if oldScore.BlockNumber >= score.BlockNumber {
		return nil
	}
	key := collections.Join(topicId, worker)
	return k.latestForecasterScoresByWorker.Set(ctx, key, score)
}

func (k *Keeper) GetLatestForecasterScore(ctx context.Context, topicId TopicId, worker Worker) (types.Score, error) {
	key := collections.Join(topicId, worker)
	score, err := k.latestForecasterScoresByWorker.Get(ctx, key)
	if err != nil {
		if errors.Is(err, collections.ErrNotFound) {
			return types.Score{}, nil
		}
		return types.Score{}, err
	}
	return score, nil
}

// If the new score is older than the current score, don't update
func (k *Keeper) SetLatestReputerScore(ctx context.Context, topicId TopicId, reputer Reputer, score types.Score) error {
	oldScore, err := k.GetLatestReputerScore(ctx, topicId, reputer)
	if err != nil {
		return err
	}
	if oldScore.BlockNumber >= score.BlockNumber {
		return nil
	}
	key := collections.Join(topicId, reputer)
	return k.latestReputerScoresByReputer.Set(ctx, key, score)
}

func (k *Keeper) GetLatestReputerScore(ctx context.Context, topicId TopicId, reputer Reputer) (types.Score, error) {
	key := collections.Join(topicId, reputer)
	score, err := k.latestReputerScoresByReputer.Get(ctx, key)
	if err != nil {
		if errors.Is(err, collections.ErrNotFound) {
			return types.Score{}, nil
		}
		return types.Score{}, err
	}
	return score, nil
}

func (k *Keeper) GetAllLatestReputersScores(ctx context.Context, topicId TopicId) ([]types.Score, error) {
	var scores []types.Score
	rng := collections.NewPrefixedPairRange[TopicId, Reputer](topicId)
	iter, err := k.latestReputerScoresByReputer.Iterate(ctx, rng)
	if err != nil {
		return nil, err
	}
	for ; iter.Valid(); iter.Next() {
		score, err := iter.Value()
		if err != nil {
			return nil, err
		}
		scores = append(scores, score)
	}
	return scores, nil
}

func (k *Keeper) InsertWorkerInferenceScore(ctx context.Context, topicId TopicId, blockNumber BlockHeight, score types.Score) error {
	scores, err := k.GetWorkerInferenceScoresAtBlock(ctx, topicId, blockNumber)
	if err != nil {
		return err
	}
	scores.Scores = append(scores.Scores, &score)

	maxNumScores, err := k.GetParamsMaxSamplesToScaleScores(ctx)
	if err != nil {
		return err
	}

	lenScores := uint64(len(scores.Scores))
	if lenScores > maxNumScores {
		diff := lenScores - maxNumScores
		scores.Scores = scores.Scores[diff:]
	}

	key := collections.Join(topicId, blockNumber)
	return k.infererScoresByBlock.Set(ctx, key, scores)
}

func (k *Keeper) GetWorkerInferenceScoresUntilBlock(ctx context.Context, topicId TopicId, blockNumber BlockHeight, worker Worker) ([]*types.Score, error) {
	rng := collections.
		NewPrefixedPairRange[TopicId, BlockHeight](topicId).
		EndInclusive(blockNumber).
		Descending()

	scores := make([]*types.Score, 0)
	iter, err := k.infererScoresByBlock.Iterate(ctx, rng)
	if err != nil {
		return nil, err
	}

	count := 0
	for ; iter.Valid() && count < 10; iter.Next() {
		existingScores, err := iter.KeyValue()
		if err != nil {
			return nil, err
		}
		for _, score := range existingScores.Value.Scores {
			if score.Address == worker.String() {
				scores = append(scores, score)
				count++
			}
		}
	}

	return scores, nil
}

func (k *Keeper) GetWorkerInferenceScoresAtBlock(ctx context.Context, topicId TopicId, block BlockHeight) (types.Scores, error) {
	key := collections.Join(topicId, block)
	scores, err := k.infererScoresByBlock.Get(ctx, key)
	if err != nil {
		if errors.Is(err, collections.ErrNotFound) {
			return types.Scores{}, nil
		}
		return types.Scores{}, err
	}
	return scores, nil
}

func (k *Keeper) InsertWorkerForecastScore(ctx context.Context, topicId TopicId, blockNumber BlockHeight, score types.Score) error {
	scores, err := k.GetWorkerForecastScoresAtBlock(ctx, topicId, blockNumber)
	if err != nil {
		return err
	}
	scores.Scores = append(scores.Scores, &score)

	maxNumScores, err := k.GetParamsMaxSamplesToScaleScores(ctx)
	if err != nil {
		return err
	}

	lenScores := uint64(len(scores.Scores))
	if lenScores > maxNumScores {
		diff := lenScores - maxNumScores
		scores.Scores = scores.Scores[diff:]
	}

	key := collections.Join(topicId, blockNumber)
	return k.forecasterScoresByBlock.Set(ctx, key, scores)
}

func (k *Keeper) GetWorkerForecastScoresUntilBlock(ctx context.Context, topicId TopicId, blockNumber BlockHeight, worker Worker) ([]*types.Score, error) {
	rng := collections.
		NewPrefixedPairRange[TopicId, BlockHeight](topicId).
		EndInclusive(blockNumber).
		Descending()

	scores := make([]*types.Score, 0)
	iter, err := k.forecasterScoresByBlock.Iterate(ctx, rng)
	if err != nil {
		return nil, err
	}

	count := 0
	for ; iter.Valid() && count < 10; iter.Next() {
		existingScores, err := iter.KeyValue()
		if err != nil {
			return nil, err
		}
		for _, score := range existingScores.Value.Scores {
			if score.Address == worker.String() {
				scores = append(scores, score)
				count++
			}
		}
	}

	return scores, nil
}

func (k *Keeper) GetWorkerForecastScoresAtBlock(ctx context.Context, topicId TopicId, block BlockHeight) (types.Scores, error) {
	key := collections.Join(topicId, block)
	scores, err := k.forecasterScoresByBlock.Get(ctx, key)
	if err != nil {
		if errors.Is(err, collections.ErrNotFound) {
			return types.Scores{}, nil
		}
		return types.Scores{}, err
	}
	return scores, nil
}

func (k *Keeper) InsertReputerScore(ctx context.Context, topicId TopicId, blockNumber BlockHeight, score types.Score) error {
	scores, err := k.GetReputersScoresAtBlock(ctx, topicId, blockNumber)
	if err != nil {
		return err
	}
	scores.Scores = append(scores.Scores, &score)

	maxNumScores, err := k.GetParamsMaxSamplesToScaleScores(ctx)
	if err != nil {
		return err
	}
	lenScores := uint64(len(scores.Scores))
	if lenScores > maxNumScores {
		diff := lenScores - maxNumScores
		if diff > 0 {
			scores.Scores = scores.Scores[diff:]
		}
	}
	key := collections.Join(topicId, blockNumber)
	return k.reputerScoresByBlock.Set(ctx, key, scores)
}

func (k *Keeper) GetReputersScoresAtBlock(ctx context.Context, topicId TopicId, block BlockHeight) (types.Scores, error) {
	key := collections.Join(topicId, block)
	scores, err := k.reputerScoresByBlock.Get(ctx, key)
	if err != nil {
		if errors.Is(err, collections.ErrNotFound) {
			return types.Scores{}, nil
		}
		return types.Scores{}, err
	}
	return scores, nil
}

func (k *Keeper) SetListeningCoefficient(ctx context.Context, topicId TopicId, reputer sdk.AccAddress, coefficient types.ListeningCoefficient) error {
	key := collections.Join(topicId, reputer)
	return k.reputerListeningCoefficient.Set(ctx, key, coefficient)
}

func (k *Keeper) GetListeningCoefficient(ctx context.Context, topicId TopicId, reputer sdk.AccAddress) (types.ListeningCoefficient, error) {
	key := collections.Join(topicId, reputer)
	coef, err := k.reputerListeningCoefficient.Get(ctx, key)
	if err != nil {
		if errors.Is(err, collections.ErrNotFound) {
			// Return a default value
			return types.ListeningCoefficient{Coefficient: alloraMath.NewDecFromInt64(1)}, nil
		}
		return types.ListeningCoefficient{}, err
	}
	return coef, nil
}

/// REWARD FRACTION

// Gets the previous W_{i-1,m}
// Returns previous reward fraction, and true if it has yet to be set for the first time (else false)
func (k *Keeper) GetPreviousReputerRewardFraction(ctx context.Context, topicId TopicId, reputer sdk.AccAddress) (alloraMath.Dec, bool, error) {
	key := collections.Join(topicId, reputer)
	reward, err := k.previousReputerRewardFraction.Get(ctx, key)
	if err != nil {
		if errors.Is(err, collections.ErrNotFound) {
			return alloraMath.ZeroDec(), true, nil
		}
		return alloraMath.Dec{}, false, err
	}
	return reward, false, nil
}

// Sets the previous W_{i-1,m}
func (k *Keeper) SetPreviousReputerRewardFraction(ctx context.Context, topicId TopicId, reputer sdk.AccAddress, reward alloraMath.Dec) error {
	key := collections.Join(topicId, reputer)
	return k.previousReputerRewardFraction.Set(ctx, key, reward)
}

// Gets the previous U_{i-1,m}
// Returns previous reward fraction, and true if it has yet to be set for the first time (else false)
func (k *Keeper) GetPreviousInferenceRewardFraction(ctx context.Context, topicId TopicId, worker sdk.AccAddress) (alloraMath.Dec, bool, error) {
	key := collections.Join(topicId, worker)
	reward, err := k.previousInferenceRewardFraction.Get(ctx, key)
	if err != nil {
		if errors.Is(err, collections.ErrNotFound) {
			return alloraMath.ZeroDec(), true, nil
		}
		return alloraMath.Dec{}, false, err
	}
	return reward, false, nil
}

// Sets the previous U_{i-1,m}
func (k *Keeper) SetPreviousInferenceRewardFraction(ctx context.Context, topicId TopicId, worker sdk.AccAddress, reward alloraMath.Dec) error {
	key := collections.Join(topicId, worker)
	return k.previousInferenceRewardFraction.Set(ctx, key, reward)
}

// Gets the previous V_{i-1,m}
// Returns previous reward fraction, and true if it has yet to be set for the first time (else false)
func (k *Keeper) GetPreviousForecastRewardFraction(ctx context.Context, topicId TopicId, worker sdk.AccAddress) (alloraMath.Dec, bool, error) {
	key := collections.Join(topicId, worker)
	reward, err := k.previousForecastRewardFraction.Get(ctx, key)
	if err != nil {
		if errors.Is(err, collections.ErrNotFound) {
			return alloraMath.ZeroDec(), true, nil
		}
		return alloraMath.Dec{}, false, err
	}
	return reward, false, nil
}

// Sets the previous V_{i-1,m}
func (k *Keeper) SetPreviousForecastRewardFraction(ctx context.Context, topicId TopicId, worker sdk.AccAddress, reward alloraMath.Dec) error {
	key := collections.Join(topicId, worker)
	return k.previousForecastRewardFraction.Set(ctx, key, reward)
}

/// WHITELISTS

func (k *Keeper) IsWhitelistAdmin(ctx context.Context, admin sdk.AccAddress) (bool, error) {
	return k.whitelistAdmins.Has(ctx, admin)
}

func (k *Keeper) AddWhitelistAdmin(ctx context.Context, admin sdk.AccAddress) error {
	return k.whitelistAdmins.Set(ctx, admin)
}

func (k *Keeper) RemoveWhitelistAdmin(ctx context.Context, admin sdk.AccAddress) error {
	return k.whitelistAdmins.Remove(ctx, admin)
}

func (k *Keeper) IsInTopicCreationWhitelist(ctx context.Context, address sdk.AccAddress) (bool, error) {
	return k.topicCreationWhitelist.Has(ctx, address)
}

func (k *Keeper) AddToTopicCreationWhitelist(ctx context.Context, address sdk.AccAddress) error {
	return k.topicCreationWhitelist.Set(ctx, address)
}

func (k *Keeper) RemoveFromTopicCreationWhitelist(ctx context.Context, address sdk.AccAddress) error {
	return k.topicCreationWhitelist.Remove(ctx, address)
}

func (k *Keeper) IsInReputerWhitelist(ctx context.Context, address sdk.AccAddress) (bool, error) {
	return k.reputerWhitelist.Has(ctx, address)
}

func (k *Keeper) AddToReputerWhitelist(ctx context.Context, address sdk.AccAddress) error {
	return k.reputerWhitelist.Set(ctx, address)
}

func (k *Keeper) RemoveFromReputerWhitelist(ctx context.Context, address sdk.AccAddress) error {
	return k.reputerWhitelist.Remove(ctx, address)
}

/// BANK KEEPER WRAPPERS

// SendCoinsFromModuleToModule
func (k *Keeper) AccountKeeper() AccountKeeper {
	return k.authKeeper
}

func (k *Keeper) BankKeeper() BankKeeper {
	return k.bankKeeper
}

// SendCoinsFromModuleToAccount
func (k *Keeper) SendCoinsFromModuleToAccount(ctx context.Context, senderModule string, recipientAddr sdk.AccAddress, amt sdk.Coins) error {
	return k.bankKeeper.SendCoinsFromModuleToAccount(ctx, senderModule, recipientAddr, amt)
}

// SendCoinsFromAccountToModule
func (k *Keeper) SendCoinsFromAccountToModule(ctx context.Context, senderAddr sdk.AccAddress, recipientModule string, amt sdk.Coins) error {
	return k.bankKeeper.SendCoinsFromAccountToModule(ctx, senderAddr, recipientModule, amt)
}

/// UTILS

func (k *Keeper) Uint64Min(a, b uint64) uint64 {
	if a < b {
		return a
	}
	return b
}

// Convert pagination.key from []bytes to uint64, if pagination is nil or [], len = 0
// Get the limit from the pagination request, within acceptable bounds and defaulting as necessary
func (k Keeper) CalcAppropriatePaginationForUint64Cursor(ctx context.Context, pagination *types.SimpleCursorPaginationRequest) (uint64, uint64, error) {
	cursor := uint64(0)
	limit, err := k.GetParamsDefaultLimit(ctx)
	if err != nil {
		return uint64(0), uint64(0), err
	}
	if pagination != nil {
		if len(pagination.Key) > 0 {
			cursor = binary.BigEndian.Uint64(pagination.Key)
		}
		if pagination.Limit == 0 {
			return limit, cursor, nil
		} else {
			maxLimit, err := k.GetParamsMaxLimit(ctx)
			if err != nil {
				return uint64(0), uint64(0), err
			}
			if limit > maxLimit {
				limit = maxLimit
			}
			return limit, cursor, nil
		}
	}

	return limit, cursor, nil
}<|MERGE_RESOLUTION|>--- conflicted
+++ resolved
@@ -58,13 +58,8 @@
 	topicWorkers collections.KeySet[collections.Pair[TopicId, sdk.AccAddress]]
 	// for a topic, what is every reputer node that has registered to it?
 	topicReputers collections.KeySet[collections.Pair[TopicId, sdk.AccAddress]]
-<<<<<<< HEAD
-	// for an address, what are all the topics that it's registered for?
-	addressTopics collections.Map[sdk.AccAddress, []uint64]
 	// map of (topic) -> nonce/block height
 	topicRewardNonce collections.Map[TopicId, int64]
-=======
->>>>>>> 697bb797
 
 	/// SCORES
 
