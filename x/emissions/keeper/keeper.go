--- conflicted
+++ resolved
@@ -1691,53 +1691,9 @@
 	return k.weightSettingWhitelist.Remove(ctx, address)
 }
 
-<<<<<<< HEAD
-func (k *Keeper) IsInFoundationWhitelist(ctx context.Context, address sdk.AccAddress) (bool, error) {
-	return k.foundationWhitelist.Has(ctx, address)
-}
-
-func (k *Keeper) AddToFoundationWhitelist(ctx context.Context, address sdk.AccAddress) error {
-	return k.foundationWhitelist.Set(ctx, address)
-}
-
-func (k *Keeper) RemoveFromFoundationWhitelist(ctx context.Context, address sdk.AccAddress) error {
-	return k.foundationWhitelist.Remove(ctx, address)
-}
-
-///
-/// PER-TOPIC TREASURY FUNCTIONS
-///
-
-// Sets the subsidy for the topic within the topic struct
-// Should only be called by a member of the foundation whitelist
-func (k *Keeper) SetTopicSubsidy(ctx context.Context, topicId TOPIC_ID, subsidy uint64) error {
-	topic, err := k.topics.Get(ctx, topicId)
-	if err != nil {
-		return err
-	}
-	topic.Subsidy = subsidy
-	return k.topics.Set(ctx, topicId, topic)
-}
-
-// Sets the subsidy for the topic within the topic struct
-// Should only be called by a member of the foundation whitelist
-func (k *Keeper) SetTopicFTreasury(ctx context.Context, topicId TOPIC_ID, fTreasury float32) error {
-	topic, err := k.topics.Get(ctx, topicId)
-	if err != nil {
-		return err
-	}
-	topic.FTreasury = fTreasury
-	return k.topics.Set(ctx, topicId, topic)
-}
-
-///
-/// BANK KEEPER WRAPPERS
-///
-=======
 func (k *Keeper) AccountKeeper() AccountKeeper {
 	return k.authKeeper
 }
->>>>>>> 8db5e723
 
 func (k *Keeper) BankKeeper() BankKeeper {
 	return k.bankKeeper
