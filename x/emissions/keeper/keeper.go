package keeper

import (
	"context"
	"errors"
	"fmt"
	"strings"

	cosmosMath "cosmossdk.io/math"
	alloraMath "github.com/allora-network/allora-chain/math"

	"cosmossdk.io/collections"
	"cosmossdk.io/core/address"
	storetypes "cosmossdk.io/core/store"
	"github.com/cosmos/cosmos-sdk/codec"

	"github.com/allora-network/allora-chain/x/emissions/types"
	sdk "github.com/cosmos/cosmos-sdk/types"
)

type Uint = cosmosMath.Uint
type Int = cosmosMath.Int

type TopicId = uint64
type LibP2pKey = string
type Delegator = sdk.AccAddress
type Worker = sdk.AccAddress
type Reputer = sdk.AccAddress
type AccAddress = string
type Workers = string
type Reputers = string
type BlockHeight = int64
type RequestId = string

type Keeper struct {
	cdc              codec.BinaryCodec
	addressCodec     address.Codec
	feeCollectorName string

	/// TYPES

	schema     collections.Schema
	params     collections.Item[types.Params]
	authKeeper AccountKeeper
	bankKeeper BankKeeper

	/// TOPIC

	// the next topic id to be used, equal to the number of topics that have been created
	nextTopicId collections.Sequence
	// every topic that has been created indexed by their topicId starting from 1 (0 is reserved for the root network)
	topics collections.Map[TopicId, types.Topic]
	// every topics that has been churned and ready to get inferences in the block
	churnReadyTopics collections.Item[types.TopicList]
	// for a topic, what is every worker node that has registered to it?
	topicWorkers collections.KeySet[collections.Pair[TopicId, sdk.AccAddress]]
	// for a topic, what is every reputer node that has registered to it?
	topicReputers collections.KeySet[collections.Pair[TopicId, sdk.AccAddress]]
	// for an address, what are all the topics that it's registered for?
	addressTopics collections.Map[sdk.AccAddress, []uint64]

	/// SCORES

	// map of (topic, block_number, worker) -> score
	infererScoresByBlock collections.Map[collections.Pair[TopicId, BlockHeight], types.Scores]
	// map of (topic, block_number, worker) -> score
	forecasterScoresByBlock collections.Map[collections.Pair[TopicId, BlockHeight], types.Scores]
	// map of (topic, block_number, reputer) -> score
	reputerScoresByBlock collections.Map[collections.Pair[TopicId, BlockHeight], types.Scores]
	// map of (topic, block_number, worker) -> score
	latestInfererScoresByWorker collections.Map[collections.Pair[TopicId, Worker], types.Score]
	// map of (topic, block_number, worker) -> score
	latestForecasterScoresByWorker collections.Map[collections.Pair[TopicId, Worker], types.Score]
	// map of (topic, block_number, reputer) -> score
	latestReputerScoresByReputer collections.Map[collections.Pair[TopicId, Reputer], types.Score]
	// map of (topic, reputer) -> listening coefficient
	reputerListeningCoefficient collections.Map[collections.Pair[TopicId, Reputer], types.ListeningCoefficient]
	// map of (topic, reputer) -> previous reward (used for EMA)
	previousReputerRewardFraction collections.Map[collections.Pair[TopicId, Reputer], alloraMath.Dec]
	// map of (topic, worker) -> previous reward for inference (used for EMA)
	previousInferenceRewardFraction collections.Map[collections.Pair[TopicId, Worker], alloraMath.Dec]
	// map of (topic, worker) -> previous reward for forecast (used for EMA)
	previousForecastRewardFraction collections.Map[collections.Pair[TopicId, Worker], alloraMath.Dec]

	/// TAX for REWARD
	// map of (topic, block_number, worker) -> avg_worker_reward
	averageWorkerReward collections.Map[collections.Pair[TopicId, sdk.AccAddress], types.AverageWorkerReward]

	/// STAKING

	// total sum stake of all stakers on the network
	totalStake collections.Item[Uint]
	// for every topic, how much total stake does that topic have accumulated?
	topicStake collections.Map[TopicId, Uint]
	// amount of stake a reputer has placed in a topic + delegate stake placed in them, signalling their authority on the topic
	stakeByReputerAndTopicId collections.Map[collections.Pair[TopicId, Reputer], Uint]
	// map of (reputer) -> removal information for that reputer
	stakeRemovalQueue collections.Map[Reputer, types.StakeRemoval]
	// map of (delegator) -> removal information for that delegator
	delegatedStakeRemovalQueue collections.Map[Delegator, types.DelegatedStakeRemoval]
	// map of (delegator) -> amount of stake that has been placed by that delegator
	stakeFromDelegator collections.Map[collections.Pair[TopicId, Delegator], Uint]
	// map of (delegator, target) -> amount of stake that has been placed by that delegator on that target
	delegatedStakePlacement collections.Map[collections.Triple[TopicId, Reputer, Delegator], Uint]
	// map of (target) -> amount of stake that has been placed on that target
	stakeUponReputer collections.Map[collections.Pair[TopicId, Reputer], Uint]

	/// INFERENCE REQUEST MEMPOOL

	// map of (topic, request_id) -> full InferenceRequest information for that request
	mempool collections.Map[collections.Pair[TopicId, RequestId], types.InferenceRequest]
	// amount of money available for an inference request id that has been placed in the mempool but has not yet been fully satisfied
	requestUnmetDemand collections.Map[RequestId, Uint]
	// total amount of demand for a topic that has been placed in the mempool as a request for inference but has not yet been satisfied
	topicUnmetDemand collections.Map[TopicId, Uint]

	/// MISC GLOBAL STATE

	// map of (topic, worker) -> inference
	inferences collections.Map[collections.Pair[TopicId, Worker], types.Inference]

	// map of (topic, worker) -> forecast[]
	forecasts collections.Map[collections.Pair[TopicId, Worker], types.Forecast]

	// map of worker id to node data about that worker
	workers collections.Map[LibP2pKey, types.OffchainNode]

	// map of reputer id to node data about that reputer
	reputers collections.Map[LibP2pKey, types.OffchainNode]

	// the last block the token inflation rewards were updated: int64 same as BlockHeight()
	lastRewardsUpdate collections.Item[BlockHeight]

	// fee revenue collected by a topic over the course of the last reward cadence
	topicFeeRevenue collections.Map[TopicId, types.TopicFeeRevenue]

	// feeRevenueEpoch marks the current epoch for fee revenue
	feeRevenueEpoch collections.Sequence

	// store previous wieghts for exponential moving average in rewards calc
	previousTopicWeight collections.Map[TopicId, types.PreviousTopicWeight]

	// map of (topic, block_height) -> Inference
	allInferences collections.Map[collections.Pair[TopicId, BlockHeight], types.Inferences]

	// map of (topic, block_height) -> Forecast
	allForecasts collections.Map[collections.Pair[TopicId, BlockHeight], types.Forecasts]

	// map of (topic, block_height) -> ReputerValueBundles (1 per reputer active at that time)
	allLossBundles collections.Map[collections.Pair[TopicId, BlockHeight], types.ReputerValueBundles]

	// map of (topic, block_height) -> ValueBundle (1 network wide bundle per timestep)
	networkLossBundles collections.Map[collections.Pair[TopicId, BlockHeight], types.ValueBundle]

	accumulatedMetDemand collections.Map[TopicId, Uint]

	/// NONCES

	// map of (topic) -> unfulfilled nonces
	unfulfilledWorkerNonces collections.Map[TopicId, types.Nonces]

	// map of (topic) -> unfulfilled nonces
	unfulfilledReputerNonces collections.Map[TopicId, types.ReputerRequestNonces]

	/// REGRETS

	// map of (topic, worker) -> regret of worker from comparing loss of worker relative to loss of other inferers
	latestInfererNetworkRegrets collections.Map[collections.Pair[TopicId, Worker], types.TimestampedValue]
	// map of (topic, worker) -> regret of worker from comparing loss of worker relative to loss of other forecasters
	latestForecasterNetworkRegrets collections.Map[collections.Pair[TopicId, Worker], types.TimestampedValue]
	// map of (topic, forecaster, inferer) -> R^+_{ij_kk} regret of forecaster loss from comparing one-in loss with
	// all network inferer losses L_ij including the network forecast-implied inference L_ik^* of the forecaster
	latestOneInForecasterNetworkRegrets collections.Map[collections.Triple[TopicId, Worker, Worker], types.TimestampedValue]

	/// WHITELISTS

	whitelistAdmins collections.KeySet[sdk.AccAddress]

	topicCreationWhitelist collections.KeySet[sdk.AccAddress]

	reputerWhitelist collections.KeySet[sdk.AccAddress]
}

func NewKeeper(
	cdc codec.BinaryCodec,
	addressCodec address.Codec,
	storeService storetypes.KVStoreService,
	ak AccountKeeper,
	bk BankKeeper,
	feeCollectorName string) Keeper {

	sb := collections.NewSchemaBuilder(storeService)
	k := Keeper{
		cdc:                                 cdc,
		addressCodec:                        addressCodec,
		feeCollectorName:                    feeCollectorName,
		params:                              collections.NewItem(sb, types.ParamsKey, "params", codec.CollValue[types.Params](cdc)),
		authKeeper:                          ak,
		bankKeeper:                          bk,
		totalStake:                          collections.NewItem(sb, types.TotalStakeKey, "total_stake", alloraMath.UintValue),
		topicStake:                          collections.NewMap(sb, types.TopicStakeKey, "topic_stake", collections.Uint64Key, alloraMath.UintValue),
		lastRewardsUpdate:                   collections.NewItem(sb, types.LastRewardsUpdateKey, "last_rewards_update", collections.Int64Value),
		nextTopicId:                         collections.NewSequence(sb, types.NextTopicIdKey, "next_TopicId"),
		topics:                              collections.NewMap(sb, types.TopicsKey, "topics", collections.Uint64Key, codec.CollValue[types.Topic](cdc)),
		churnReadyTopics:                    collections.NewItem(sb, types.ChurnReadyTopicsKey, "churn_ready_topics", codec.CollValue[types.TopicList](cdc)),
		topicWorkers:                        collections.NewKeySet(sb, types.TopicWorkersKey, "topic_workers", collections.PairKeyCodec(collections.Uint64Key, sdk.AccAddressKey)),
		addressTopics:                       collections.NewMap(sb, types.AddressTopicsKey, "address_topics", sdk.AccAddressKey, TopicIdListValue),
		topicReputers:                       collections.NewKeySet(sb, types.TopicReputersKey, "topic_reputers", collections.PairKeyCodec(collections.Uint64Key, sdk.AccAddressKey)),
		stakeByReputerAndTopicId:            collections.NewMap(sb, types.StakeByReputerAndTopicIdKey, "stake_by_reputer_and_TopicId", collections.PairKeyCodec(collections.Uint64Key, sdk.AccAddressKey), alloraMath.UintValue),
		stakeRemovalQueue:                   collections.NewMap(sb, types.StakeRemovalQueueKey, "stake_removal_queue", sdk.AccAddressKey, codec.CollValue[types.StakeRemoval](cdc)),
		delegatedStakeRemovalQueue:          collections.NewMap(sb, types.DelegatedStakeRemovalQueueKey, "delegated_stake_removal_queue", sdk.AccAddressKey, codec.CollValue[types.DelegatedStakeRemoval](cdc)),
		stakeFromDelegator:                  collections.NewMap(sb, types.DelegatorStakeKey, "stake_from_delegator", collections.PairKeyCodec(collections.Uint64Key, sdk.AccAddressKey), alloraMath.UintValue),
		delegatedStakePlacement:             collections.NewMap(sb, types.DelegatedStakePlacementKey, "delegated_stake_placement", collections.TripleKeyCodec(collections.Uint64Key, sdk.AccAddressKey, sdk.AccAddressKey), alloraMath.UintValue),
		stakeUponReputer:                    collections.NewMap(sb, types.TargetStakeKey, "stake_upon_reputer", collections.PairKeyCodec(collections.Uint64Key, sdk.AccAddressKey), alloraMath.UintValue),
		mempool:                             collections.NewMap(sb, types.MempoolKey, "mempool", collections.PairKeyCodec(collections.Uint64Key, collections.StringKey), codec.CollValue[types.InferenceRequest](cdc)),
		requestUnmetDemand:                  collections.NewMap(sb, types.RequestUnmetDemandKey, "request_unmet_demand", collections.StringKey, alloraMath.UintValue),
		topicUnmetDemand:                    collections.NewMap(sb, types.TopicUnmetDemandKey, "topic_unmet_demand", collections.Uint64Key, alloraMath.UintValue),
		topicFeeRevenue:                     collections.NewMap(sb, types.TopicFeeRevenueKey, "topic_fee_revenue", collections.Uint64Key, codec.CollValue[types.TopicFeeRevenue](cdc)),
		feeRevenueEpoch:                     collections.NewSequence(sb, types.FeeRevenueEpochKey, "fee_revenue_epoch"),
		previousTopicWeight:                 collections.NewMap(sb, types.PreviousTopicWeightKey, "previous_topic_weight", collections.Uint64Key, codec.CollValue[types.PreviousTopicWeight](cdc)),
		inferences:                          collections.NewMap(sb, types.InferencesKey, "inferences", collections.PairKeyCodec(collections.Uint64Key, sdk.AccAddressKey), codec.CollValue[types.Inference](cdc)),
		forecasts:                           collections.NewMap(sb, types.ForecastsKey, "forecasts", collections.PairKeyCodec(collections.Uint64Key, sdk.AccAddressKey), codec.CollValue[types.Forecast](cdc)),
		workers:                             collections.NewMap(sb, types.WorkerNodesKey, "worker_nodes", collections.StringKey, codec.CollValue[types.OffchainNode](cdc)),
		reputers:                            collections.NewMap(sb, types.ReputerNodesKey, "reputer_nodes", collections.StringKey, codec.CollValue[types.OffchainNode](cdc)),
		allInferences:                       collections.NewMap(sb, types.AllInferencesKey, "inferences_all", collections.PairKeyCodec(collections.Uint64Key, collections.Int64Key), codec.CollValue[types.Inferences](cdc)),
		allForecasts:                        collections.NewMap(sb, types.AllForecastsKey, "forecasts_all", collections.PairKeyCodec(collections.Uint64Key, collections.Int64Key), codec.CollValue[types.Forecasts](cdc)),
		allLossBundles:                      collections.NewMap(sb, types.AllLossBundlesKey, "value_bundles_all", collections.PairKeyCodec(collections.Uint64Key, collections.Int64Key), codec.CollValue[types.ReputerValueBundles](cdc)),
		networkLossBundles:                  collections.NewMap(sb, types.NetworkLossBundlesKey, "value_bundles_network", collections.PairKeyCodec(collections.Uint64Key, collections.Int64Key), codec.CollValue[types.ValueBundle](cdc)),
		latestInfererNetworkRegrets:         collections.NewMap(sb, types.InfererNetworkRegretsKey, "inferer_network_regrets", collections.PairKeyCodec(collections.Uint64Key, sdk.AccAddressKey), codec.CollValue[types.TimestampedValue](cdc)),
		latestForecasterNetworkRegrets:      collections.NewMap(sb, types.ForecasterNetworkRegretsKey, "forecaster_network_regrets", collections.PairKeyCodec(collections.Uint64Key, sdk.AccAddressKey), codec.CollValue[types.TimestampedValue](cdc)),
		latestOneInForecasterNetworkRegrets: collections.NewMap(sb, types.OneInForecasterNetworkRegretsKey, "one_in_forecaster_network_regrets", collections.TripleKeyCodec(collections.Uint64Key, sdk.AccAddressKey, sdk.AccAddressKey), codec.CollValue[types.TimestampedValue](cdc)),
		accumulatedMetDemand:                collections.NewMap(sb, types.AccumulatedMetDemandKey, "accumulated_met_demand", collections.Uint64Key, alloraMath.UintValue),
		whitelistAdmins:                     collections.NewKeySet(sb, types.WhitelistAdminsKey, "whitelist_admins", sdk.AccAddressKey),
		topicCreationWhitelist:              collections.NewKeySet(sb, types.TopicCreationWhitelistKey, "topic_creation_whitelist", sdk.AccAddressKey),
		reputerWhitelist:                    collections.NewKeySet(sb, types.ReputerWhitelistKey, "weight_setting_whitelist", sdk.AccAddressKey),
		infererScoresByBlock:                collections.NewMap(sb, types.InferenceScoresKey, "inferer_scores_by_block", collections.PairKeyCodec(collections.Uint64Key, collections.Int64Key), codec.CollValue[types.Scores](cdc)),
		forecasterScoresByBlock:             collections.NewMap(sb, types.ForecastScoresKey, "forecaster_scores_by_block", collections.PairKeyCodec(collections.Uint64Key, collections.Int64Key), codec.CollValue[types.Scores](cdc)),
		latestInfererScoresByWorker:         collections.NewMap(sb, types.LatestInfererScoresByWorkerKey, "latest_inferer_scores_by_worker", collections.PairKeyCodec(collections.Uint64Key, sdk.AccAddressKey), codec.CollValue[types.Score](cdc)),
		latestForecasterScoresByWorker:      collections.NewMap(sb, types.LatestForecasterScoresByWorkerKey, "latest_forecaster_scores_by_worker", collections.PairKeyCodec(collections.Uint64Key, sdk.AccAddressKey), codec.CollValue[types.Score](cdc)),
		latestReputerScoresByReputer:        collections.NewMap(sb, types.LatestReputerScoresByReputerKey, "latest_reputer_scores_by_reputer", collections.PairKeyCodec(collections.Uint64Key, sdk.AccAddressKey), codec.CollValue[types.Score](cdc)),
		previousReputerRewardFraction:       collections.NewMap(sb, types.PreviousReputerRewardFractionKey, "previous_reputer_reward_fraction", collections.PairKeyCodec(collections.Uint64Key, sdk.AccAddressKey), alloraMath.DecValue),
		previousInferenceRewardFraction:     collections.NewMap(sb, types.PreviousInferenceRewardFractionKey, "previous_inference_reward_fraction", collections.PairKeyCodec(collections.Uint64Key, sdk.AccAddressKey), alloraMath.DecValue),
		previousForecastRewardFraction:      collections.NewMap(sb, types.PreviousForecastRewardFractionKey, "previous_forecast_reward_fraction", collections.PairKeyCodec(collections.Uint64Key, sdk.AccAddressKey), alloraMath.DecValue),
		averageWorkerReward:                 collections.NewMap(sb, types.AverageWorkerRewardKey, "average_worker_reward", collections.PairKeyCodec(collections.Uint64Key, sdk.AccAddressKey), codec.CollValue[types.AverageWorkerReward](cdc)),
		reputerScoresByBlock:                collections.NewMap(sb, types.ReputerScoresKey, "reputer_scores_by_block", collections.PairKeyCodec(collections.Uint64Key, collections.Int64Key), codec.CollValue[types.Scores](cdc)),
		reputerListeningCoefficient:         collections.NewMap(sb, types.ReputerListeningCoefficientKey, "reputer_listening_coefficient", collections.PairKeyCodec(collections.Uint64Key, sdk.AccAddressKey), codec.CollValue[types.ListeningCoefficient](cdc)),
		unfulfilledWorkerNonces:             collections.NewMap(sb, types.UnfulfilledWorkerNoncesKey, "unfulfilled_worker_nonces", collections.Uint64Key, codec.CollValue[types.Nonces](cdc)),
		unfulfilledReputerNonces:            collections.NewMap(sb, types.UnfulfilledReputerNoncesKey, "unfulfilled_reputer_nonces", collections.Uint64Key, codec.CollValue[types.ReputerRequestNonces](cdc)),
	}

	schema, err := sb.Build()
	if err != nil {
		panic(err)
	}

	k.schema = schema

	return k
}

/// NONCES

// Attempts to fulfill an unfulfilled nonce.
// If the nonce is present, then it is removed from the unfulfilled nonces and this function returns true.
// If the nonce is not present, then the function returns false.
func (k *Keeper) FulfillWorkerNonce(ctx context.Context, topicId TopicId, nonce *types.Nonce) (bool, error) {
	unfulfilledNonces, err := k.GetUnfulfilledWorkerNonces(ctx, topicId)
	if err != nil {
		return false, err
	}

	// Check if the nonce is present in the unfulfilled nonces
	for i, n := range unfulfilledNonces.Nonces {
		if n.Nonce == nonce.Nonce {
			// Remove the nonce from the unfulfilled nonces
			unfulfilledNonces.Nonces = append(unfulfilledNonces.Nonces[:i], unfulfilledNonces.Nonces[i+1:]...)
			err := k.unfulfilledWorkerNonces.Set(ctx, topicId, unfulfilledNonces)
			if err != nil {
				return false, err
			}
			return true, nil
		}
	}

	// If the nonce is not present in the unfulfilled nonces
	return false, nil
}

// Attempts to fulfill an unfulfilled nonce.
// If the nonce is present, then it is removed from the unfulfilled nonces and this function returns true.
// If the nonce is not present, then the function returns false.
func (k *Keeper) FulfillReputerNonce(ctx context.Context, topicId TopicId, nonce *types.Nonce) (bool, error) {
	unfulfilledNonces, err := k.GetUnfulfilledReputerNonces(ctx, topicId)
	if err != nil {
		return false, err
	}

	// Check if the nonce is present in the unfulfilled nonces
	for i, n := range unfulfilledNonces.Nonces {
		if n.ReputerNonce.Nonce == nonce.Nonce {
			// Remove the nonce from the unfulfilled nonces
			unfulfilledNonces.Nonces = append(unfulfilledNonces.Nonces[:i], unfulfilledNonces.Nonces[i+1:]...)
			err := k.unfulfilledReputerNonces.Set(ctx, topicId, unfulfilledNonces)
			if err != nil {
				return false, err
			}
			return true, nil
		}
	}

	// If the nonce is not present in the unfulfilled nonces
	return false, nil
}

// True if nonce is unfulfilled, false otherwise.
func (k *Keeper) IsWorkerNonceUnfulfilled(ctx context.Context, topicId TopicId, nonce *types.Nonce) (bool, error) {
	// Get the latest unfulfilled nonces
	unfulfilledNonces, err := k.GetUnfulfilledWorkerNonces(ctx, topicId)
	if err != nil {
		return false, err
	}

	// Check if the nonce is present in the unfulfilled nonces
	for _, n := range unfulfilledNonces.Nonces {
		if n.Nonce == nonce.Nonce {
			return true, nil
		}
	}

	return false, nil
}

// True if nonce is unfulfilled, false otherwise.
func (k *Keeper) IsReputerNonceUnfulfilled(ctx context.Context, topicId TopicId, nonce *types.Nonce) (bool, error) {
	// Get the latest unfulfilled nonces
	unfulfilledNonces, err := k.GetUnfulfilledReputerNonces(ctx, topicId)
	if err != nil {
		return false, err
	}

	// Check if the nonce is present in the unfulfilled nonces
	for _, n := range unfulfilledNonces.Nonces {
		if n.ReputerNonce.Nonce == nonce.Nonce {
			return true, nil
		}
	}

	return false, nil
}

// Adds a nonce to the unfulfilled nonces for the topic if it is not yet added (idempotent).
// If the max number of nonces is reached, then the function removes the oldest nonce and adds the new nonce.
func (k *Keeper) AddWorkerNonce(ctx context.Context, topicId TopicId, nonce *types.Nonce) error {
	nonces, err := k.GetUnfulfilledWorkerNonces(ctx, topicId)
	if err != nil {
		return err
	}

	// Check that input nonce is not already contained in the nonces of this topic
	for _, n := range nonces.Nonces {
		if n.Nonce == nonce.Nonce {
			return nil
		}
	}
	nonces.Nonces = append(nonces.Nonces, nonce)

	maxUnfulfilledRequests, err := k.GetParamsMaxUnfulfilledWorkerRequests(ctx)
	if err != nil {
		return err
	}

	lenNonces := uint64(len(nonces.Nonces))
	if lenNonces > maxUnfulfilledRequests {
		diff := uint64(len(nonces.Nonces)) - maxUnfulfilledRequests
		if diff > 0 {
			nonces.Nonces = nonces.Nonces[diff:]
		}
	}

	return k.unfulfilledWorkerNonces.Set(ctx, topicId, nonces)
}

// Adds a nonce to the unfulfilled nonces for the topic if it is not yet added (idempotent).
// If the max number of nonces is reached, then the function removes the oldest nonce and adds the new nonce.
func (k *Keeper) AddReputerNonce(ctx context.Context, topicId TopicId, nonce *types.Nonce, associatedWorkerNonce *types.Nonce) error {
	nonces, err := k.GetUnfulfilledReputerNonces(ctx, topicId)
	if err != nil {
		return err
	}

	// Check that input nonce is not already contained in the nonces of this topic
	// nor that the `associatedWorkerNonce` is already associated with a worker requeset
	for _, n := range nonces.Nonces {
		// Do nothing if nonce is already in the list
		if n.ReputerNonce.Nonce == nonce.Nonce {
			return nil
		}
		// Do nothing if the associated worker nonce is already in the list
		if n.WorkerNonce.Nonce == associatedWorkerNonce.Nonce {
			return nil
		}
	}
	reputerRequestNonce := &types.ReputerRequestNonce{
		ReputerNonce: nonce,
		WorkerNonce:  associatedWorkerNonce,
	}
	nonces.Nonces = append(nonces.Nonces, reputerRequestNonce)

	maxUnfulfilledRequests, err := k.GetParamsMaxUnfulfilledReputerRequests(ctx)
	if err != nil {
		return err
	}

	lenNonces := uint64(len(nonces.Nonces))
	if lenNonces > maxUnfulfilledRequests {
		diff := uint64(len(nonces.Nonces)) - maxUnfulfilledRequests
		if diff > 0 {
			nonces.Nonces = nonces.Nonces[diff:]
		}
	}

	return k.unfulfilledReputerNonces.Set(ctx, topicId, nonces)
}

func (k *Keeper) GetUnfulfilledWorkerNonces(ctx context.Context, topicId TopicId) (types.Nonces, error) {
	nonces, err := k.unfulfilledWorkerNonces.Get(ctx, topicId)
	if err != nil {
		if errors.Is(err, collections.ErrNotFound) {
			return types.Nonces{}, nil
		}
		return types.Nonces{}, err
	}
	return nonces, nil
}

func (k *Keeper) GetUnfulfilledReputerNonces(ctx context.Context, topicId TopicId) (types.ReputerRequestNonces, error) {
	nonces, err := k.unfulfilledReputerNonces.Get(ctx, topicId)
	if err != nil {
		if errors.Is(err, collections.ErrNotFound) {
			return types.ReputerRequestNonces{}, nil
		}
		return types.ReputerRequestNonces{}, err
	}
	return nonces, nil
}

/// REGRETS

func (k *Keeper) SetInfererNetworkRegret(ctx context.Context, topicId TopicId, worker Worker, regret types.TimestampedValue) error {
	key := collections.Join(topicId, worker)
	return k.latestInfererNetworkRegrets.Set(ctx, key, regret)
}

func (k *Keeper) SetForecasterNetworkRegret(ctx context.Context, topicId TopicId, worker Worker, regret types.TimestampedValue) error {
	key := collections.Join(topicId, worker)
	return k.latestForecasterNetworkRegrets.Set(ctx, key, regret)
}

func (k *Keeper) SetOneInForecasterNetworkRegret(ctx context.Context, topicId TopicId, forecaster Worker, inferer Worker, regret types.TimestampedValue) error {
	key := collections.Join3(topicId, forecaster, inferer)
	return k.latestOneInForecasterNetworkRegrets.Set(ctx, key, regret)
}

func (k *Keeper) GetInfererNetworkRegret(ctx context.Context, topicId TopicId, worker Worker) (types.TimestampedValue, error) {
	key := collections.Join(topicId, worker)
	regret, err := k.latestInfererNetworkRegrets.Get(ctx, key)
	if err != nil {
		if errors.Is(err, collections.ErrNotFound) {
			return types.TimestampedValue{
				BlockHeight: 0,
				Value:       alloraMath.NewDecFromInt64(1),
			}, nil
		}
		return types.TimestampedValue{}, err
	}
	return regret, nil
}

func (k *Keeper) GetForecasterNetworkRegret(ctx context.Context, topicId TopicId, worker Worker) (types.TimestampedValue, error) {
	key := collections.Join(topicId, worker)
	regret, err := k.latestForecasterNetworkRegrets.Get(ctx, key)
	if err != nil {
		if errors.Is(err, collections.ErrNotFound) {
			return types.TimestampedValue{
				BlockHeight: 0,
				Value:       alloraMath.NewDecFromInt64(1),
			}, nil
		}
		return types.TimestampedValue{}, err
	}
	return regret, nil
}

func (k *Keeper) GetOneInForecasterNetworkRegret(ctx context.Context, topicId TopicId, forecaster Worker, inferer Worker) (types.TimestampedValue, error) {
	key := collections.Join3(topicId, forecaster, inferer)
	regret, err := k.latestOneInForecasterNetworkRegrets.Get(ctx, key)
	if err != nil {
		if errors.Is(err, collections.ErrNotFound) {
			return types.TimestampedValue{
				BlockHeight: 0,
				Value:       alloraMath.NewDecFromInt64(1),
			}, nil
		}
		return types.TimestampedValue{}, err
	}
	return regret, nil
}

/// PARAMETERS

func (k *Keeper) SetParams(ctx context.Context, params types.Params) error {
	return k.params.Set(ctx, params)
}

func (k *Keeper) GetParams(ctx context.Context) (types.Params, error) {
	ret, err := k.params.Get(ctx)
	if err != nil {
		if errors.Is(err, collections.ErrNotFound) {
			return types.DefaultParams(), nil
		}
		return types.Params{}, err
	}
	return ret, nil
}

func (k *Keeper) GetFeeCollectorName() string {
	return k.feeCollectorName
}

func (k *Keeper) GetParamsMaxTopicsPerBlock(ctx context.Context) (uint64, error) {
	params, err := k.GetParams(ctx)
	if err != nil {
		return 0, err
	}
	return params.MaxTopicsPerBlock, nil
}

func (k *Keeper) GetParamsMinRequestUnmetDemand(ctx context.Context) (Uint, error) {
	params, err := k.GetParams(ctx)
	if err != nil {
		return cosmosMath.Uint{}, err
	}
	return params.MinRequestUnmetDemand, nil
}

func (k *Keeper) GetParamsMinTopicUnmetDemand(ctx context.Context) (Uint, error) {
	params, err := k.GetParams(ctx)
	if err != nil {
		return cosmosMath.Uint{}, err
	}
	return params.MinTopicUnmetDemand, nil
}

func (k *Keeper) GetParamsRequiredMinimumStake(ctx context.Context) (Uint, error) {
	params, err := k.GetParams(ctx)
	if err != nil {
		return cosmosMath.Uint{}, err
	}
	return params.RequiredMinimumStake, nil
}

func (k *Keeper) GetParamsRemoveStakeDelayWindow(ctx context.Context) (BlockHeight, error) {
	params, err := k.GetParams(ctx)
	if err != nil {
		return 0, err
	}
	return params.RemoveStakeDelayWindow, nil
}

func (k *Keeper) GetParamsMaxInferenceRequestValidity(ctx context.Context) (BlockHeight, error) {
	params, err := k.GetParams(ctx)
	if err != nil {
		return 0, err
	}
	return params.MaxInferenceRequestValidity, nil
}

func (k *Keeper) GetParamsMinEpochLength(ctx context.Context) (BlockHeight, error) {
	params, err := k.GetParams(ctx)
	if err != nil {
		return 0, err
	}
	return params.MinEpochLength, nil
}

func (k *Keeper) GetParamsMaxRequestCadence(ctx context.Context) (BlockHeight, error) {
	params, err := k.GetParams(ctx)
	if err != nil {
		return 0, err
	}
	return params.MaxRequestCadence, nil
}

func (k *Keeper) GetParamsStakeAndFeeRevenueImportance(ctx context.Context) (alloraMath.Dec, alloraMath.Dec, error) {
	params, err := k.GetParams(ctx)
	if err != nil {
		return alloraMath.Dec{}, alloraMath.Dec{}, err
	}
	return params.TopicRewardStakeImportance, params.TopicRewardFeeRevenueImportance, nil
}

func (k *Keeper) GetParamsMaxUnfulfilledWorkerRequests(ctx context.Context) (uint64, error) {
	params, err := k.GetParams(ctx)
	if err != nil {
		return 0, err
	}
	return params.MaxUnfulfilledWorkerRequests, nil
}

func (k *Keeper) GetParamsTopicRewardAlpha(ctx context.Context) (alloraMath.Dec, error) {
	params, err := k.GetParams(ctx)
	if err != nil {
		return alloraMath.Dec{}, err
	}
	return params.TopicRewardAlpha, nil
}

func (k *Keeper) GetParamsMaxUnfulfilledReputerRequests(ctx context.Context) (uint64, error) {
	params, err := k.GetParams(ctx)
	if err != nil {
		return 0, err
	}
	return params.MaxUnfulfilledReputerRequests, nil
}

func (k Keeper) GetParamsValidatorsVsAlloraPercentReward(ctx context.Context) (cosmosMath.LegacyDec, error) {
	params, err := k.GetParams(ctx)
	if err != nil {
		return cosmosMath.LegacyDec{}, err
	}
	return params.ValidatorsVsAlloraPercentReward, nil
}

func (k *Keeper) GetParamsMaxSamplesToScaleScores(ctx context.Context) (uint64, error) {
	params, err := k.GetParams(ctx)
	if err != nil {
		return 0, err
	}
	return params.MaxSamplesToScaleScores, nil
}

func (k *Keeper) GetParamsMaxWorkersAcceptedPerPayload(ctx context.Context) (uint64, error) {
	params, err := k.GetParams(ctx)
	if err != nil {
		return 0, err
	}
	return params.MaxWorkersAcceptedPerPayload, nil
}

func (k *Keeper) GetParamsMaxReputersAcceptedPerPayload(ctx context.Context) (uint64, error) {
	params, err := k.GetParams(ctx)
	if err != nil {
		return 0, err
	}
	return params.MaxReputersAcceptedPerPayload, nil
}

func (k *Keeper) GetParamsMaxTopWorkersToReward(ctx context.Context) (uint64, error) {
	params, err := k.GetParams(ctx)
	if err != nil {
		return 0, err
	}
	return params.MaxTopWorkersToReward, nil
}

func (k *Keeper) GetParamsMaxTopReputersToReward(ctx context.Context) (uint64, error) {
	params, err := k.GetParams(ctx)
	if err != nil {
		return 0, err
	}
	return params.MaxTopReputersToReward, nil
}

/// INFERENCES, FORECASTS

func (k *Keeper) GetInferencesAtBlock(ctx context.Context, topicId TopicId, block BlockHeight) (*types.Inferences, error) {
	key := collections.Join(topicId, block)
	inferences, err := k.allInferences.Get(ctx, key)
	if err != nil {
		return nil, err
	}
	return &inferences, nil
}

func (k *Keeper) GetForecastsAtBlock(ctx context.Context, topicId TopicId, block BlockHeight) (*types.Forecasts, error) {
	key := collections.Join(topicId, block)
	forecasts, err := k.allForecasts.Get(ctx, key)
	if err != nil {
		return nil, err
	}
	return &forecasts, nil
}

func (k *Keeper) GetInferencesAtOrAfterBlock(ctx context.Context, topicId TopicId, block BlockHeight) (*types.Inferences, BlockHeight, error) {
	// Define the range query starting from the highest available block down to and including the specified block
	rng := collections.
		NewPrefixedPairRange[TopicId, BlockHeight](topicId).
		StartInclusive(block) // Set the lower boundary as the specified block, inclusive

	var inferencesToReturn types.Inferences
	currentBlockHeight := BlockHeight(0)

	iter, err := k.allInferences.Iterate(ctx, rng)
	if err != nil {
		return nil, 0, err
	}
	defer iter.Close() // Ensure that resources are released

	// Iterate through entries in descending order and collect all inferences after the specified block
	for ; iter.Valid(); iter.Next() {
		kv, err := iter.KeyValue()
		if err != nil {
			return nil, 0, err
		}
		currentBlockHeight = kv.Key.K2() // Current entry's block height
		inferencesToReturn.Inferences = kv.Value.Inferences
		break
	}

	// Return the collected inferences and the lowest block height at which they were found
	return &inferencesToReturn, currentBlockHeight, nil
}

func (k *Keeper) GetForecastsAtOrAfterBlock(ctx context.Context, topicId TopicId, block BlockHeight) (*types.Forecasts, BlockHeight, error) {
	rng := collections.
		NewPrefixedPairRange[TopicId, BlockHeight](topicId).
		StartInclusive(block) // Set the lower boundary as the specified block, inclusive

	forecastsToReturn := types.Forecasts{}
	currentBlockHeight := BlockHeight(0)

	iter, err := k.allForecasts.Iterate(ctx, rng)
	if err != nil {
		return nil, 0, err
	}
	defer iter.Close() // Ensure that resources are released

	for ; iter.Valid(); iter.Next() {
		kv, err := iter.KeyValue()
		if err != nil {
			return nil, 0, err
		}
		currentBlockHeight = kv.Key.K2() // Current entry's block height
		forecastsToReturn.Forecasts = kv.Value.Forecasts
		break
	}

	return &forecastsToReturn, currentBlockHeight, nil
}

// Insert a complete set of inferences for a topic/block. Overwrites previous ones.
func (k *Keeper) InsertInferences(ctx context.Context, topicId TopicId, nonce types.Nonce, inferences types.Inferences) error {
	block := nonce.Nonce

	for _, inference := range inferences.Inferences {
		inferenceCopy := *inference
		// Update latests inferences for each worker
		workerAcc, err := sdk.AccAddressFromBech32(inferenceCopy.Inferer)
		if err != nil {
			return err
		}
		key := collections.Join(topicId, workerAcc)
		err = k.inferences.Set(ctx, key, inferenceCopy)
		if err != nil {
			return err
		}
	}

	key := collections.Join(topicId, block)
	return k.allInferences.Set(ctx, key, inferences)
}

// Insert a complete set of inferences for a topic/block. Overwrites previous ones.
func (k *Keeper) InsertForecasts(ctx context.Context, topicId TopicId, nonce types.Nonce, forecasts types.Forecasts) error {
	block := nonce.Nonce

	for _, forecast := range forecasts.Forecasts {
		// Update latests forecasts for each worker
		workerAcc, err := sdk.AccAddressFromBech32(forecast.Forecaster)
		if err != nil {
			return err
		}
		key := collections.Join(topicId, workerAcc)
		err = k.forecasts.Set(ctx, key, *forecast)
		if err != nil {
			return err
		}
	}

	key := collections.Join(topicId, block)
	return k.allForecasts.Set(ctx, key, forecasts)
}

func (k *Keeper) GetWorkerLatestInferenceByTopicId(
	ctx context.Context,
	topicId TopicId,
	worker sdk.AccAddress) (types.Inference, error) {
	key := collections.Join(topicId, worker)
	return k.inferences.Get(ctx, key)
}

// Returns the last block height at which rewards emissions were updated
func (k *Keeper) GetLastRewardsUpdate(ctx context.Context) (int64, error) {
	lastRewardsUpdate, err := k.lastRewardsUpdate.Get(ctx)
	if err != nil {
		if errors.Is(err, collections.ErrNotFound) {
			return 0, nil
		} else {
			return 0, err
		}
	}
	return lastRewardsUpdate, nil
}

// Set the last block height at which rewards emissions were updated
func (k *Keeper) SetLastRewardsUpdate(ctx context.Context, blockHeight int64) error {
	if blockHeight < 0 {
		return types.ErrBlockHeightNegative
	}
	previousBlockHeight, err := k.lastRewardsUpdate.Get(ctx)
	if err != nil {
		if errors.Is(err, collections.ErrNotFound) {
			previousBlockHeight = 0
		} else {
			return err
		}
	}
	if blockHeight < previousBlockHeight {
		return types.ErrBlockHeightLessThanPrevious
	}
	return k.lastRewardsUpdate.Set(ctx, blockHeight)
}

// return epoch length
func (k *Keeper) GetParamsRewardCadence(ctx context.Context) (int64, error) {
	params, err := k.GetParams(ctx)
	if err != nil {
		return 0, err
	}
	return params.RewardCadence, nil
}

/// LOSS BUNDLES

// Insert a loss bundle for a topic and timestamp. Overwrites previous ones stored at that composite index.
func (k *Keeper) InsertReputerLossBundlesAtBlock(ctx context.Context, topicId TopicId, block BlockHeight, reputerLossBundles types.ReputerValueBundles) error {
	key := collections.Join(topicId, block)
	return k.allLossBundles.Set(ctx, key, reputerLossBundles)
}

// Get loss bundles for a topic/timestamp
func (k *Keeper) GetReputerLossBundlesAtBlock(ctx context.Context, topicId TopicId, block BlockHeight) (*types.ReputerValueBundles, error) {
	key := collections.Join(topicId, block)
	reputerLossBundles, err := k.allLossBundles.Get(ctx, key)
	if err != nil {
		return nil, err
	}
	return &reputerLossBundles, nil
}

// Insert a network loss bundle for a topic and block.
func (k *Keeper) InsertNetworkLossBundleAtBlock(ctx context.Context, topicId TopicId, block BlockHeight, lossBundle types.ValueBundle) error {
	key := collections.Join(topicId, block)
	return k.networkLossBundles.Set(ctx, key, lossBundle)
}

// A function that accepts a topicId and returns the network LossBundle at the block or error
func (k *Keeper) GetNetworkLossBundleAtBlock(ctx context.Context, topicId TopicId, block BlockHeight) (*types.ValueBundle, error) {
	key := collections.Join(topicId, block)
	lossBundle, err := k.networkLossBundles.Get(ctx, key)
	if err != nil {
		return nil, err
	}
	return &lossBundle, nil
}

func (k *Keeper) GetNetworkLossBundleAtOrBeforeBlock(ctx context.Context, topicId TopicId, block BlockHeight) (*types.ValueBundle, BlockHeight, error) {
	rng := collections.
		NewPrefixedPairRange[TopicId, BlockHeight](topicId).
		StartInclusive(block).
		Descending()

	iter, err := k.networkLossBundles.Iterate(ctx, rng)
	if err != nil {
		return nil, 0, err
	}
	if !iter.Valid() {
		// Return empty loss bundle if no loss bundle is found
		return &types.ValueBundle{}, 0, nil
	}
	kv, err := iter.KeyValue()
	if err != nil {
		return nil, 0, err
	}
	return &kv.Value, kv.Key.K2(), nil
}

func (k *Keeper) GetReputerReportedLossesAtOrBeforeBlock(ctx context.Context, topicId TopicId, block BlockHeight) (*types.ReputerValueBundles, BlockHeight, error) {
	rng := collections.
		NewPrefixedPairRange[TopicId, BlockHeight](topicId).
		StartInclusive(block).
		Descending()

	iter, err := k.allLossBundles.Iterate(ctx, rng)
	if err != nil {
		return nil, 0, err
	}
	if !iter.Valid() {
		// Return empty loss bundle if no loss bundle is found
		return &types.ReputerValueBundles{}, 0, nil
	}
	kv, err := iter.KeyValue()
	if err != nil {
		return nil, 0, err
	}
	return &kv.Value, kv.Key.K2(), nil
}

/// STAKING

// Adds stake to the system for a given topic and reputer
func (k *Keeper) AddStake(ctx context.Context, topicId TopicId, reputer sdk.AccAddress, stake Uint) error {
	// Run checks to ensure that the stake can be added, and then update the types all at once, applying rollbacks if necessary
	if stake.IsZero() {
		return errors.New("stake must be greater than zero")
	}

	// Get new reputer stake in topic
	topicReputerKey := collections.Join(topicId, reputer)
	reputerStakeInTopic, err := k.stakeByReputerAndTopicId.Get(ctx, topicReputerKey)
	if err != nil {
		if errors.Is(err, collections.ErrNotFound) {
			reputerStakeInTopic = cosmosMath.NewUint(0)
		} else {
			return err
		}
	}
	reputerStakeNew := reputerStakeInTopic.Add(stake)

	// Get new sum topic stake for all topics
	topicStake, err := k.GetTopicStake(ctx, topicId)
	if err != nil {
		return err
	}
	topicStakeNew := topicStake.Add(stake)

	// Get new sum topic stake for all topics
	totalStake, err := k.GetTotalStake(ctx)
	if err != nil {
		return err
	}
	totalStakeNew := totalStake.Add(stake)

	// State updates -- done all at once after all checks

	// Set new reputer stake in topic
	if err := k.stakeByReputerAndTopicId.Set(ctx, topicReputerKey, reputerStakeNew); err != nil {
		return err
	}

	// Set new sum topic stake for all topics
	if err := k.topicStake.Set(ctx, topicId, topicStakeNew); err != nil {
		fmt.Println("Setting topic stake failed -- rolling back reputer stake")
		// Rollback reputer stake in topic
		err2 := k.stakeByReputerAndTopicId.Set(ctx, topicReputerKey, reputerStakeInTopic)
		if err2 != nil {
			return err2
		}
		return err
	}

	if err := k.totalStake.Set(ctx, totalStakeNew); err != nil {
		fmt.Println("Setting total stake failed -- rolling back reputer and topic stake")
		// Rollback reputer stake in topic
		err2 := k.stakeByReputerAndTopicId.Set(ctx, topicReputerKey, reputerStakeInTopic)
		if err2 != nil {
			return err2
		}
		// Rollback topic stake
		err2 = k.topicStake.Set(ctx, topicId, topicStake)
		if err2 != nil {
			return err2
		}
		return err
	}

	return nil
}

func (k *Keeper) AddDelegatedStake(ctx context.Context, topicId TopicId, delegator sdk.AccAddress, reputer sdk.AccAddress, stake Uint) error {
	// Run checks to ensure that delegate stake can be added, and then update the types all at once, applying rollbacks if necessary
	if stake.IsZero() {
		return errors.New("stake must be greater than zero")
	}

	stakeFromDelegator, err := k.GetStakeFromDelegator(ctx, topicId, delegator)
	if err != nil {
		return err
	}
	stakeFromDelegatorNew := stakeFromDelegator.Add(stake)

	delegatedStakePlacement, err := k.GetDelegatedStakePlacement(ctx, topicId, delegator, reputer)
	if err != nil {
		return err
	}
	stakePlacementNew := delegatedStakePlacement.Add(stake)

	stakeUponReputer, err := k.GetDelegatedStakeUponReputer(ctx, topicId, reputer)
	if err != nil {
		return err
	}
	stakeUponReputerNew := stakeUponReputer.Add(stake)

	// types updates -- done all at once after all checks

	// Set new reputer stake in topic
	if err := k.SetStakeFromDelegator(ctx, topicId, delegator, stakeFromDelegatorNew); err != nil {
		return err
	}

	// Set new sum topic stake for all topics
	if err := k.SetDelegatedStakePlacement(ctx, topicId, delegator, reputer, stakePlacementNew); err != nil {
		fmt.Println("Setting topic stake failed -- rolling back stake from delegator")
		err2 := k.SetStakeFromDelegator(ctx, topicId, delegator, stakeFromDelegator)
		if err2 != nil {
			return err2
		}
		return err
	}

	if err := k.SetDelegatedStakeUponReputer(ctx, topicId, reputer, stakeUponReputerNew); err != nil {
		fmt.Println("Setting total stake failed -- rolling back stake from delegator and delegated stake placement")
		err2 := k.SetStakeFromDelegator(ctx, topicId, delegator, stakeFromDelegator)
		if err2 != nil {
			return err2
		}
		err2 = k.SetDelegatedStakePlacement(ctx, topicId, delegator, reputer, delegatedStakePlacement)
		if err2 != nil {
			return err2
		}
		return err
	}

	return nil
}

// Removes stake to the system for a given topic and reputer
func (k *Keeper) RemoveStake(
	ctx context.Context,
	topicId TopicId,
	reputer sdk.AccAddress,
	stake Uint) error {
	// Run checks to ensure that the stake can be removed, and then update the types all at once, applying rollbacks if necessary

	if stake.IsZero() {
		return errors.New("stake must be greater than zero")
	}

	// Check reputerStakeInTopic >= stake
	topicReputerKey := collections.Join(topicId, reputer)
	reputerStakeInTopic, err := k.stakeByReputerAndTopicId.Get(ctx, topicReputerKey)
	if err != nil {
		if errors.Is(err, collections.ErrNotFound) {
			return types.ErrTopicReputerStakeDoesNotExist
		} else {
			return err
		}
	}
	delegatedStakeUponReputerInTopic, err := k.GetDelegatedStakeUponReputer(ctx, topicId, reputer)
	if err != nil {
		return err
	}
	reputerStakeInTopicWithoutDelegatedStake := reputerStakeInTopic.Sub(delegatedStakeUponReputerInTopic)
	// TODO Maybe we should check if reputerStakeInTopicWithoutDelegatedStake is zero and remove the key from the map
	if stake.GT(reputerStakeInTopicWithoutDelegatedStake) {
		return types.ErrIntegerUnderflowTopicReputerStake
	}
	reputerStakeNew := reputerStakeInTopic.Sub(stake)

	// Check topicStake >= stake
	topicStake, err := k.GetTopicStake(ctx, topicId)
	if err != nil {
		return err
	}
	if stake.GT(topicStake) {
		return types.ErrIntegerUnderflowTopicStake
	}
	topicStakeNew := topicStake.Sub(stake)

	// Check totalStake >= stake
	totalStake, err := k.GetTotalStake(ctx)
	if err != nil {
		return err
	}
	if stake.GT(totalStake) {
		return types.ErrIntegerUnderflowTotalStake
	}

	// types updates -- done all at once after all checks

	// Set topic-reputer stake
	if reputerStakeNew.IsZero() {
		err = k.stakeByReputerAndTopicId.Remove(ctx, topicReputerKey)
	} else {
		err = k.stakeByReputerAndTopicId.Set(ctx, topicReputerKey, reputerStakeNew)
	}
	if err != nil {
		return err
	}

	// Set topic stake
	if topicStakeNew.IsZero() {
		err = k.topicStake.Remove(ctx, topicId)
	} else {
		err = k.topicStake.Set(ctx, topicId, topicStakeNew)
	}
	if err != nil {
		fmt.Println("Setting topic stake failed -- rolling back topic-reputer stake")
		err2 := k.stakeByReputerAndTopicId.Set(ctx, topicReputerKey, reputerStakeInTopic)
		if err2 != nil {
			fmt.Println("Error rolling back topic-reputer stake")
		}
		return err
	}

	// Set total stake
	err = k.SetTotalStake(ctx, totalStake.Sub(stake))
	if err != nil {
		fmt.Println("Setting total stake failed -- rolling back topic-reputer and topic stake")
		err2 := k.stakeByReputerAndTopicId.Set(ctx, topicReputerKey, reputerStakeInTopic)
		if err2 != nil {
			fmt.Println("Error rolling back topic-reputer stake")
		}
		err2 = k.topicStake.Set(ctx, topicId, topicStake)
		if err2 != nil {
			fmt.Println("Error rolling back topic stake")
		}
		return err
	}

	return nil
}

// Removes delegated stake from the system for a given topic, delegator, and reputer
func (k *Keeper) RemoveDelegatedStake(
	ctx context.Context,
	topicId TopicId,
	delegator sdk.AccAddress,
	reputer sdk.AccAddress,
	stake Uint) error {
	// Run checks to ensure that the delegated stake can be removed, and then update the types all at once, applying rollbacks if necessary

	if stake.IsZero() {
		return errors.New("stake must be greater than zero")
	}

	// Check stakeFromDelegator >= stake
	stakeFromDelegator, err := k.GetStakeFromDelegator(ctx, topicId, delegator)
	if err != nil {
		return err
	}
	if stake.GT(stakeFromDelegator) {
		return types.ErrIntegerUnderflowStakeFromDelegator
	}
	stakeFromDelegatorNew := stakeFromDelegator.Sub(stake)

	// Check stakePlacement >= stake
	stakePlacement, err := k.GetDelegatedStakePlacement(ctx, topicId, delegator, reputer)
	if err != nil {
		return err
	}
	if stake.GT(stakePlacement) {
		return types.ErrIntegerUnderflowDelegatedStakePlacement
	}
	stakePlacementNew := stakePlacement.Sub(stake)

	// Check stakeUponReputer >= stake
	stakeUponReputer, err := k.GetDelegatedStakeUponReputer(ctx, topicId, reputer)
	if err != nil {
		return err
	}
	if stake.GT(stakeUponReputer) {
		return types.ErrIntegerUnderflowDelegatedStakeUponReputer
	}
	stakeUponReputerNew := stakeUponReputer.Sub(stake)

	// types updates -- done all at once after all checks

	// Set new stake from delegator
	if err := k.SetStakeFromDelegator(ctx, topicId, delegator, stakeFromDelegatorNew); err != nil {
		return err
	}

	// Set new delegated stake placement
	if err := k.SetDelegatedStakePlacement(ctx, topicId, delegator, reputer, stakePlacementNew); err != nil {
		fmt.Println("Setting delegated stake placement failed -- rolling back stake from delegator")
		err2 := k.SetStakeFromDelegator(ctx, topicId, delegator, stakeFromDelegator)
		if err2 != nil {
			return err2
		}
		return err
	}

	// Set new delegated stake upon reputer
	if err := k.SetDelegatedStakeUponReputer(ctx, topicId, reputer, stakeUponReputerNew); err != nil {
		fmt.Println("Setting delegated stake upon reputer failed -- rolling back stake from delegator and delegated stake placement")
		err2 := k.SetStakeFromDelegator(ctx, topicId, delegator, stakeFromDelegator)
		if err2 != nil {
			return err2
		}
		err2 = k.SetDelegatedStakePlacement(ctx, topicId, delegator, reputer, stakePlacement)
		if err2 != nil {
			return err2
		}
		return err
	}

	return nil
}

// Gets the total sum of all stake in the network across all topics
func (k Keeper) GetTotalStake(ctx context.Context) (Uint, error) {
	ret, err := k.totalStake.Get(ctx)
	if err != nil {
		if errors.Is(err, collections.ErrNotFound) {
			return cosmosMath.NewUint(0), nil
		}
		return cosmosMath.Uint{}, err
	}
	return ret, nil
}

// Sets the total sum of all stake in the network across all topics
func (k *Keeper) SetTotalStake(ctx context.Context, totalStake Uint) error {
	// total stake does not have a zero guard because totalStake is allowed to be zero
	// it is initialized to zero at genesis anyways.
	return k.totalStake.Set(ctx, totalStake)
}

// GetStakesForAccount returns the list of stakes for a given account address.
func (k *Keeper) GetStakePlacementsByReputer(ctx context.Context, reputer sdk.AccAddress) ([]types.StakePlacement, error) {
	topicIds := make([]TopicId, 0)
	amounts := make([]cosmosMath.Uint, 0)
	stakes := make([]types.StakePlacement, 0)
	iter, err := k.stakeByReputerAndTopicId.Iterate(ctx, nil)
	if err != nil {
		return nil, err
	}

	// iterate over all keys in stakePlacements
	kvs, err := iter.Keys()
	if err != nil {
		return nil, err
	}
	for _, kv := range kvs {
		reputerKey := kv.K2()
		// if the reputer key matches the reputer we're looking for
		if reputerKey.Equals(reputer) {
			amount, err := k.stakeByReputerAndTopicId.Get(ctx, kv)
			if err != nil {
				return nil, err
			}
			stakeInfo := types.StakePlacement{
				TopicId: kv.K1(),
				Amount:  amount,
				Reputer: reputerKey.String(),
			}
			stakes = append(stakes, stakeInfo)
			topicIds = append(topicIds, kv.K1())
			amounts = append(amounts, amount)
		}
	}
	if len(topicIds) != len(amounts) {
		return nil, types.ErrIterationLengthDoesNotMatch
	}

	return stakes, nil
}

func (k *Keeper) GetStakePlacementsByTopic(ctx context.Context, topicId TopicId) ([]types.StakePlacement, error) {
	reputers := make([]Reputer, 0)
	amounts := make([]cosmosMath.Uint, 0)
	stakes := make([]types.StakePlacement, 0)
	iter, err := k.stakeByReputerAndTopicId.Iterate(ctx, nil)
	if err != nil {
		return nil, err
	}

	// iterate over all keys in stakePlacements
	kvs, err := iter.Keys()
	if err != nil {
		return nil, err
	}
	for _, kv := range kvs {
		topicKey := kv.K1()
		// if the topic key matches the topic we're looking for
		if topicKey == topicId {
			amount, err := k.stakeByReputerAndTopicId.Get(ctx, kv)
			if err != nil {
				return nil, err
			}
			stakeInfo := types.StakePlacement{
				TopicId: topicKey,
				Amount:  amount,
				Reputer: kv.K2().String(),
			}
			stakes = append(stakes, stakeInfo)
			reputers = append(reputers, kv.K2())
			amounts = append(amounts, amount)
		}
	}
	if len(reputers) != len(amounts) {
		return nil, types.ErrIterationLengthDoesNotMatch
	}

	return stakes, nil
}

// Gets the stake in the network for a given topic
func (k *Keeper) GetTopicStake(ctx context.Context, topicId TopicId) (Uint, error) {
	ret, err := k.topicStake.Get(ctx, topicId)
	if err != nil {
		if errors.Is(err, collections.ErrNotFound) {
			return cosmosMath.NewUint(0), nil
		}
		return cosmosMath.Uint{}, err
	}
	return ret, nil
}

func (k *Keeper) GetStakeOnTopicFromReputer(ctx context.Context, topicId TopicId, reputer sdk.AccAddress) (Uint, error) {
	key := collections.Join(topicId, reputer)
	stake, err := k.stakeByReputerAndTopicId.Get(ctx, key)
	if err != nil {
		if errors.Is(err, collections.ErrNotFound) {
			return cosmosMath.NewUint(0), nil
		}
		return cosmosMath.Uint{}, err
	}
	return stake, nil
}

// Returns the amount of stake placed by a specific delegator.
func (k *Keeper) GetStakeFromDelegator(ctx context.Context, topicId TopicId, delegator Delegator) (Uint, error) {
	key := collections.Join(topicId, delegator)
	stake, err := k.stakeFromDelegator.Get(ctx, key)
	if err != nil {
		if errors.Is(err, collections.ErrNotFound) {
			return cosmosMath.NewUint(0), nil
		}
		return cosmosMath.Uint{}, err
	}
	return stake, nil
}

// Sets the amount of stake placed by a specific delegator.
func (k *Keeper) SetStakeFromDelegator(ctx context.Context, topicId TopicId, delegator Delegator, stake Uint) error {
	key := collections.Join(topicId, delegator)
	if stake.IsZero() {
		return k.stakeFromDelegator.Remove(ctx, key)
	}
	return k.stakeFromDelegator.Set(ctx, key, stake)
}

// Returns the amount of stake placed by a specific delegator on a specific target.
func (k *Keeper) GetDelegatedStakePlacement(ctx context.Context, topicId TopicId, delegator Delegator, target Reputer) (Uint, error) {
	key := collections.Join3(topicId, delegator, target)
	stake, err := k.delegatedStakePlacement.Get(ctx, key)
	if err != nil {
		if errors.Is(err, collections.ErrNotFound) {
			return cosmosMath.NewUint(0), nil
		}
		return cosmosMath.Uint{}, err
	}
	return stake, nil
}

// Sets the amount of stake placed by a specific delegator on a specific target.
func (k *Keeper) SetDelegatedStakePlacement(ctx context.Context, topicId TopicId, delegator Delegator, target Reputer, stake Uint) error {
	key := collections.Join3(topicId, delegator, target)
	if stake.IsZero() {
		return k.delegatedStakePlacement.Remove(ctx, key)
	}
	return k.delegatedStakePlacement.Set(ctx, key, stake)
}

// Returns the amount of stake placed on a specific target.
func (k *Keeper) GetDelegatedStakeUponReputer(ctx context.Context, topicId TopicId, target Reputer) (Uint, error) {
	key := collections.Join(topicId, target)
	stake, err := k.stakeUponReputer.Get(ctx, key)
	if err != nil {
		if errors.Is(err, collections.ErrNotFound) {
			return cosmosMath.NewUint(0), nil
		}
		return cosmosMath.Uint{}, err
	}
	return stake, nil
}

// Sets the amount of stake placed on a specific target.
func (k *Keeper) SetDelegatedStakeUponReputer(ctx context.Context, topicId TopicId, target Reputer, stake Uint) error {
	key := collections.Join(topicId, target)
	if stake.IsZero() {
		return k.stakeUponReputer.Remove(ctx, key)
	}
	return k.stakeUponReputer.Set(ctx, key, stake)
}

// For a given address, get their stake removal information
func (k *Keeper) GetStakeRemovalQueueByAddress(ctx context.Context, address sdk.AccAddress) (types.StakeRemoval, error) {
	return k.stakeRemovalQueue.Get(ctx, address)
}

// For a given address, adds their stake removal information to the removal queue for delay waiting
func (k *Keeper) SetStakeRemovalQueueForAddress(ctx context.Context, address sdk.AccAddress, removalInfo types.StakeRemoval) error {
	return k.stakeRemovalQueue.Set(ctx, address, removalInfo)
}

// For a given address, get their stake removal information
func (k *Keeper) GetDelegatedStakeRemovalQueueByAddress(ctx context.Context, address sdk.AccAddress) (types.DelegatedStakeRemoval, error) {
	return k.delegatedStakeRemovalQueue.Get(ctx, address)
}

// For a given address, adds their stake removal information to the removal queue for delay waiting
func (k *Keeper) SetDelegatedStakeRemovalQueueForAddress(ctx context.Context, address sdk.AccAddress, removalInfo types.DelegatedStakeRemoval) error {
	return k.delegatedStakeRemovalQueue.Set(ctx, address, removalInfo)
}

/// REPUTERS

// Adds a new reputer to the reputer tracking data structures, reputers and topicReputers
func (k *Keeper) InsertReputer(ctx context.Context, topicIds []TopicId, reputer sdk.AccAddress, reputerInfo types.OffchainNode) error {
	for _, topicId := range topicIds {
		topicKey := collections.Join(topicId, reputer)
		err := k.topicReputers.Set(ctx, topicKey)
		if err != nil {
			return err
		}
	}
	err := k.reputers.Set(ctx, reputerInfo.LibP2PKey, reputerInfo)
	if err != nil {
		return err
	}
	err = k.AddAddressTopics(ctx, reputer, topicIds)
	if err != nil {
		return err
	}
	return nil
}

// Remove a reputer to the reputer tracking data structures and topicReputers
func (k *Keeper) RemoveReputer(ctx context.Context, topicId TopicId, reputerAddr sdk.AccAddress) error {
	topicKey := collections.Join(topicId, reputerAddr)
	err := k.topicReputers.Remove(ctx, topicKey)
	if err != nil {
		return err
	}

	err = k.RemoveAddressTopic(ctx, reputerAddr, topicId)
	if err != nil {
		return err
	}
	return nil
}

// Remove a worker to the worker tracking data structures and topicWorkers
func (k *Keeper) RemoveWorker(ctx context.Context, topicId TopicId, workerAddr sdk.AccAddress) error {
	topicKey := collections.Join(topicId, workerAddr)
	err := k.topicWorkers.Remove(ctx, topicKey)
	if err != nil {
		return err
	}

	err = k.RemoveAddressTopic(ctx, workerAddr, topicId)
	if err != nil {
		return err
	}
	return nil
}

/// WORKERS

// Adds a new worker to the worker tracking data structures, workers and topicWorkers
func (k *Keeper) InsertWorker(ctx context.Context, topicIds []TopicId, worker sdk.AccAddress, workerInfo types.OffchainNode) error {
	for _, topicId := range topicIds {
		topickey := collections.Join(topicId, worker)
		err := k.topicWorkers.Set(ctx, topickey)
		if err != nil {
			return err
		}
	}
	err := k.workers.Set(ctx, workerInfo.LibP2PKey, workerInfo)
	if err != nil {
		return err
	}
	err = k.AddAddressTopics(ctx, worker, topicIds)
	if err != nil {
		return err
	}
	return nil
}

// True if worker is registered in topic, else False
func (k *Keeper) IsWorkerRegisteredInTopic(ctx context.Context, topicId TopicId, worker sdk.AccAddress) (bool, error) {
	topickey := collections.Join(topicId, worker)
	return k.topicWorkers.Has(ctx, topickey)
}

// True if reputer is registered in topic, else False
func (k *Keeper) IsReputerRegisteredInTopic(ctx context.Context, topicId TopicId, reputer sdk.AccAddress) (bool, error) {
	topickey := collections.Join(topicId, reputer)
	return k.topicReputers.Has(ctx, topickey)
}

func (k *Keeper) FindWorkerNodesByOwner(ctx sdk.Context, nodeId string) ([]*types.OffchainNode, error) {
	var nodes []*types.OffchainNode
	var nodeIdParts = strings.Split(nodeId, "|")

	if len(nodeIdParts) < 2 {
		nodeIdParts = append(nodeIdParts, "")
	}

	owner, libp2pkey := nodeIdParts[0], nodeIdParts[1]

	iterator, err := k.workers.Iterate(ctx, nil)
	if err != nil {
		return nil, err
	}

	for ; iterator.Valid(); iterator.Next() {
		node, _ := iterator.Value()
		if node.Owner == owner && len(libp2pkey) == 0 || node.Owner == owner && node.LibP2PKey == libp2pkey {
			nodeCopy := node
			nodes = append(nodes, &nodeCopy)
		}
	}

	return nodes, nil
}

func (k *Keeper) GetWorkerAddressByP2PKey(ctx context.Context, p2pKey string) (sdk.AccAddress, error) {
	worker, err := k.workers.Get(ctx, p2pKey)
	if err != nil {
		return nil, err
	}

	workerAddress, err := sdk.AccAddressFromBech32(worker.GetOwner())
	if err != nil {
		return nil, err
	}

	return workerAddress, nil
}

func (k *Keeper) GetReputerAddressByP2PKey(ctx context.Context, p2pKey string) (sdk.AccAddress, error) {
	reputer, err := k.reputers.Get(ctx, p2pKey)
	if err != nil {
		return nil, err
	}

	address, err := sdk.AccAddressFromBech32(reputer.GetOwner())
	if err != nil {
		return nil, err
	}

	return address, nil
}

/// TOPICS

// Get the previous weight during rewards calculation for a topic
func (k *Keeper) GetPreviousTopicWeight(ctx context.Context, topicId TopicId) (types.PreviousTopicWeight, error) {
	topicWeight, err := k.previousTopicWeight.Get(ctx, topicId)
	if errors.Is(err, collections.ErrNotFound) {
		ret := types.PreviousTopicWeight{
			Weight: alloraMath.ZeroDec(),
			Epoch:  0,
		}
		return ret, nil
	}
	return topicWeight, err
}

// Set the previous weight during rewards calculation for a topic
func (k *Keeper) SetPreviousTopicWeight(ctx context.Context, topicId TopicId, weight types.PreviousTopicWeight) error {
	return k.previousTopicWeight.Set(ctx, topicId, weight)
}

func (k *Keeper) InactivateTopic(ctx context.Context, topicId TopicId) error {
	topic, err := k.topics.Get(ctx, topicId)
	if err != nil {
		return err
	}

	topic.Active = false

	err = k.topics.Set(ctx, topicId, topic)
	if err != nil {
		return err
	}

	return nil
}

func (k *Keeper) ReactivateTopic(ctx context.Context, topicId TopicId) error {
	topic, err := k.topics.Get(ctx, topicId)
	if err != nil {
		return err
	}

	topic.Active = true

	err = k.topics.Set(ctx, topicId, topic)
	if err != nil {
		return err
	}

	return nil
}

// Gets next topic id
func (k *Keeper) IncrementTopicId(ctx context.Context) (TopicId, error) {
	return k.nextTopicId.Next(ctx)
}

// Gets topic by topicId
func (k *Keeper) GetTopic(ctx context.Context, topicId TopicId) (types.Topic, error) {
	return k.topics.Get(ctx, topicId)
}

// Sets a topic config on a topicId
func (k *Keeper) SetTopic(ctx context.Context, topicId TopicId, topic types.Topic) error {
	return k.topics.Set(ctx, topicId, topic)
}

// Gets every topic
func (k *Keeper) GetAllTopics(ctx context.Context) ([]*types.Topic, error) {
	var allTopics []*types.Topic
	err := k.topics.Walk(ctx, nil, func(topicId TopicId, topic types.Topic) (bool, error) {
		allTopics = append(allTopics, &topic)
		return false, nil
	})
	if err != nil {
		return nil, err
	}
	return allTopics, nil
}

// Checks if a topic exists
func (k *Keeper) TopicExists(ctx context.Context, topicId TopicId) (bool, error) {
	return k.topics.Has(ctx, topicId)
}

// Returns the number of topics that are active in the network
func (k *Keeper) GetNumTopics(ctx context.Context) (TopicId, error) {
	return k.nextTopicId.Peek(ctx)
}

// GetActiveTopics returns a slice of all active topics.
func (k *Keeper) GetActiveTopics(ctx context.Context) ([]*types.Topic, error) {
	var activeTopics []*types.Topic
	if err := k.topics.Walk(ctx, nil, func(topicId TopicId, topic types.Topic) (bool, error) {
		if topic.Active { // Check if the topic is marked as active
			activeTopics = append(activeTopics, &topic)
		}
		return false, nil // Continue the iteration
	}); err != nil {
		return nil, err
	}
	return activeTopics, nil
}

// UpdateTopicInferenceLastRan updates the InferenceLastRan timestamp for a given topic.
func (k *Keeper) UpdateTopicEpochLastEnded(ctx context.Context, topicId TopicId, epochLastEnded BlockHeight) error {
	topic, err := k.topics.Get(ctx, topicId)
	if err != nil {
		return err
	}
	topic.EpochLastEnded = epochLastEnded
	return k.topics.Set(ctx, topicId, topic)
}

// GetTopicsByCreator returns a slice of all topics created by a given creator.
func (k *Keeper) GetTopicsByCreator(ctx context.Context, creator string) ([]*types.Topic, error) {
	var topicsByCreator []*types.Topic

	err := k.topics.Walk(ctx, nil, func(id TopicId, topic types.Topic) (bool, error) {
		if topic.Creator == creator {
			topicsByCreator = append(topicsByCreator, &topic)
		}
		return false, nil // Continue iterating
	})

	if err != nil {
		return nil, err
	}

	return topicsByCreator, nil
}

// AddAddressTopics adds new topics to the address's list of topics, avoiding duplicates.
func (k *Keeper) AddAddressTopics(ctx context.Context, address sdk.AccAddress, newTopics []uint64) error {
	// Get the current list of topics for the address
	currentTopics, err := k.GetRegisteredTopicIdsByAddress(ctx, address)
	if err != nil {
		return err
	}

	topicSet := make(map[uint64]bool)
	for _, topic := range currentTopics {
		topicSet[topic] = true
	}

	for _, newTopic := range newTopics {
		if _, exists := topicSet[newTopic]; !exists {
			currentTopics = append(currentTopics, newTopic)
		}
	}

	// Set the updated list of topics for the address
	return k.addressTopics.Set(ctx, address, currentTopics)
}

// RemoveAddressTopic removes a specified topic from the address's list of topics.
func (k *Keeper) RemoveAddressTopic(ctx context.Context, address sdk.AccAddress, topicToRemove uint64) error {
	// Get the current list of topics for the address
	currentTopics, err := k.GetRegisteredTopicIdsByAddress(ctx, address)
	if err != nil {
		return err
	}

	// Find and remove the specified topic
	filteredTopics := make([]uint64, 0)
	for _, topic := range currentTopics {
		if topic != topicToRemove {
			filteredTopics = append(filteredTopics, topic)
		}
	}

	// Set the updated list of topics for the address
	return k.addressTopics.Set(ctx, address, filteredTopics)
}

// GetRegisteredTopicsByAddress returns a slice of all topics ids registered by a given address.
func (k *Keeper) GetRegisteredTopicIdsByAddress(ctx context.Context, address sdk.AccAddress) ([]uint64, error) {
	topics, err := k.addressTopics.Get(ctx, address)
	if err != nil {
		if errors.Is(err, collections.ErrNotFound) {
			// Return an empty slice if the address is not found, or handle it differently if needed.
			return []uint64{}, nil
		}
		return nil, err
	}
	return topics, nil
}

// GetRegisteredTopicIdsByWorkerAddress returns a slice of all topics ids registered by a given worker address.
func (k *Keeper) GetRegisteredTopicIdsByWorkerAddress(ctx context.Context, address sdk.AccAddress) ([]uint64, error) {
	var topicsByAddress []uint64

	err := k.topicWorkers.Walk(ctx, nil, func(pair collections.Pair[TopicId, sdk.AccAddress]) (bool, error) {
		if pair.K2().String() == address.String() {
			topicsByAddress = append(topicsByAddress, pair.K1())
		}
		return false, nil
	})
	if err != nil {
		return nil, err
	}

	return topicsByAddress, nil
}

// GetRegisteredTopicIdByReputerAddress returns a slice of all topics ids registered by a given reputer address.
func (k *Keeper) GetRegisteredTopicIdByReputerAddress(ctx context.Context, address sdk.AccAddress) ([]uint64, error) {
	var topicsByAddress []uint64

	err := k.topicReputers.Walk(ctx, nil, func(pair collections.Pair[TopicId, sdk.AccAddress]) (bool, error) {
		if pair.K2().String() == address.String() {
			topicsByAddress = append(topicsByAddress, pair.K1())
		}
		return false, nil
	})
	if err != nil {
		return nil, err
	}

	return topicsByAddress, nil
}

/// FEE REVENUE

// Get the amount of fee revenue collected by a topic
func (k *Keeper) GetTopicFeeRevenue(ctx context.Context, topicId TopicId) (types.TopicFeeRevenue, error) {
	feeRev, err := k.topicFeeRevenue.Get(ctx, topicId)
	if errors.Is(err, collections.ErrNotFound) {
		return types.TopicFeeRevenue{
			Epoch:   0,
			Revenue: cosmosMath.ZeroInt(),
		}, nil
	}
	return feeRev, nil
}

// Add to the fee revenue collected by a topic for this reward epoch
func (k *Keeper) AddTopicFeeRevenue(ctx context.Context, topicId TopicId, amount Uint) error {
	topicFeeRevenue, err := k.GetTopicFeeRevenue(ctx, topicId)
	if err != nil {
		return err
	}
	currEpoch, err := k.GetFeeRevenueEpoch(ctx)
	if err != nil {
		return err
	}
	newTopicFeeRevenue := types.TopicFeeRevenue{}
	if topicFeeRevenue.Epoch != currEpoch {
		newTopicFeeRevenue.Epoch = currEpoch
		newTopicFeeRevenue.Revenue = cosmosMath.NewIntFromBigInt(amount.BigInt())
	} else {
		newTopicFeeRevenue.Epoch = topicFeeRevenue.Epoch
		amountInt := cosmosMath.NewIntFromBigInt(amount.BigInt())
		newTopicFeeRevenue.Revenue = topicFeeRevenue.Revenue.Add(amountInt)
	}
	return k.topicFeeRevenue.Set(ctx, topicId, newTopicFeeRevenue)
}

// what is the current latest fee revenue epoch
func (k *Keeper) GetFeeRevenueEpoch(ctx context.Context) (uint64, error) {
	return k.feeRevenueEpoch.Peek(ctx)
}

// at the end of a rewards epoch, increment the fee revenue
func (k *Keeper) IncrementFeeRevenueEpoch(ctx context.Context) error {
	_, err := k.feeRevenueEpoch.Next(ctx)
	return err
}

/// MEMPOOL & INFERENCE REQUESTS

func (k *Keeper) AddUnmetDemand(ctx context.Context, topicId TopicId, amt cosmosMath.Uint) error {
	topicUnmetDemand, err := k.GetTopicUnmetDemand(ctx, topicId)
	if err != nil {
		return err
	}
	topicUnmetDemand = topicUnmetDemand.Add(amt)
	return k.topicUnmetDemand.Set(ctx, topicId, topicUnmetDemand)
}

func (k *Keeper) RemoveUnmetDemand(ctx context.Context, topicId TopicId, amt cosmosMath.Uint) error {
	topicUnmetDemand, err := k.topicUnmetDemand.Get(ctx, topicId)
	if err != nil {
		return err
	}
	if amt.GT(topicUnmetDemand) {
		return types.ErrIntegerUnderflowUnmetDemand
	}
	topicUnmetDemand = topicUnmetDemand.Sub(amt)
	return k.SetTopicUnmetDemand(ctx, topicId, topicUnmetDemand)
}

func (k *Keeper) SetTopicUnmetDemand(ctx context.Context, topicId TopicId, amt cosmosMath.Uint) error {
	if amt.IsZero() {
		return k.topicUnmetDemand.Remove(ctx, topicId)
	}
	return k.topicUnmetDemand.Set(ctx, topicId, amt)
}

func (k *Keeper) GetTopicUnmetDemand(ctx context.Context, topicId TopicId) (Uint, error) {
	topicUnmetDemand, err := k.topicUnmetDemand.Get(ctx, topicId)
	if err != nil {
		if errors.Is(err, collections.ErrNotFound) {
			return cosmosMath.NewUint(0), nil
		} else {
			return cosmosMath.Uint{}, err
		}
	}
	return topicUnmetDemand, nil
}

func (k *Keeper) AddToMempool(ctx context.Context, request types.InferenceRequest) error {
	requestId, err := request.GetRequestId()
	if err != nil {
		return err
	}
	key := collections.Join(request.TopicId, requestId)
	err = k.mempool.Set(ctx, key, request)
	if err != nil {
		return err
	}

	return k.AddUnmetDemand(ctx, request.TopicId, request.BidAmount)
}

func (k *Keeper) RemoveFromMempool(ctx context.Context, request types.InferenceRequest) error {
	requestId, err := request.GetRequestId()
	if err != nil {
		return err
	}
	key := collections.Join(request.TopicId, requestId)
	err = k.mempool.Remove(ctx, key)
	if err != nil {
		return err
	}

	return k.RemoveUnmetDemand(ctx, request.TopicId, request.BidAmount)
}

func (k *Keeper) IsRequestInMempool(ctx context.Context, topicId TopicId, requestId string) (bool, error) {
	return k.mempool.Has(ctx, collections.Join(topicId, requestId))
}

func (k *Keeper) GetMempoolInferenceRequestById(ctx context.Context, topicId TopicId, requestId string) (types.InferenceRequest, error) {
	return k.mempool.Get(ctx, collections.Join(topicId, requestId))
}

func (k *Keeper) GetMempoolInferenceRequestsForTopic(ctx context.Context, topicId TopicId) ([]types.InferenceRequest, error) {
	var ret []types.InferenceRequest = make([]types.InferenceRequest, 0)
	rng := collections.NewPrefixedPairRange[TopicId, RequestId](topicId)
	iter, err := k.mempool.Iterate(ctx, rng)
	if err != nil {
		return nil, err
	}
	for ; iter.Valid(); iter.Next() {
		value, err := iter.Value()
		if err != nil {
			return nil, err
		}
		ret = append(ret, value)
	}
	return ret, nil
}

func (k *Keeper) GetMempool(ctx context.Context) ([]types.InferenceRequest, error) {
	var ret []types.InferenceRequest = make([]types.InferenceRequest, 0)
	iter, err := k.mempool.Iterate(ctx, nil)
	if err != nil {
		return nil, err
	}
	for ; iter.Valid(); iter.Next() {
		value, err := iter.Value()
		if err != nil {
			return nil, err
		}
		ret = append(ret, value)
	}
	return ret, nil
}

func (k *Keeper) SetRequestDemand(ctx context.Context, requestId string, amount Uint) error {
	if amount.IsZero() {
		return k.requestUnmetDemand.Remove(ctx, requestId)
	}
	return k.requestUnmetDemand.Set(ctx, requestId, amount)
}

func (k *Keeper) GetRequestDemand(ctx context.Context, requestId string) (Uint, error) {
	return k.requestUnmetDemand.Get(ctx, requestId)
}

func (k *Keeper) AddTopicAccumulateMetDemand(ctx context.Context, topicId TopicId, metDemand Uint) error {
	currentMetDemand, err := k.accumulatedMetDemand.Get(ctx, topicId)
	if err != nil {
		if errors.Is(err, collections.ErrNotFound) {
			return nil
		}
		return err
	}
	currentMetDemand = currentMetDemand.Add(metDemand)
	return k.SetTopicAccumulatedMetDemand(ctx, topicId, currentMetDemand)
}

func (k *Keeper) SetTopicAccumulatedMetDemand(ctx context.Context, topicId TopicId, metDemand Uint) error {
	if metDemand.IsZero() {
		return k.accumulatedMetDemand.Remove(ctx, topicId)
	}
	return k.accumulatedMetDemand.Set(ctx, topicId, metDemand)
}

// Reset the mapping entirely. Should be called at the end of every block
func (k *Keeper) ResetChurnReadyTopics(ctx context.Context) error {
	return k.churnReadyTopics.Remove(ctx)
}

// Set a topic as churn ready
func (k *Keeper) SetChurnReadyTopics(ctx context.Context, topicList types.TopicList) error {
	return k.churnReadyTopics.Set(ctx, topicList)
}

// Get all churn ready topics
func (k *Keeper) GetChurnReadyTopics(ctx context.Context) (types.TopicList, error) {
	topicList, err := k.churnReadyTopics.Get(ctx)
	if err != nil {
		if errors.Is(err, collections.ErrNotFound) {
			return types.TopicList{}, nil
		}
		return types.TopicList{}, err
	}
	return topicList, nil
}

/// SCORES
<<<<<<< HEAD
=======

func (k *Keeper) GetLatestInfererScore(ctx context.Context, topicId TopicId, worker Worker) (types.Score, error) {
	key := collections.Join(topicId, worker)
	score, err := k.latestInfererScoresByWorker.Get(ctx, key)
	if err != nil {
		if errors.Is(err, collections.ErrNotFound) {
			return types.Score{}, nil
		}
		return types.Score{}, err
	}
	return score, nil
}

func (k *Keeper) GetLatestForecasterScore(ctx context.Context, topicId TopicId, worker Worker) (types.Score, error) {
	key := collections.Join(topicId, worker)
	score, err := k.latestForecasterScoresByWorker.Get(ctx, key)
	if err != nil {
		if errors.Is(err, collections.ErrNotFound) {
			return types.Score{}, nil
		}
		return types.Score{}, err
	}
	return score, nil
}

func (k *Keeper) GetLatestReputerScore(ctx context.Context, topicId TopicId, reputer Reputer) (types.Score, error) {
	key := collections.Join(topicId, reputer)
	score, err := k.latestReputerScoresByReputer.Get(ctx, key)
	if err != nil {
		if errors.Is(err, collections.ErrNotFound) {
			return types.Score{}, nil
		}
		return types.Score{}, err
	}
	return score, nil
}

// If the new score is older than the current score, don't update
func (k *Keeper) SetLatestInfererScore(ctx context.Context, topicId TopicId, worker Worker, score types.Score) error {
	oldScore, err := k.GetLatestInfererScore(ctx, topicId, worker)
	if err != nil {
		return err
	}
	if oldScore.BlockNumber >= score.BlockNumber {
		return nil
	}
	key := collections.Join(topicId, worker)
	return k.latestInfererScoresByWorker.Set(ctx, key, score)
}

// If the new score is older than the current score, don't update
func (k *Keeper) SetLatestForecasterScore(ctx context.Context, topicId TopicId, worker Worker, score types.Score) error {
	oldScore, err := k.GetLatestForecasterScore(ctx, topicId, worker)
	if err != nil {
		return err
	}
	if oldScore.BlockNumber >= score.BlockNumber {
		return nil
	}
	key := collections.Join(topicId, worker)
	return k.latestForecasterScoresByWorker.Set(ctx, key, score)
}

// If the new score is older than the current score, don't update
func (k *Keeper) SetLatestReputerScore(ctx context.Context, topicId TopicId, reputer Reputer, score types.Score) error {
	oldScore, err := k.GetLatestReputerScore(ctx, topicId, reputer)
	if err != nil {
		return err
	}
	if oldScore.BlockNumber >= score.BlockNumber {
		return nil
	}
	key := collections.Join(topicId, reputer)
	return k.latestReputerScoresByReputer.Set(ctx, key, score)
}
>>>>>>> 5514ab4c

func (k *Keeper) InsertWorkerInferenceScore(ctx context.Context, topicId TopicId, blockNumber BlockHeight, score types.Score) error {
	scores, err := k.GetWorkerInferenceScoresAtBlock(ctx, topicId, blockNumber)
	if err != nil {
		return err
	}
	scores.Scores = append(scores.Scores, &score)

	maxNumScores, err := k.GetParamsMaxSamplesToScaleScores(ctx)
	if err != nil {
		return err
	}

	lenScores := uint64(len(scores.Scores))
	if lenScores > maxNumScores {
		diff := lenScores - maxNumScores
		if diff > 0 {
			scores.Scores = scores.Scores[diff:]
		}
	}

	key := collections.Join(topicId, blockNumber)
	return k.infererScoresByBlock.Set(ctx, key, scores)
}

func (k *Keeper) InsertWorkerForecastScore(ctx context.Context, topicId TopicId, blockNumber BlockHeight, score types.Score) error {
	scores, err := k.GetWorkerForecastScoresAtBlock(ctx, topicId, blockNumber)
	if err != nil {
		return err
	}
	scores.Scores = append(scores.Scores, &score)

	maxNumScores, err := k.GetParamsMaxSamplesToScaleScores(ctx)
	if err != nil {
		return err
	}

	lenScores := uint64(len(scores.Scores))
	if lenScores > maxNumScores {
		diff := uint64(len(scores.Scores)) - maxNumScores
		if diff > 0 {
			scores.Scores = scores.Scores[diff:]
		}
	}

	key := collections.Join(topicId, blockNumber)
	return k.forecasterScoresByBlock.Set(ctx, key, scores)
}

func (k *Keeper) InsertReputerScore(ctx context.Context, topicId TopicId, blockNumber BlockHeight, score types.Score) error {
	scores, err := k.GetReputersScoresAtBlock(ctx, topicId, blockNumber)
	if err != nil {
		return err
	}
	scores.Scores = append(scores.Scores, &score)

	maxNumScores, err := k.GetParamsMaxSamplesToScaleScores(ctx)
	if err != nil {
		return err
	}
	lenScores := uint64(len(scores.Scores))
	if lenScores > maxNumScores {
		diff := lenScores - maxNumScores
		if diff > 0 {
			scores.Scores = scores.Scores[diff:]
		}
	}
	key := collections.Join(topicId, blockNumber)
	return k.reputerScoresByBlock.Set(ctx, key, scores)
}

func (k *Keeper) GetWorkerInferenceScoresUntilBlock(ctx context.Context, topicId TopicId, blockNumber BlockHeight, worker Worker) ([]*types.Score, error) {
	rng := collections.
		NewPrefixedPairRange[TopicId, BlockHeight](topicId).
		EndInclusive(blockNumber).
		Descending()

	scores := make([]*types.Score, 0)
	iter, err := k.infererScoresByBlock.Iterate(ctx, rng)
	if err != nil {
		return nil, err
	}

	count := 0
	for ; iter.Valid() && count < 10; iter.Next() {
		existingScores, err := iter.KeyValue()
		if err != nil {
			return nil, err
		}
		for _, score := range existingScores.Value.Scores {
			if score.Address == worker.String() {
				scores = append(scores, score)
				count++
			}
		}
	}

	return scores, nil
}

func (k *Keeper) GetWorkerForecastScoresUntilBlock(ctx context.Context, topicId TopicId, blockNumber BlockHeight, worker Worker) ([]*types.Score, error) {
	rng := collections.
		NewPrefixedPairRange[TopicId, BlockHeight](topicId).
		EndInclusive(blockNumber).
		Descending()

	scores := make([]*types.Score, 0)
	iter, err := k.forecasterScoresByBlock.Iterate(ctx, rng)
	if err != nil {
		return nil, err
	}

	count := 0
	for ; iter.Valid() && count < 10; iter.Next() {
		existingScores, err := iter.KeyValue()
		if err != nil {
			return nil, err
		}
		for _, score := range existingScores.Value.Scores {
			if score.Address == worker.String() {
				scores = append(scores, score)
				count++
			}
		}
	}

	return scores, nil
}

func (k *Keeper) GetWorkerInferenceScoresAtBlock(ctx context.Context, topicId TopicId, block BlockHeight) (types.Scores, error) {
	key := collections.Join(topicId, block)
	scores, err := k.infererScoresByBlock.Get(ctx, key)
	if err != nil {
		if errors.Is(err, collections.ErrNotFound) {
			return types.Scores{}, nil
		}
		return types.Scores{}, err
	}
	return scores, nil
}

func (k *Keeper) GetWorkerForecastScoresAtBlock(ctx context.Context, topicId TopicId, block BlockHeight) (types.Scores, error) {
	key := collections.Join(topicId, block)
	scores, err := k.forecasterScoresByBlock.Get(ctx, key)
	if err != nil {
		if errors.Is(err, collections.ErrNotFound) {
			return types.Scores{}, nil
		}
		return types.Scores{}, err
	}
	return scores, nil
}

func (k *Keeper) GetReputersScoresAtBlock(ctx context.Context, topicId TopicId, block BlockHeight) (types.Scores, error) {
	key := collections.Join(topicId, block)
	scores, err := k.reputerScoresByBlock.Get(ctx, key)
	if err != nil {
		if errors.Is(err, collections.ErrNotFound) {
			return types.Scores{}, nil
		}
		return types.Scores{}, err
	}
	return scores, nil
}

func (k *Keeper) SetListeningCoefficient(ctx context.Context, topicId TopicId, reputer sdk.AccAddress, coefficient types.ListeningCoefficient) error {
	key := collections.Join(topicId, reputer)
	return k.reputerListeningCoefficient.Set(ctx, key, coefficient)
}

func (k *Keeper) GetListeningCoefficient(ctx context.Context, topicId TopicId, reputer sdk.AccAddress) (types.ListeningCoefficient, error) {
	key := collections.Join(topicId, reputer)
	coef, err := k.reputerListeningCoefficient.Get(ctx, key)
	if err != nil {
		if errors.Is(err, collections.ErrNotFound) {
			// Return a default value
			return types.ListeningCoefficient{Coefficient: alloraMath.NewDecFromInt64(1)}, nil
		}
		return types.ListeningCoefficient{}, err
	}
	return coef, nil
}

/// REWARD FRACTION

// Gets the previous W_{i-1,m}
func (k *Keeper) GetPreviousReputerRewardFraction(ctx context.Context, topicId TopicId, reputer sdk.AccAddress) (alloraMath.Dec, error) {
	key := collections.Join(topicId, reputer)
	reward, err := k.previousReputerRewardFraction.Get(ctx, key)
	if err != nil {
		if errors.Is(err, collections.ErrNotFound) {
			return alloraMath.ZeroDec(), nil
		}
		return alloraMath.Dec{}, err
	}
	return reward, nil
}

// Sets the previous W_{i-1,m}
func (k *Keeper) SetPreviousReputerRewardFraction(ctx context.Context, topicId TopicId, reputer sdk.AccAddress, reward alloraMath.Dec) error {
	key := collections.Join(topicId, reputer)
	return k.previousReputerRewardFraction.Set(ctx, key, reward)
}

// Gets the previous U_{i-1,m}
func (k *Keeper) GetPreviousInferenceRewardFraction(ctx context.Context, topicId TopicId, worker sdk.AccAddress) (alloraMath.Dec, error) {
	key := collections.Join(topicId, worker)
	reward, err := k.previousInferenceRewardFraction.Get(ctx, key)
	if err != nil {
		if errors.Is(err, collections.ErrNotFound) {
			return alloraMath.ZeroDec(), nil
		}
		return alloraMath.Dec{}, err
	}
	return reward, nil
}

// Sets the previous U_{i-1,m}
func (k *Keeper) SetPreviousInferenceRewardFraction(ctx context.Context, topicId TopicId, worker sdk.AccAddress, reward alloraMath.Dec) error {
	key := collections.Join(topicId, worker)
	return k.previousInferenceRewardFraction.Set(ctx, key, reward)
}

// Gets the previous V_{i-1,m}
func (k *Keeper) GetPreviousForecastRewardFraction(ctx context.Context, topicId TopicId, worker sdk.AccAddress) (alloraMath.Dec, error) {
	key := collections.Join(topicId, worker)
	reward, err := k.previousForecastRewardFraction.Get(ctx, key)
	if err != nil {
		if errors.Is(err, collections.ErrNotFound) {
			return alloraMath.ZeroDec(), nil
		}
		return alloraMath.Dec{}, err
	}
	return reward, nil
}

// Sets the previous V_{i-1,m}
func (k *Keeper) SetPreviousForecastRewardFraction(ctx context.Context, topicId TopicId, worker sdk.AccAddress, reward alloraMath.Dec) error {
	key := collections.Join(topicId, worker)
	return k.previousForecastRewardFraction.Set(ctx, key, reward)
}

/// TAX for REWARD

func (k *Keeper) SetAverageWorkerReward(ctx context.Context, topicId TopicId, worker sdk.AccAddress, value types.AverageWorkerReward) error {
	key := collections.Join(topicId, worker)
	return k.averageWorkerReward.Set(ctx, key, value)
}

func (k *Keeper) GetAverageWorkerReward(ctx context.Context, topicId TopicId, worker sdk.AccAddress) (types.AverageWorkerReward, error) {
	key := collections.Join(topicId, worker)
	val, err := k.averageWorkerReward.Get(ctx, key)
	if err != nil {
		if errors.Is(err, collections.ErrNotFound) {
			// Return a default value
			return types.AverageWorkerReward{Count: 0, Value: alloraMath.ZeroDec()}, nil
		}
		return types.AverageWorkerReward{}, err
	}
	return val, nil
}

/// WHITELISTS

func (k *Keeper) IsWhitelistAdmin(ctx context.Context, admin sdk.AccAddress) (bool, error) {
	return k.whitelistAdmins.Has(ctx, admin)
}

func (k *Keeper) AddWhitelistAdmin(ctx context.Context, admin sdk.AccAddress) error {
	return k.whitelistAdmins.Set(ctx, admin)
}

func (k *Keeper) RemoveWhitelistAdmin(ctx context.Context, admin sdk.AccAddress) error {
	return k.whitelistAdmins.Remove(ctx, admin)
}

func (k *Keeper) IsInTopicCreationWhitelist(ctx context.Context, address sdk.AccAddress) (bool, error) {
	return k.topicCreationWhitelist.Has(ctx, address)
}

func (k *Keeper) AddToTopicCreationWhitelist(ctx context.Context, address sdk.AccAddress) error {
	return k.topicCreationWhitelist.Set(ctx, address)
}

func (k *Keeper) RemoveFromTopicCreationWhitelist(ctx context.Context, address sdk.AccAddress) error {
	return k.topicCreationWhitelist.Remove(ctx, address)
}

func (k *Keeper) IsInReputerWhitelist(ctx context.Context, address sdk.AccAddress) (bool, error) {
	return k.reputerWhitelist.Has(ctx, address)
}

func (k *Keeper) AddToReputerWhitelist(ctx context.Context, address sdk.AccAddress) error {
	return k.reputerWhitelist.Set(ctx, address)
}

func (k *Keeper) RemoveFromReputerWhitelist(ctx context.Context, address sdk.AccAddress) error {
	return k.reputerWhitelist.Remove(ctx, address)
}

/// BANK KEEPER WRAPPERS

// SendCoinsFromModuleToModule
func (k *Keeper) AccountKeeper() AccountKeeper {
	return k.authKeeper
}

func (k *Keeper) BankKeeper() BankKeeper {
	return k.bankKeeper
}

// SendCoinsFromModuleToAccount
func (k *Keeper) SendCoinsFromModuleToAccount(ctx context.Context, senderModule string, recipientAddr sdk.AccAddress, amt sdk.Coins) error {
	return k.bankKeeper.SendCoinsFromModuleToAccount(ctx, senderModule, recipientAddr, amt)
}

// SendCoinsFromAccountToModule
func (k *Keeper) SendCoinsFromAccountToModule(ctx context.Context, senderAddr sdk.AccAddress, recipientModule string, amt sdk.Coins) error {
	return k.bankKeeper.SendCoinsFromAccountToModule(ctx, senderAddr, recipientModule, amt)
}<|MERGE_RESOLUTION|>--- conflicted
+++ resolved
@@ -1429,9 +1429,9 @@
 /// REPUTERS
 
 // Adds a new reputer to the reputer tracking data structures, reputers and topicReputers
-func (k *Keeper) InsertReputer(ctx context.Context, topicIds []TopicId, reputer sdk.AccAddress, reputerInfo types.OffchainNode) error {
-	for _, topicId := range topicIds {
-		topicKey := collections.Join(topicId, reputer)
+func (k *Keeper) InsertReputer(ctx context.Context, TopicIds []TopicId, reputer sdk.AccAddress, reputerInfo types.OffchainNode) error {
+	for _, topicId := range TopicIds {
+		topicKey := collections.Join[uint64, sdk.AccAddress](topicId, reputer)
 		err := k.topicReputers.Set(ctx, topicKey)
 		if err != nil {
 			return err
@@ -1441,7 +1441,7 @@
 	if err != nil {
 		return err
 	}
-	err = k.AddAddressTopics(ctx, reputer, topicIds)
+	err = k.AddAddressTopics(ctx, reputer, TopicIds)
 	if err != nil {
 		return err
 	}
@@ -1450,7 +1450,8 @@
 
 // Remove a reputer to the reputer tracking data structures and topicReputers
 func (k *Keeper) RemoveReputer(ctx context.Context, topicId TopicId, reputerAddr sdk.AccAddress) error {
-	topicKey := collections.Join(topicId, reputerAddr)
+
+	topicKey := collections.Join[uint64, sdk.AccAddress](topicId, reputerAddr)
 	err := k.topicReputers.Remove(ctx, topicKey)
 	if err != nil {
 		return err
@@ -1465,7 +1466,8 @@
 
 // Remove a worker to the worker tracking data structures and topicWorkers
 func (k *Keeper) RemoveWorker(ctx context.Context, topicId TopicId, workerAddr sdk.AccAddress) error {
-	topicKey := collections.Join(topicId, workerAddr)
+
+	topicKey := collections.Join[uint64, sdk.AccAddress](topicId, workerAddr)
 	err := k.topicWorkers.Remove(ctx, topicKey)
 	if err != nil {
 		return err
@@ -1481,9 +1483,9 @@
 /// WORKERS
 
 // Adds a new worker to the worker tracking data structures, workers and topicWorkers
-func (k *Keeper) InsertWorker(ctx context.Context, topicIds []TopicId, worker sdk.AccAddress, workerInfo types.OffchainNode) error {
-	for _, topicId := range topicIds {
-		topickey := collections.Join(topicId, worker)
+func (k *Keeper) InsertWorker(ctx context.Context, TopicIds []TopicId, worker sdk.AccAddress, workerInfo types.OffchainNode) error {
+	for _, topicId := range TopicIds {
+		topickey := collections.Join[uint64, sdk.AccAddress](topicId, worker)
 		err := k.topicWorkers.Set(ctx, topickey)
 		if err != nil {
 			return err
@@ -1493,23 +1495,11 @@
 	if err != nil {
 		return err
 	}
-	err = k.AddAddressTopics(ctx, worker, topicIds)
+	err = k.AddAddressTopics(ctx, worker, TopicIds)
 	if err != nil {
 		return err
 	}
 	return nil
-}
-
-// True if worker is registered in topic, else False
-func (k *Keeper) IsWorkerRegisteredInTopic(ctx context.Context, topicId TopicId, worker sdk.AccAddress) (bool, error) {
-	topickey := collections.Join(topicId, worker)
-	return k.topicWorkers.Has(ctx, topickey)
-}
-
-// True if reputer is registered in topic, else False
-func (k *Keeper) IsReputerRegisteredInTopic(ctx context.Context, topicId TopicId, reputer sdk.AccAddress) (bool, error) {
-	topickey := collections.Join(topicId, reputer)
-	return k.topicReputers.Has(ctx, topickey)
 }
 
 func (k *Keeper) FindWorkerNodesByOwner(ctx sdk.Context, nodeId string) ([]*types.OffchainNode, error) {
@@ -1678,6 +1668,18 @@
 	}
 	topic.EpochLastEnded = epochLastEnded
 	return k.topics.Set(ctx, topicId, topic)
+}
+
+// True if worker is registered in topic, else False
+func (k *Keeper) IsWorkerRegisteredInTopic(ctx context.Context, topicId TopicId, worker sdk.AccAddress) (bool, error) {
+	topickey := collections.Join(topicId, worker)
+	return k.topicWorkers.Has(ctx, topickey)
+}
+
+// True if reputer is registered in topic, else False
+func (k *Keeper) IsReputerRegisteredInTopic(ctx context.Context, topicId TopicId, reputer sdk.AccAddress) (bool, error) {
+	topickey := collections.Join(topicId, reputer)
+	return k.topicReputers.Has(ctx, topickey)
 }
 
 // GetTopicsByCreator returns a slice of all topics created by a given creator.
@@ -1999,8 +2001,6 @@
 }
 
 /// SCORES
-<<<<<<< HEAD
-=======
 
 func (k *Keeper) GetLatestInfererScore(ctx context.Context, topicId TopicId, worker Worker) (types.Score, error) {
 	key := collections.Join(topicId, worker)
@@ -2076,7 +2076,6 @@
 	key := collections.Join(topicId, reputer)
 	return k.latestReputerScoresByReputer.Set(ctx, key, score)
 }
->>>>>>> 5514ab4c
 
 func (k *Keeper) InsertWorkerInferenceScore(ctx context.Context, topicId TopicId, blockNumber BlockHeight, score types.Score) error {
 	scores, err := k.GetWorkerInferenceScoresAtBlock(ctx, topicId, blockNumber)
