--- conflicted
+++ resolved
@@ -227,10 +227,6 @@
 		latestInfererNetworkRegrets:         collections.NewMap(sb, types.InfererNetworkRegretsKey, "inferer_network_regrets", collections.PairKeyCodec(collections.Uint64Key, sdk.AccAddressKey), codec.CollValue[types.TimestampedValue](cdc)),
 		latestForecasterNetworkRegrets:      collections.NewMap(sb, types.ForecasterNetworkRegretsKey, "forecaster_network_regrets", collections.PairKeyCodec(collections.Uint64Key, sdk.AccAddressKey), codec.CollValue[types.TimestampedValue](cdc)),
 		latestOneInForecasterNetworkRegrets: collections.NewMap(sb, types.OneInForecasterNetworkRegretsKey, "one_in_forecaster_network_regrets", collections.TripleKeyCodec(collections.Uint64Key, sdk.AccAddressKey, sdk.AccAddressKey), codec.CollValue[types.TimestampedValue](cdc)),
-<<<<<<< HEAD
-		accumulatedMetDemand:                collections.NewMap(sb, types.AccumulatedMetDemandKey, "accumulated_met_demand", collections.Uint64Key, alloraMath.UintValue),
-=======
->>>>>>> 406b398c
 		whitelistAdmins:                     collections.NewKeySet(sb, types.WhitelistAdminsKey, "whitelist_admins", sdk.AccAddressKey),
 		topicCreationWhitelist:              collections.NewKeySet(sb, types.TopicCreationWhitelistKey, "topic_creation_whitelist", sdk.AccAddressKey),
 		reputerWhitelist:                    collections.NewKeySet(sb, types.ReputerWhitelistKey, "weight_setting_whitelist", sdk.AccAddressKey),
@@ -524,13 +520,6 @@
 	return ret, nil
 }
 
-<<<<<<< HEAD
-func (k *Keeper) GetFeeCollectorName() string {
-	return k.feeCollectorName
-}
-
-=======
->>>>>>> 406b398c
 func (k *Keeper) GetParamsMaxTopicsPerBlock(ctx context.Context) (uint64, error) {
 	params, err := k.GetParams(ctx)
 	if err != nil {
@@ -1234,10 +1223,7 @@
 	return k.totalStake.Set(ctx, totalStake)
 }
 
-<<<<<<< HEAD
-=======
 // TODO paginate
->>>>>>> 406b398c
 // GetStakesForAccount returns the list of stakes for a given account address.
 func (k *Keeper) GetStakePlacementsByReputer(ctx context.Context, reputer sdk.AccAddress) ([]types.StakePlacement, error) {
 	topicIds := make([]TopicId, 0)
@@ -1429,7 +1415,6 @@
 }
 
 /// REPUTERS
-<<<<<<< HEAD
 
 // Adds a new reputer to the reputer tracking data structures, reputers and topicReputers
 func (k *Keeper) InsertReputer(ctx context.Context, TopicIds []TopicId, reputer sdk.AccAddress, reputerInfo types.OffchainNode) error {
@@ -1467,6 +1452,22 @@
 	return nil
 }
 
+// Remove a worker to the worker tracking data structures and topicWorkers
+func (k *Keeper) RemoveWorker(ctx context.Context, topicId TopicId, workerAddr sdk.AccAddress) error {
+
+	topicKey := collections.Join[uint64, sdk.AccAddress](topicId, workerAddr)
+	err := k.topicWorkers.Remove(ctx, topicKey)
+	if err != nil {
+		return err
+	}
+
+	err = k.RemoveAddressTopic(ctx, workerAddr, topicId)
+	if err != nil {
+		return err
+	}
+	return nil
+}
+
 /// WORKERS
 
 // Adds a new worker to the worker tracking data structures, workers and topicWorkers
@@ -1489,172 +1490,6 @@
 	return nil
 }
 
-// Remove a worker to the worker tracking data structures and topicWorkers
-func (k *Keeper) RemoveWorker(ctx context.Context, topicId TopicId, workerAddr sdk.AccAddress) error {
-
-	topicKey := collections.Join[uint64, sdk.AccAddress](topicId, workerAddr)
-	err := k.topicWorkers.Remove(ctx, topicKey)
-	if err != nil {
-		return err
-	}
-
-	err = k.RemoveAddressTopic(ctx, workerAddr, topicId)
-	if err != nil {
-		return err
-	}
-	return nil
-}
-
-func (k *Keeper) FindWorkerNodesByOwner(ctx sdk.Context, nodeId string) ([]*types.OffchainNode, error) {
-	var nodes []*types.OffchainNode
-	var nodeIdParts = strings.Split(nodeId, "|")
-
-	if len(nodeIdParts) < 2 {
-		nodeIdParts = append(nodeIdParts, "")
-	}
-
-	owner, libp2pkey := nodeIdParts[0], nodeIdParts[1]
-
-	iterator, err := k.workers.Iterate(ctx, nil)
-	if err != nil {
-		return nil, err
-	}
-
-	for ; iterator.Valid(); iterator.Next() {
-		node, _ := iterator.Value()
-		if node.Owner == owner && len(libp2pkey) == 0 || node.Owner == owner && node.LibP2PKey == libp2pkey {
-			nodeCopy := node
-			nodes = append(nodes, &nodeCopy)
-		}
-	}
-
-	return nodes, nil
-}
-
-func (k *Keeper) GetWorkerAddressByP2PKey(ctx context.Context, p2pKey string) (sdk.AccAddress, error) {
-	worker, err := k.workers.Get(ctx, p2pKey)
-	if err != nil {
-		return nil, err
-	}
-
-	workerAddress, err := sdk.AccAddressFromBech32(worker.GetOwner())
-	if err != nil {
-		return nil, err
-	}
-
-	return workerAddress, nil
-}
-
-func (k *Keeper) GetReputerAddressByP2PKey(ctx context.Context, p2pKey string) (sdk.AccAddress, error) {
-	reputer, err := k.reputers.Get(ctx, p2pKey)
-	if err != nil {
-		return nil, err
-	}
-
-	address, err := sdk.AccAddressFromBech32(reputer.GetOwner())
-	if err != nil {
-		return nil, err
-	}
-
-	return address, nil
-}
-
-/// TOPICS
-=======
->>>>>>> 406b398c
-
-// Adds a new reputer to the reputer tracking data structures, reputers and topicReputers
-func (k *Keeper) InsertReputer(ctx context.Context, TopicIds []TopicId, reputer sdk.AccAddress, reputerInfo types.OffchainNode) error {
-	for _, topicId := range TopicIds {
-		topicKey := collections.Join[uint64, sdk.AccAddress](topicId, reputer)
-		err := k.topicReputers.Set(ctx, topicKey)
-		if err != nil {
-			return err
-		}
-	}
-	err := k.reputers.Set(ctx, reputerInfo.LibP2PKey, reputerInfo)
-	if err != nil {
-		return err
-	}
-	err = k.AddAddressTopics(ctx, reputer, TopicIds)
-	if err != nil {
-		return err
-	}
-	return nil
-}
-
-// Remove a reputer to the reputer tracking data structures and topicReputers
-func (k *Keeper) RemoveReputer(ctx context.Context, topicId TopicId, reputerAddr sdk.AccAddress) error {
-
-	topicKey := collections.Join[uint64, sdk.AccAddress](topicId, reputerAddr)
-	err := k.topicReputers.Remove(ctx, topicKey)
-	if err != nil {
-		return err
-	}
-
-	err = k.RemoveAddressTopic(ctx, reputerAddr, topicId)
-	if err != nil {
-		return err
-	}
-	return nil
-}
-
-// Remove a worker to the worker tracking data structures and topicWorkers
-func (k *Keeper) RemoveWorker(ctx context.Context, topicId TopicId, workerAddr sdk.AccAddress) error {
-
-	topicKey := collections.Join[uint64, sdk.AccAddress](topicId, workerAddr)
-	err := k.topicWorkers.Remove(ctx, topicKey)
-	if err != nil {
-		return err
-	}
-
-	err = k.RemoveAddressTopic(ctx, workerAddr, topicId)
-	if err != nil {
-		return err
-	}
-	return nil
-}
-
-/// WORKERS
-
-// Adds a new worker to the worker tracking data structures, workers and topicWorkers
-func (k *Keeper) InsertWorker(ctx context.Context, TopicIds []TopicId, worker sdk.AccAddress, workerInfo types.OffchainNode) error {
-	for _, topicId := range TopicIds {
-		topickey := collections.Join[uint64, sdk.AccAddress](topicId, worker)
-		err := k.topicWorkers.Set(ctx, topickey)
-		if err != nil {
-			return err
-		}
-	}
-<<<<<<< HEAD
-	return activeTopics, nil
-}
-
-// UpdateTopicInferenceLastRan updates the InferenceLastRan timestamp for a given topic.
-func (k *Keeper) UpdateTopicEpochLastEnded(ctx context.Context, topicId TopicId, epochLastEnded BlockHeight) error {
-	topic, err := k.topics.Get(ctx, topicId)
-=======
-	err := k.workers.Set(ctx, workerInfo.LibP2PKey, workerInfo)
-	if err != nil {
-		return err
-	}
-	err = k.AddAddressTopics(ctx, worker, TopicIds)
->>>>>>> 406b398c
-	if err != nil {
-		return err
-	}
-	return nil
-}
-
-<<<<<<< HEAD
-func (k *Keeper) GetTopicEpochLastEnded(ctx context.Context, topicId TopicId) (BlockHeight, error) {
-	topic, err := k.topics.Get(ctx, topicId)
-	if err != nil {
-		return 0, err
-	}
-	ret := topic.EpochLastEnded
-	return ret, nil
-=======
 // TODO paginate
 func (k *Keeper) FindWorkerNodesByOwner(ctx sdk.Context, nodeId string) ([]*types.OffchainNode, error) {
 	var nodes []*types.OffchainNode
@@ -1760,7 +1595,6 @@
 	}
 
 	return nil
->>>>>>> 406b398c
 }
 
 // Gets next topic id
@@ -1773,8 +1607,6 @@
 	return k.topics.Get(ctx, topicId)
 }
 
-<<<<<<< HEAD
-=======
 // Sets a topic config on a topicId
 func (k *Keeper) SetTopic(ctx context.Context, topicId TopicId, topic types.Topic) error {
 	return k.topics.Set(ctx, topicId, topic)
@@ -1851,7 +1683,6 @@
 }
 
 // TODO paginate
->>>>>>> 406b398c
 // GetTopicsByCreator returns a slice of all topics created by a given creator.
 func (k *Keeper) GetTopicsByCreator(ctx context.Context, creator string) ([]*types.Topic, error) {
 	var topicsByCreator []*types.Topic
@@ -2134,40 +1965,6 @@
 	return k.requestUnmetDemand.Get(ctx, requestId)
 }
 
-<<<<<<< HEAD
-func (k *Keeper) AddTopicAccumulateMetDemand(ctx context.Context, topicId TopicId, metDemand Uint) error {
-	currentMetDemand, err := k.accumulatedMetDemand.Get(ctx, topicId)
-	if err != nil {
-		if errors.Is(err, collections.ErrNotFound) {
-			return nil
-		}
-		return err
-	}
-	currentMetDemand = currentMetDemand.Add(metDemand)
-	return k.SetTopicAccumulatedMetDemand(ctx, topicId, currentMetDemand)
-}
-
-func (k *Keeper) SetTopicAccumulatedMetDemand(ctx context.Context, topicId TopicId, metDemand Uint) error {
-	if metDemand.IsZero() {
-		return k.accumulatedMetDemand.Remove(ctx, topicId)
-	}
-	return k.accumulatedMetDemand.Set(ctx, topicId, metDemand)
-}
-
-func (k *Keeper) GetTopicAccumulatedMetDemand(ctx context.Context, topicId TopicId) (Uint, error) {
-	metDemand, err := k.accumulatedMetDemand.Get(ctx, topicId)
-	if err != nil {
-		if errors.Is(err, collections.ErrNotFound) {
-			// Return zero value if no met demand is found
-			return cosmosMath.ZeroUint(), nil
-		}
-		return cosmosMath.Uint{}, err
-	}
-	return metDemand, nil
-}
-
-=======
->>>>>>> 406b398c
 // Reset the mapping entirely. Should be called at the end of every block
 func (k *Keeper) ResetChurnReadyTopics(ctx context.Context) error {
 	return k.churnReadyTopics.Remove(ctx)
