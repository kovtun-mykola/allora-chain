--- conflicted
+++ resolved
@@ -1444,31 +1444,9 @@
 	return k.churnableTopics.Set(ctx, topicId)
 }
 
-<<<<<<< HEAD
-// Clears all topics from the churnable set and resets related states.
+// ResetChurnReadyTopics clears all topics from the churn-ready set and resets related states.
 func (k *Keeper) ResetChurnableTopics(ctx context.Context) error {
-	iter, err := k.churnableTopics.Iterate(ctx, nil)
-	if err != nil {
-		return err
-	}
-	defer iter.Close()
-
-	for ; iter.Valid(); iter.Next() {
-		topicId, err := iter.Key()
-		if err != nil {
-			return err
-		}
-
-		if err := k.churnableTopics.Remove(ctx, topicId); err != nil {
-			return err
-		}
-	}
-
-=======
-// ResetChurnReadyTopics clears all topics from the churn-ready set and resets related states.
-func (k *Keeper) ResetChurnReadyTopics(ctx context.Context) error {
-	k.churnReadyTopics.Clear(ctx, nil)
->>>>>>> 57aa41d4
+	k.churnableTopics.Clear(ctx, nil)
 	return nil
 }
 
