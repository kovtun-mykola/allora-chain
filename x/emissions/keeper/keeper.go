package keeper

import (
	"context"
	"encoding/binary"
	"errors"
	"fmt"
	"strings"

	cosmosMath "cosmossdk.io/math"
	"cosmossdk.io/store/prefix"
	alloraMath "github.com/allora-network/allora-chain/math"

	"cosmossdk.io/collections"
	"cosmossdk.io/core/address"

	coreStore "cosmossdk.io/core/store"
	storeTypes "cosmossdk.io/store/types"
	"github.com/allora-network/allora-chain/x/emissions/types"
	"github.com/cosmos/cosmos-sdk/codec"
	sdk "github.com/cosmos/cosmos-sdk/types"
	"github.com/cosmos/cosmos-sdk/types/query"
)

type Uint = cosmosMath.Uint
type Int = cosmosMath.Int

type TopicId = uint64
type LibP2pKey = string
type Delegator = sdk.AccAddress
type Worker = sdk.AccAddress
type Reputer = sdk.AccAddress
type AccAddress = string
type Workers = string
type Reputers = string
type BlockHeight = int64
type RequestId = string

type Keeper struct {
	cdc              codec.BinaryCodec
	addressCodec     address.Codec
	feeCollectorName string

	storeKey storeTypes.StoreKey

	/// TYPES

	schema     collections.Schema
	params     collections.Item[types.Params]
	authKeeper AccountKeeper
	bankKeeper BankKeeper

	/// TOPIC

	// the next topic id to be used, equal to the number of topics that have been created
	nextTopicId collections.Sequence
	// every topic that has been created indexed by their topicId starting from 1 (0 is reserved for the root network)
	topics       collections.Map[TopicId, types.Topic]
	activeTopics collections.Map[TopicId, bool]
	// every topics that has been churned and ready to get inferences in the block
	churnReadyTopics collections.Item[types.TopicList]
	// for a topic, what is every worker node that has registered to it?
	topicWorkers collections.KeySet[collections.Pair[TopicId, sdk.AccAddress]]
	// for a topic, what is every reputer node that has registered to it?
	topicReputers collections.KeySet[collections.Pair[TopicId, sdk.AccAddress]]
	// for an address, what are all the topics that it's registered for?
	addressTopics collections.Map[sdk.AccAddress, []uint64]

	/// SCORES

	// map of (topic, block_number, worker) -> score
	infererScoresByBlock collections.Map[collections.Pair[TopicId, BlockHeight], types.Scores]
	// map of (topic, block_number, worker) -> score
	forecasterScoresByBlock collections.Map[collections.Pair[TopicId, BlockHeight], types.Scores]
	// map of (topic, block_number, reputer) -> score
	reputerScoresByBlock collections.Map[collections.Pair[TopicId, BlockHeight], types.Scores]
	// map of (topic, block_number, worker) -> score
	latestInfererScoresByWorker collections.Map[collections.Pair[TopicId, Worker], types.Score]
	// map of (topic, block_number, worker) -> score
	latestForecasterScoresByWorker collections.Map[collections.Pair[TopicId, Worker], types.Score]
	// map of (topic, block_number, reputer) -> score
	latestReputerScoresByReputer collections.Map[collections.Pair[TopicId, Reputer], types.Score]
	// map of (topic, reputer) -> listening coefficient
	reputerListeningCoefficient collections.Map[collections.Pair[TopicId, Reputer], types.ListeningCoefficient]
	// map of (topic, reputer) -> previous reward (used for EMA)
	previousReputerRewardFraction collections.Map[collections.Pair[TopicId, Reputer], alloraMath.Dec]
	// map of (topic, worker) -> previous reward for inference (used for EMA)
	previousInferenceRewardFraction collections.Map[collections.Pair[TopicId, Worker], alloraMath.Dec]
	// map of (topic, worker) -> previous reward for forecast (used for EMA)
	previousForecastRewardFraction collections.Map[collections.Pair[TopicId, Worker], alloraMath.Dec]

	/// TAX for REWARD
	// map of (topic, block_number, worker) -> avg_worker_reward
	averageWorkerReward collections.Map[collections.Pair[TopicId, sdk.AccAddress], types.AverageWorkerReward]

	/// STAKING

	// total sum stake of all stakers on the network
	totalStake collections.Item[Uint]
	// for every topic, how much total stake does that topic have accumulated?
	topicStake collections.Map[TopicId, Uint]
	// amount of stake a reputer has placed in a topic + delegate stake placed in them, signalling their authority on the topic
	stakeByReputerAndTopicId collections.Map[collections.Pair[TopicId, Reputer], Uint]
	// map of (reputer) -> removal information for that reputer
	stakeRemovalQueue collections.Map[Reputer, types.StakeRemoval]
	// map of (delegator) -> removal information for that delegator
	delegatedStakeRemovalQueue collections.Map[Delegator, types.DelegatedStakeRemoval]
	// map of (delegator) -> amount of stake that has been placed by that delegator
	stakeFromDelegator collections.Map[collections.Pair[TopicId, Delegator], Uint]
	// map of (delegator, target) -> amount of stake that has been placed by that delegator on that target
	delegatedStakePlacement collections.Map[collections.Triple[TopicId, Reputer, Delegator], Uint]
	// map of (target) -> amount of stake that has been placed on that target
	stakeUponReputer collections.Map[collections.Pair[TopicId, Reputer], Uint]

	/// INFERENCE REQUEST MEMPOOL

	// map of (topic, request_id) -> full InferenceRequest information for that request
	mempool collections.Map[collections.Pair[TopicId, RequestId], types.InferenceRequest]
	// amount of money available for an inference request id that has been placed in the mempool but has not yet been fully satisfied
	requestUnmetDemand collections.Map[RequestId, Uint]
	// total amount of demand for a topic that has been placed in the mempool as a request for inference but has not yet been satisfied
	topicUnmetDemand collections.Map[TopicId, Uint]

	/// MISC GLOBAL STATE

	// map of (topic, worker) -> inference
	inferences collections.Map[collections.Pair[TopicId, Worker], types.Inference]

	// map of (topic, worker) -> forecast[]
	forecasts collections.Map[collections.Pair[TopicId, Worker], types.Forecast]

	// map of worker id to node data about that worker
	workers collections.Map[LibP2pKey, types.OffchainNode]

	// map of reputer id to node data about that reputer
	reputers collections.Map[LibP2pKey, types.OffchainNode]

	// the last block the token inflation rewards were updated: int64 same as BlockHeight()
	lastRewardsUpdate collections.Item[BlockHeight]

	// fee revenue collected by a topic over the course of the last reward cadence
	topicFeeRevenue collections.Map[TopicId, types.TopicFeeRevenue]

	// feeRevenueEpoch marks the current epoch for fee revenue
	feeRevenueEpoch collections.Sequence

	// store previous wieghts for exponential moving average in rewards calc
	previousTopicWeight collections.Map[TopicId, types.PreviousTopicWeight]

	// map of (topic, block_height) -> Inference
	allInferences collections.Map[collections.Pair[TopicId, BlockHeight], types.Inferences]

	// map of (topic, block_height) -> Forecast
	allForecasts collections.Map[collections.Pair[TopicId, BlockHeight], types.Forecasts]

	// map of (topic, block_height) -> ReputerValueBundles (1 per reputer active at that time)
	allLossBundles collections.Map[collections.Pair[TopicId, BlockHeight], types.ReputerValueBundles]

	// map of (topic, block_height) -> ValueBundle (1 network wide bundle per timestep)
	networkLossBundles collections.Map[collections.Pair[TopicId, BlockHeight], types.ValueBundle]

	/// NONCES

	// map of (topic) -> unfulfilled nonces
	unfulfilledWorkerNonces collections.Map[TopicId, types.Nonces]

	// map of (topic) -> unfulfilled nonces
	unfulfilledReputerNonces collections.Map[TopicId, types.ReputerRequestNonces]

	/// REGRETS

	// map of (topic, worker) -> regret of worker from comparing loss of worker relative to loss of other inferers
	latestInfererNetworkRegrets collections.Map[collections.Pair[TopicId, Worker], types.TimestampedValue]
	// map of (topic, worker) -> regret of worker from comparing loss of worker relative to loss of other forecasters
	latestForecasterNetworkRegrets collections.Map[collections.Pair[TopicId, Worker], types.TimestampedValue]
	// map of (topic, forecaster, inferer) -> R^+_{ij_kk} regret of forecaster loss from comparing one-in loss with
	// all network inferer losses L_ij including the network forecast-implied inference L_ik^* of the forecaster
	latestOneInForecasterNetworkRegrets collections.Map[collections.Triple[TopicId, Worker, Worker], types.TimestampedValue]

	/// WHITELISTS

	whitelistAdmins collections.KeySet[sdk.AccAddress]

	topicCreationWhitelist collections.KeySet[sdk.AccAddress]

	reputerWhitelist collections.KeySet[sdk.AccAddress]
}

func NewKeeper(
	cdc codec.BinaryCodec,
	addressCodec address.Codec,
	storeService coreStore.KVStoreService,
	ak AccountKeeper,
	bk BankKeeper,
	feeCollectorName string) Keeper {

	sb := collections.NewSchemaBuilder(storeService)
	k := Keeper{
		cdc:                                 cdc,
		addressCodec:                        addressCodec,
		feeCollectorName:                    feeCollectorName,
		params:                              collections.NewItem(sb, types.ParamsKey, "params", codec.CollValue[types.Params](cdc)),
		authKeeper:                          ak,
		bankKeeper:                          bk,
		totalStake:                          collections.NewItem(sb, types.TotalStakeKey, "total_stake", alloraMath.UintValue),
		topicStake:                          collections.NewMap(sb, types.TopicStakeKey, "topic_stake", collections.Uint64Key, alloraMath.UintValue),
		lastRewardsUpdate:                   collections.NewItem(sb, types.LastRewardsUpdateKey, "last_rewards_update", collections.Int64Value),
		nextTopicId:                         collections.NewSequence(sb, types.NextTopicIdKey, "next_TopicId"),
		topics:                              collections.NewMap(sb, types.TopicsKey, "topics", collections.Uint64Key, codec.CollValue[types.Topic](cdc)),
		activeTopics:                        collections.NewMap(sb, types.ActiveTopicsKey, "active_topics", collections.Uint64Key, collections.BoolValue),
		churnReadyTopics:                    collections.NewItem(sb, types.ChurnReadyTopicsKey, "churn_ready_topics", codec.CollValue[types.TopicList](cdc)),
		topicWorkers:                        collections.NewKeySet(sb, types.TopicWorkersKey, "topic_workers", collections.PairKeyCodec(collections.Uint64Key, sdk.AccAddressKey)),
		addressTopics:                       collections.NewMap(sb, types.AddressTopicsKey, "address_topics", sdk.AccAddressKey, TopicIdListValue),
		topicReputers:                       collections.NewKeySet(sb, types.TopicReputersKey, "topic_reputers", collections.PairKeyCodec(collections.Uint64Key, sdk.AccAddressKey)),
		stakeByReputerAndTopicId:            collections.NewMap(sb, types.StakeByReputerAndTopicIdKey, "stake_by_reputer_and_TopicId", collections.PairKeyCodec(collections.Uint64Key, sdk.AccAddressKey), alloraMath.UintValue),
		stakeRemovalQueue:                   collections.NewMap(sb, types.StakeRemovalQueueKey, "stake_removal_queue", sdk.AccAddressKey, codec.CollValue[types.StakeRemoval](cdc)),
		delegatedStakeRemovalQueue:          collections.NewMap(sb, types.DelegatedStakeRemovalQueueKey, "delegated_stake_removal_queue", sdk.AccAddressKey, codec.CollValue[types.DelegatedStakeRemoval](cdc)),
		stakeFromDelegator:                  collections.NewMap(sb, types.DelegatorStakeKey, "stake_from_delegator", collections.PairKeyCodec(collections.Uint64Key, sdk.AccAddressKey), alloraMath.UintValue),
		delegatedStakePlacement:             collections.NewMap(sb, types.DelegatedStakePlacementKey, "delegated_stake_placement", collections.TripleKeyCodec(collections.Uint64Key, sdk.AccAddressKey, sdk.AccAddressKey), alloraMath.UintValue),
		stakeUponReputer:                    collections.NewMap(sb, types.TargetStakeKey, "stake_upon_reputer", collections.PairKeyCodec(collections.Uint64Key, sdk.AccAddressKey), alloraMath.UintValue),
		mempool:                             collections.NewMap(sb, types.MempoolKey, "mempool", collections.PairKeyCodec(collections.Uint64Key, collections.StringKey), codec.CollValue[types.InferenceRequest](cdc)),
		requestUnmetDemand:                  collections.NewMap(sb, types.RequestUnmetDemandKey, "request_unmet_demand", collections.StringKey, alloraMath.UintValue),
		topicUnmetDemand:                    collections.NewMap(sb, types.TopicUnmetDemandKey, "topic_unmet_demand", collections.Uint64Key, alloraMath.UintValue),
		topicFeeRevenue:                     collections.NewMap(sb, types.TopicFeeRevenueKey, "topic_fee_revenue", collections.Uint64Key, codec.CollValue[types.TopicFeeRevenue](cdc)),
		feeRevenueEpoch:                     collections.NewSequence(sb, types.FeeRevenueEpochKey, "fee_revenue_epoch"),
		previousTopicWeight:                 collections.NewMap(sb, types.PreviousTopicWeightKey, "previous_topic_weight", collections.Uint64Key, codec.CollValue[types.PreviousTopicWeight](cdc)),
		inferences:                          collections.NewMap(sb, types.InferencesKey, "inferences", collections.PairKeyCodec(collections.Uint64Key, sdk.AccAddressKey), codec.CollValue[types.Inference](cdc)),
		forecasts:                           collections.NewMap(sb, types.ForecastsKey, "forecasts", collections.PairKeyCodec(collections.Uint64Key, sdk.AccAddressKey), codec.CollValue[types.Forecast](cdc)),
		workers:                             collections.NewMap(sb, types.WorkerNodesKey, "worker_nodes", collections.StringKey, codec.CollValue[types.OffchainNode](cdc)),
		reputers:                            collections.NewMap(sb, types.ReputerNodesKey, "reputer_nodes", collections.StringKey, codec.CollValue[types.OffchainNode](cdc)),
		allInferences:                       collections.NewMap(sb, types.AllInferencesKey, "inferences_all", collections.PairKeyCodec(collections.Uint64Key, collections.Int64Key), codec.CollValue[types.Inferences](cdc)),
		allForecasts:                        collections.NewMap(sb, types.AllForecastsKey, "forecasts_all", collections.PairKeyCodec(collections.Uint64Key, collections.Int64Key), codec.CollValue[types.Forecasts](cdc)),
		allLossBundles:                      collections.NewMap(sb, types.AllLossBundlesKey, "value_bundles_all", collections.PairKeyCodec(collections.Uint64Key, collections.Int64Key), codec.CollValue[types.ReputerValueBundles](cdc)),
		networkLossBundles:                  collections.NewMap(sb, types.NetworkLossBundlesKey, "value_bundles_network", collections.PairKeyCodec(collections.Uint64Key, collections.Int64Key), codec.CollValue[types.ValueBundle](cdc)),
		latestInfererNetworkRegrets:         collections.NewMap(sb, types.InfererNetworkRegretsKey, "inferer_network_regrets", collections.PairKeyCodec(collections.Uint64Key, sdk.AccAddressKey), codec.CollValue[types.TimestampedValue](cdc)),
		latestForecasterNetworkRegrets:      collections.NewMap(sb, types.ForecasterNetworkRegretsKey, "forecaster_network_regrets", collections.PairKeyCodec(collections.Uint64Key, sdk.AccAddressKey), codec.CollValue[types.TimestampedValue](cdc)),
		latestOneInForecasterNetworkRegrets: collections.NewMap(sb, types.OneInForecasterNetworkRegretsKey, "one_in_forecaster_network_regrets", collections.TripleKeyCodec(collections.Uint64Key, sdk.AccAddressKey, sdk.AccAddressKey), codec.CollValue[types.TimestampedValue](cdc)),
		whitelistAdmins:                     collections.NewKeySet(sb, types.WhitelistAdminsKey, "whitelist_admins", sdk.AccAddressKey),
		topicCreationWhitelist:              collections.NewKeySet(sb, types.TopicCreationWhitelistKey, "topic_creation_whitelist", sdk.AccAddressKey),
		reputerWhitelist:                    collections.NewKeySet(sb, types.ReputerWhitelistKey, "weight_setting_whitelist", sdk.AccAddressKey),
		infererScoresByBlock:                collections.NewMap(sb, types.InferenceScoresKey, "inferer_scores_by_block", collections.PairKeyCodec(collections.Uint64Key, collections.Int64Key), codec.CollValue[types.Scores](cdc)),
		forecasterScoresByBlock:             collections.NewMap(sb, types.ForecastScoresKey, "forecaster_scores_by_block", collections.PairKeyCodec(collections.Uint64Key, collections.Int64Key), codec.CollValue[types.Scores](cdc)),
		latestInfererScoresByWorker:         collections.NewMap(sb, types.LatestInfererScoresByWorkerKey, "latest_inferer_scores_by_worker", collections.PairKeyCodec(collections.Uint64Key, sdk.AccAddressKey), codec.CollValue[types.Score](cdc)),
		latestForecasterScoresByWorker:      collections.NewMap(sb, types.LatestForecasterScoresByWorkerKey, "latest_forecaster_scores_by_worker", collections.PairKeyCodec(collections.Uint64Key, sdk.AccAddressKey), codec.CollValue[types.Score](cdc)),
		latestReputerScoresByReputer:        collections.NewMap(sb, types.LatestReputerScoresByReputerKey, "latest_reputer_scores_by_reputer", collections.PairKeyCodec(collections.Uint64Key, sdk.AccAddressKey), codec.CollValue[types.Score](cdc)),
		previousReputerRewardFraction:       collections.NewMap(sb, types.PreviousReputerRewardFractionKey, "previous_reputer_reward_fraction", collections.PairKeyCodec(collections.Uint64Key, sdk.AccAddressKey), alloraMath.DecValue),
		previousInferenceRewardFraction:     collections.NewMap(sb, types.PreviousInferenceRewardFractionKey, "previous_inference_reward_fraction", collections.PairKeyCodec(collections.Uint64Key, sdk.AccAddressKey), alloraMath.DecValue),
		previousForecastRewardFraction:      collections.NewMap(sb, types.PreviousForecastRewardFractionKey, "previous_forecast_reward_fraction", collections.PairKeyCodec(collections.Uint64Key, sdk.AccAddressKey), alloraMath.DecValue),
		averageWorkerReward:                 collections.NewMap(sb, types.AverageWorkerRewardKey, "average_worker_reward", collections.PairKeyCodec(collections.Uint64Key, sdk.AccAddressKey), codec.CollValue[types.AverageWorkerReward](cdc)),
		reputerScoresByBlock:                collections.NewMap(sb, types.ReputerScoresKey, "reputer_scores_by_block", collections.PairKeyCodec(collections.Uint64Key, collections.Int64Key), codec.CollValue[types.Scores](cdc)),
		reputerListeningCoefficient:         collections.NewMap(sb, types.ReputerListeningCoefficientKey, "reputer_listening_coefficient", collections.PairKeyCodec(collections.Uint64Key, sdk.AccAddressKey), codec.CollValue[types.ListeningCoefficient](cdc)),
		unfulfilledWorkerNonces:             collections.NewMap(sb, types.UnfulfilledWorkerNoncesKey, "unfulfilled_worker_nonces", collections.Uint64Key, codec.CollValue[types.Nonces](cdc)),
		unfulfilledReputerNonces:            collections.NewMap(sb, types.UnfulfilledReputerNoncesKey, "unfulfilled_reputer_nonces", collections.Uint64Key, codec.CollValue[types.ReputerRequestNonces](cdc)),
	}

	schema, err := sb.Build()
	if err != nil {
		panic(err)
	}

	k.schema = schema

	k.storeKey = storeTypes.NewKVStoreKey(types.ModuleName)

	return k
}

/// NONCES

// Attempts to fulfill an unfulfilled nonce.
// If the nonce is present, then it is removed from the unfulfilled nonces and this function returns true.
// If the nonce is not present, then the function returns false.
func (k *Keeper) FulfillWorkerNonce(ctx context.Context, topicId TopicId, nonce *types.Nonce) (bool, error) {
	unfulfilledNonces, err := k.GetUnfulfilledWorkerNonces(ctx, topicId)
	if err != nil {
		return false, err
	}

	// Check if the nonce is present in the unfulfilled nonces
	for i, n := range unfulfilledNonces.Nonces {
		if n.BlockHeight == nonce.BlockHeight {
			// Remove the nonce from the unfulfilled nonces
			unfulfilledNonces.Nonces = append(unfulfilledNonces.Nonces[:i], unfulfilledNonces.Nonces[i+1:]...)
			err := k.unfulfilledWorkerNonces.Set(ctx, topicId, unfulfilledNonces)
			if err != nil {
				return false, err
			}
			return true, nil
		}
	}

	// If the nonce is not present in the unfulfilled nonces
	return false, nil
}

// Attempts to fulfill an unfulfilled nonce.
// If the nonce is present, then it is removed from the unfulfilled nonces and this function returns true.
// If the nonce is not present, then the function returns false.
func (k *Keeper) FulfillReputerNonce(ctx context.Context, topicId TopicId, nonce *types.Nonce) (bool, error) {
	unfulfilledNonces, err := k.GetUnfulfilledReputerNonces(ctx, topicId)
	if err != nil {
		return false, err
	}

	// Check if the nonce is present in the unfulfilled nonces
	for i, n := range unfulfilledNonces.Nonces {
		if n.ReputerNonce.BlockHeight == nonce.BlockHeight {
			// Remove the nonce from the unfulfilled nonces
			unfulfilledNonces.Nonces = append(unfulfilledNonces.Nonces[:i], unfulfilledNonces.Nonces[i+1:]...)
			err := k.unfulfilledReputerNonces.Set(ctx, topicId, unfulfilledNonces)
			if err != nil {
				return false, err
			}
			return true, nil
		}
	}

	// If the nonce is not present in the unfulfilled nonces
	return false, nil
}

// True if nonce is unfulfilled, false otherwise.
func (k *Keeper) IsWorkerNonceUnfulfilled(ctx context.Context, topicId TopicId, nonce *types.Nonce) (bool, error) {
	// Get the latest unfulfilled nonces
	unfulfilledNonces, err := k.GetUnfulfilledWorkerNonces(ctx, topicId)
	if err != nil {
		return false, err
	}

	if nonce == nil {
		return false, errors.New("nil nonce provided")
	}
	// Check if the nonce is present in the unfulfilled nonces
	for _, n := range unfulfilledNonces.Nonces {
		if n == nil {
			return false, errors.New("nil nonce stored")
		}
		if n.BlockHeight == nonce.BlockHeight {
			return true, nil
		}
	}

	return false, nil
}

// True if nonce is unfulfilled, false otherwise.
func (k *Keeper) IsReputerNonceUnfulfilled(ctx context.Context, topicId TopicId, nonce *types.Nonce) (bool, error) {
	// Get the latest unfulfilled nonces
	unfulfilledNonces, err := k.GetUnfulfilledReputerNonces(ctx, topicId)
	if err != nil {
		return false, err
	}

	// Check if the nonce is present in the unfulfilled nonces
	for _, n := range unfulfilledNonces.Nonces {
		if n.ReputerNonce.BlockHeight == nonce.BlockHeight {
			return true, nil
		}
	}

	return false, nil
}

// Adds a nonce to the unfulfilled nonces for the topic if it is not yet added (idempotent).
// If the max number of nonces is reached, then the function removes the oldest nonce and adds the new nonce.
func (k *Keeper) AddWorkerNonce(ctx context.Context, topicId TopicId, nonce *types.Nonce) error {
	nonces, err := k.GetUnfulfilledWorkerNonces(ctx, topicId)
	if err != nil {
		return err
	}

	// Check that input nonce is not already contained in the nonces of this topic
	for _, n := range nonces.Nonces {
		if n.BlockHeight == nonce.BlockHeight {
			return nil
		}
	}
	nonces.Nonces = append([]*types.Nonce{nonce}, nonces.Nonces...)

	maxUnfulfilledRequests, err := k.GetParamsMaxUnfulfilledWorkerRequests(ctx)
	if err != nil {
		return err
	}

	lenNonces := uint64(len(nonces.Nonces))
	if lenNonces > maxUnfulfilledRequests {
		diff := uint64(len(nonces.Nonces)) - maxUnfulfilledRequests
		if diff > 0 {
			nonces.Nonces = nonces.Nonces[:maxUnfulfilledRequests]
		}
	}

	return k.unfulfilledWorkerNonces.Set(ctx, topicId, nonces)
}

// Adds a nonce to the unfulfilled nonces for the topic if it is not yet added (idempotent).
// If the max number of nonces is reached, then the function removes the oldest nonce and adds the new nonce.
func (k *Keeper) AddReputerNonce(ctx context.Context, topicId TopicId, nonce *types.Nonce, associatedWorkerNonce *types.Nonce) error {
	nonces, err := k.GetUnfulfilledReputerNonces(ctx, topicId)
	if err != nil {
		return err
	}

	// Check that input nonce is not already contained in the nonces of this topic
	// nor that the `associatedWorkerNonce` is already associated with a worker requeset
	for _, n := range nonces.Nonces {
		// Do nothing if nonce is already in the list
		if n.ReputerNonce.BlockHeight == nonce.BlockHeight {
			return nil
		}
		// Do nothing if the associated worker nonce is already in the list
		if n.WorkerNonce.BlockHeight == associatedWorkerNonce.BlockHeight {
			return nil
		}
	}
	reputerRequestNonce := &types.ReputerRequestNonce{
		ReputerNonce: nonce,
		WorkerNonce:  associatedWorkerNonce,
	}
	nonces.Nonces = append([]*types.ReputerRequestNonce{reputerRequestNonce}, nonces.Nonces...)

	maxUnfulfilledRequests, err := k.GetParamsMaxUnfulfilledReputerRequests(ctx)
	if err != nil {
		return err
	}
	lenNonces := uint64(len(nonces.Nonces))
	if lenNonces > maxUnfulfilledRequests {
		diff := uint64(len(nonces.Nonces)) - maxUnfulfilledRequests
		if diff > 0 {
			nonces.Nonces = nonces.Nonces[:maxUnfulfilledRequests]
		}
	}
	return k.unfulfilledReputerNonces.Set(ctx, topicId, nonces)
}

func (k *Keeper) GetUnfulfilledWorkerNonces(ctx context.Context, topicId TopicId) (types.Nonces, error) {
	nonces, err := k.unfulfilledWorkerNonces.Get(ctx, topicId)
	if err != nil {
		if errors.Is(err, collections.ErrNotFound) {
			return types.Nonces{}, nil
		}
		return types.Nonces{}, err
	}
	return nonces, nil
}

func (k *Keeper) GetUnfulfilledReputerNonces(ctx context.Context, topicId TopicId) (types.ReputerRequestNonces, error) {
	nonces, err := k.unfulfilledReputerNonces.Get(ctx, topicId)
	if err != nil {
		if errors.Is(err, collections.ErrNotFound) {
			return types.ReputerRequestNonces{}, nil
		}
		return types.ReputerRequestNonces{}, err
	}
	return nonces, nil
}

/// REGRETS

func (k *Keeper) SetInfererNetworkRegret(ctx context.Context, topicId TopicId, worker Worker, regret types.TimestampedValue) error {
	key := collections.Join(topicId, worker)
	return k.latestInfererNetworkRegrets.Set(ctx, key, regret)
}

func (k *Keeper) SetForecasterNetworkRegret(ctx context.Context, topicId TopicId, worker Worker, regret types.TimestampedValue) error {
	key := collections.Join(topicId, worker)
	return k.latestForecasterNetworkRegrets.Set(ctx, key, regret)
}

func (k *Keeper) SetOneInForecasterNetworkRegret(ctx context.Context, topicId TopicId, forecaster Worker, inferer Worker, regret types.TimestampedValue) error {
	key := collections.Join3(topicId, forecaster, inferer)
	return k.latestOneInForecasterNetworkRegrets.Set(ctx, key, regret)
}

// Returns the regret of a worker from comparing loss of worker relative to loss of other inferers
// Returns (0, true) if no regret is found
func (k *Keeper) GetInfererNetworkRegret(ctx context.Context, topicId TopicId, worker Worker) (types.TimestampedValue, bool, error) {
	key := collections.Join(topicId, worker)
	regret, err := k.latestInfererNetworkRegrets.Get(ctx, key)
	if err != nil {
		if errors.Is(err, collections.ErrNotFound) {
			return types.TimestampedValue{
				BlockHeight: 0,
				Value:       alloraMath.NewDecFromInt64(0),
			}, true, nil
		}
		return types.TimestampedValue{}, false, err
	}
	return regret, false, nil
}

// Returns the regret of a worker from comparing loss of worker relative to loss of other inferers
// Returns (0, true) if no regret is found
func (k *Keeper) GetForecasterNetworkRegret(ctx context.Context, topicId TopicId, worker Worker) (types.TimestampedValue, bool, error) {
	key := collections.Join(topicId, worker)
	regret, err := k.latestForecasterNetworkRegrets.Get(ctx, key)
	if err != nil {
		if errors.Is(err, collections.ErrNotFound) {
			return types.TimestampedValue{
				BlockHeight: 0,
				Value:       alloraMath.NewDecFromInt64(0),
			}, true, nil
		}
		return types.TimestampedValue{}, false, err
	}
	return regret, false, nil
}

// Returns the regret of a worker from comparing loss of worker relative to loss of other inferers
// Returns (0, true) if no regret is found
func (k *Keeper) GetOneInForecasterNetworkRegret(ctx context.Context, topicId TopicId, forecaster Worker, inferer Worker) (types.TimestampedValue, bool, error) {
	key := collections.Join3(topicId, forecaster, inferer)
	regret, err := k.latestOneInForecasterNetworkRegrets.Get(ctx, key)
	if err != nil {
		if errors.Is(err, collections.ErrNotFound) {
			return types.TimestampedValue{
				BlockHeight: 0,
				Value:       alloraMath.NewDecFromInt64(0),
			}, true, nil
		}
		return types.TimestampedValue{}, false, err
	}
	return regret, false, nil
}

/// PARAMETERS

func (k *Keeper) SetParams(ctx context.Context, params types.Params) error {
	return k.params.Set(ctx, params)
}

func (k *Keeper) GetParams(ctx context.Context) (types.Params, error) {
	ret, err := k.params.Get(ctx)
	if err != nil {
		if errors.Is(err, collections.ErrNotFound) {
			return types.DefaultParams(), nil
		}
		return types.Params{}, err
	}
	return ret, nil
}

func (k *Keeper) GetParamsMaxTopicsPerBlock(ctx context.Context) (uint64, error) {
	params, err := k.GetParams(ctx)
	if err != nil {
		return 0, err
	}
	return params.MaxTopicsPerBlock, nil
}

func (k *Keeper) GetParamsMinRequestUnmetDemand(ctx context.Context) (cosmosMath.Uint, error) {
	params, err := k.GetParams(ctx)
	if err != nil {
		return cosmosMath.Uint{}, err
	}
	return params.MinRequestUnmetDemand, nil
}

func (k *Keeper) GetParamsMinTopicUnmetDemand(ctx context.Context) (cosmosMath.Uint, error) {
	params, err := k.GetParams(ctx)
	if err != nil {
		return cosmosMath.Uint{}, err
	}
	return params.MinTopicUnmetDemand, nil
}

func (k *Keeper) GetParamsRequiredMinimumStake(ctx context.Context) (cosmosMath.Uint, error) {
	params, err := k.GetParams(ctx)
	if err != nil {
		return cosmosMath.Uint{}, err
	}
	return params.RequiredMinimumStake, nil
}

func (k *Keeper) GetParamsRemoveStakeDelayWindow(ctx context.Context) (BlockHeight, error) {
	params, err := k.GetParams(ctx)
	if err != nil {
		return 0, err
	}
	return params.RemoveStakeDelayWindow, nil
}

func (k *Keeper) GetParamsMaxInferenceRequestValidity(ctx context.Context) (BlockHeight, error) {
	params, err := k.GetParams(ctx)
	if err != nil {
		return 0, err
	}
	return params.MaxInferenceRequestValidity, nil
}

func (k *Keeper) GetParamsMinEpochLength(ctx context.Context) (BlockHeight, error) {
	params, err := k.GetParams(ctx)
	if err != nil {
		return 0, err
	}
	return params.MinEpochLength, nil
}

func (k *Keeper) GetParamsMaxRequestCadence(ctx context.Context) (BlockHeight, error) {
	params, err := k.GetParams(ctx)
	if err != nil {
		return 0, err
	}
	return params.MaxRequestCadence, nil
}

func (k *Keeper) GetParamsSharpness(ctx context.Context) (alloraMath.Dec, error) {
	params, err := k.GetParams(ctx)
	if err != nil {
		return alloraMath.Dec{}, err
	}
	return params.Sharpness, nil
}

func (k *Keeper) GetParamsLearningRate(ctx context.Context) (alloraMath.Dec, error) {
	params, err := k.GetParams(ctx)
	if err != nil {
		return alloraMath.Dec{}, err
	}
	return params.LearningRate, nil
}

func (k *Keeper) GetParamsGradientDescentMaxIters(ctx context.Context) (uint64, error) {
	params, err := k.GetParams(ctx)
	if err != nil {
		return 0, err
	}
	return params.GradientDescentMaxIters, nil
}

func (k *Keeper) GetParamsStakeAndFeeRevenueImportance(ctx context.Context) (alloraMath.Dec, alloraMath.Dec, error) {
	params, err := k.GetParams(ctx)
	if err != nil {
		return alloraMath.Dec{}, alloraMath.Dec{}, err
	}
	return params.TopicRewardStakeImportance, params.TopicRewardFeeRevenueImportance, nil
}

func (k *Keeper) GetParamsMaxUnfulfilledWorkerRequests(ctx context.Context) (uint64, error) {
	params, err := k.GetParams(ctx)
	if err != nil {
		return 0, err
	}
	return params.MaxUnfulfilledWorkerRequests, nil
}

func (k *Keeper) GetParamsMaxUnfulfilledReputerRequests(ctx context.Context) (uint64, error) {
	params, err := k.GetParams(ctx)
	if err != nil {
		return 0, err
	}
	return params.MaxUnfulfilledReputerRequests, nil
}

func (k *Keeper) GetParamsTopicRewardAlpha(ctx context.Context) (alloraMath.Dec, error) {
	params, err := k.GetParams(ctx)
	if err != nil {
		return alloraMath.Dec{}, err
	}
	return params.TopicRewardAlpha, nil
}

func (k Keeper) GetParamsValidatorsVsAlloraPercentReward(ctx context.Context) (alloraMath.Dec, error) {
	params, err := k.GetParams(ctx)
	if err != nil {
		return alloraMath.Dec{}, err
	}
	return params.ValidatorsVsAlloraPercentReward, nil
}

func (k *Keeper) GetParamsMaxSamplesToScaleScores(ctx context.Context) (uint64, error) {
	params, err := k.GetParams(ctx)
	if err != nil {
		return 0, err
	}
	return params.MaxSamplesToScaleScores, nil
}

func (k *Keeper) GetParamsMaxTopWorkersToReward(ctx context.Context) (uint64, error) {
	params, err := k.GetParams(ctx)
	if err != nil {
		return 0, err
	}
	return params.MaxTopWorkersToReward, nil
}

func (k *Keeper) GetParamsTopicCreationFee(ctx context.Context) (cosmosMath.Int, error) {
	params, err := k.GetParams(ctx)
	if err != nil {
		return cosmosMath.Int{}, err
	}
	return params.CreateTopicFee, nil
}

func (k *Keeper) GetParamsMaxRetriesToFulfilNoncesWorker(ctx context.Context) (int64, error) {
	params, err := k.GetParams(ctx)
	if err != nil {
		return 0, err
	}
	return params.MaxRetriesToFulfilNoncesWorker, nil
}

func (k *Keeper) GetParamsMaxRetriesToFulfilNoncesReputer(ctx context.Context) (int64, error) {
	params, err := k.GetParams(ctx)
	if err != nil {
		return 0, err
	}
	return params.MaxRetriesToFulfilNoncesReputer, nil
}

func (k *Keeper) GetParamsRegistrationFee(ctx context.Context) (cosmosMath.Int, error) {
	params, err := k.GetParams(ctx)
	if err != nil {
		return cosmosMath.Int{}, err
	}
	return params.RegistrationFee, nil
}

/// INFERENCES, FORECASTS

func (k *Keeper) GetInferencesAtBlock(ctx context.Context, topicId TopicId, block BlockHeight) (*types.Inferences, error) {
	key := collections.Join(topicId, block)
	inferences, err := k.allInferences.Get(ctx, key)
	if err != nil {
		return nil, err
	}
	return &inferences, nil
}

func (k *Keeper) GetForecastsAtBlock(ctx context.Context, topicId TopicId, block BlockHeight) (*types.Forecasts, error) {
	key := collections.Join(topicId, block)
	forecasts, err := k.allForecasts.Get(ctx, key)
	if err != nil {
		return nil, err
	}
	return &forecasts, nil
}

func (k *Keeper) GetInferencesAtOrAfterBlock(ctx context.Context, topicId TopicId, block BlockHeight) (*types.Inferences, BlockHeight, error) {
	// Define the range query starting from the highest available block down to and including the specified block
	rng := collections.
		NewPrefixedPairRange[TopicId, BlockHeight](topicId).
		StartInclusive(block) // Set the lower boundary as the specified block, inclusive

	var inferencesToReturn types.Inferences
	currentBlockHeight := BlockHeight(0)

	iter, err := k.allInferences.Iterate(ctx, rng)
	if err != nil {
		return nil, 0, err
	}
	defer iter.Close() // Ensure that resources are released

	// Iterate through entries in descending order and collect all inferences after the specified block
	for ; iter.Valid(); iter.Next() {
		kv, err := iter.KeyValue()
		if err != nil {
			return nil, 0, err
		}
		currentBlockHeight = kv.Key.K2() // Current entry's block height
		inferencesToReturn.Inferences = kv.Value.Inferences
		break
	}

	// Return the collected inferences and the lowest block height at which they were found
	return &inferencesToReturn, currentBlockHeight, nil
}

func (k *Keeper) GetForecastsAtOrAfterBlock(ctx context.Context, topicId TopicId, block BlockHeight) (*types.Forecasts, BlockHeight, error) {
	rng := collections.
		NewPrefixedPairRange[TopicId, BlockHeight](topicId).
		StartInclusive(block) // Set the lower boundary as the specified block, inclusive

	forecastsToReturn := types.Forecasts{}
	currentBlockHeight := BlockHeight(0)

	iter, err := k.allForecasts.Iterate(ctx, rng)
	if err != nil {
		return nil, 0, err
	}
	defer iter.Close() // Ensure that resources are released

	for ; iter.Valid(); iter.Next() {
		kv, err := iter.KeyValue()
		if err != nil {
			return nil, 0, err
		}
		currentBlockHeight = kv.Key.K2() // Current entry's block height
		forecastsToReturn.Forecasts = kv.Value.Forecasts
		break
	}

	return &forecastsToReturn, currentBlockHeight, nil
}

// Insert a complete set of inferences for a topic/block. Overwrites previous ones.
func (k *Keeper) InsertInferences(ctx context.Context, topicId TopicId, nonce types.Nonce, inferences types.Inferences) error {
	block := nonce.BlockHeight

	for _, inference := range inferences.Inferences {
		inferenceCopy := *inference
		// Update latests inferences for each worker
		workerAcc, err := sdk.AccAddressFromBech32(inferenceCopy.Inferer)
		if err != nil {
			return err
		}
		key := collections.Join(topicId, workerAcc)
		err = k.inferences.Set(ctx, key, inferenceCopy)
		if err != nil {
			return err
		}
	}

	key := collections.Join(topicId, block)
	return k.allInferences.Set(ctx, key, inferences)
}

// Insert a complete set of inferences for a topic/block. Overwrites previous ones.
func (k *Keeper) InsertForecasts(ctx context.Context, topicId TopicId, nonce types.Nonce, forecasts types.Forecasts) error {
	block := nonce.BlockHeight

	for _, forecast := range forecasts.Forecasts {
		// Update latests forecasts for each worker
		workerAcc, err := sdk.AccAddressFromBech32(forecast.Forecaster)
		if err != nil {
			return err
		}
		key := collections.Join(topicId, workerAcc)
		err = k.forecasts.Set(ctx, key, *forecast)
		if err != nil {
			return err
		}
	}

	key := collections.Join(topicId, block)
	return k.allForecasts.Set(ctx, key, forecasts)
}

func (k *Keeper) GetWorkerLatestInferenceByTopicId(
	ctx context.Context,
	topicId TopicId,
	worker sdk.AccAddress) (types.Inference, error) {
	key := collections.Join(topicId, worker)
	return k.inferences.Get(ctx, key)
}

// Returns the last block height at which rewards emissions were updated
func (k *Keeper) GetLastRewardsUpdate(ctx context.Context) (int64, error) {
	lastRewardsUpdate, err := k.lastRewardsUpdate.Get(ctx)
	if err != nil {
		if errors.Is(err, collections.ErrNotFound) {
			return 0, nil
		} else {
			return 0, err
		}
	}
	return lastRewardsUpdate, nil
}

// Set the last block height at which rewards emissions were updated
func (k *Keeper) SetLastRewardsUpdate(ctx context.Context, blockHeight int64) error {
	if blockHeight < 0 {
		return types.ErrBlockHeightNegative
	}
	previousBlockHeight, err := k.lastRewardsUpdate.Get(ctx)
	if err != nil {
		if errors.Is(err, collections.ErrNotFound) {
			previousBlockHeight = 0
		} else {
			return err
		}
	}
	if blockHeight < previousBlockHeight {
		return types.ErrBlockHeightLessThanPrevious
	}
	return k.lastRewardsUpdate.Set(ctx, blockHeight)
}

// return epoch length
func (k *Keeper) GetParamsRewardCadence(ctx context.Context) (int64, error) {
	params, err := k.GetParams(ctx)
	if err != nil {
		return 0, err
	}
	return params.RewardCadence, nil
}

/// LOSS BUNDLES

// Insert a loss bundle for a topic and timestamp. Overwrites previous ones stored at that composite index.
func (k *Keeper) InsertReputerLossBundlesAtBlock(ctx context.Context, topicId TopicId, block BlockHeight, reputerLossBundles types.ReputerValueBundles) error {
	key := collections.Join(topicId, block)
	return k.allLossBundles.Set(ctx, key, reputerLossBundles)
}

// Get loss bundles for a topic/timestamp
func (k *Keeper) GetReputerLossBundlesAtBlock(ctx context.Context, topicId TopicId, block BlockHeight) (*types.ReputerValueBundles, error) {
	key := collections.Join(topicId, block)
	reputerLossBundles, err := k.allLossBundles.Get(ctx, key)
	if err != nil {
		return nil, err
	}
	return &reputerLossBundles, nil
}

// Insert a network loss bundle for a topic and block.
func (k *Keeper) InsertNetworkLossBundleAtBlock(ctx context.Context, topicId TopicId, block BlockHeight, lossBundle types.ValueBundle) error {
	key := collections.Join(topicId, block)
	return k.networkLossBundles.Set(ctx, key, lossBundle)
}

// A function that accepts a topicId and returns the network LossBundle at the block or error
func (k *Keeper) GetNetworkLossBundleAtBlock(ctx context.Context, topicId TopicId, block BlockHeight) (*types.ValueBundle, error) {
	key := collections.Join(topicId, block)
	lossBundle, err := k.networkLossBundles.Get(ctx, key)
	if err != nil {
		return nil, err
	}
	return &lossBundle, nil
}

func (k *Keeper) GetNetworkLossBundleAtOrBeforeBlock(ctx context.Context, topicId TopicId, block BlockHeight) (*types.ValueBundle, BlockHeight, error) {
	rng := collections.NewPrefixedPairRange[TopicId, BlockHeight](topicId).
		EndInclusive(block).
		Descending()

	iter, err := k.networkLossBundles.Iterate(ctx, rng)
	if err != nil {
		return nil, 0, err
	}
	defer iter.Close() // Ensure resources are released properly

	if !iter.Valid() {
		// Return empty loss bundle if no loss bundle is found
		return &types.ValueBundle{}, 0, nil
	}

	kv, err := iter.KeyValue()
	if err != nil {
		return nil, 0, err
	}

	// Return the found bundle and the associated block height
	return &kv.Value, kv.Key.K2(), nil
}

func (k *Keeper) GetReputerReportedLossesAtOrBeforeBlock(ctx context.Context, topicId TopicId, block BlockHeight) (*types.ReputerValueBundles, BlockHeight, error) {
	rng := collections.
		NewPrefixedPairRange[TopicId, BlockHeight](topicId).
		EndInclusive(block). // Correctly set the end of the range to include the block
		Descending()

	iter, err := k.allLossBundles.Iterate(ctx, rng)
	if err != nil {
		return nil, 0, err
	}
	defer iter.Close() // Properly manage resources by closing the iterator when done

	if !iter.Valid() {
		// Return empty loss bundle if no loss bundle is found
		return &types.ReputerValueBundles{}, 0, nil
	}

	kv, err := iter.KeyValue()
	if err != nil {
		return nil, 0, err
	}

	// Return the found bundle and the associated block height
	return &kv.Value, kv.Key.K2(), nil
}

/// STAKING

// Adds stake to the system for a given topic and reputer
func (k *Keeper) AddStake(ctx context.Context, topicId TopicId, reputer sdk.AccAddress, stake Uint) error {
	// Run checks to ensure that the stake can be added, and then update the types all at once, applying rollbacks if necessary
	if stake.IsZero() {
		return errors.New("stake must be greater than zero")
	}

	// Get new reputer stake in topic
	topicReputerKey := collections.Join(topicId, reputer)
	reputerStakeInTopic, err := k.stakeByReputerAndTopicId.Get(ctx, topicReputerKey)
	if err != nil {
		if errors.Is(err, collections.ErrNotFound) {
			reputerStakeInTopic = cosmosMath.NewUint(0)
		} else {
			return err
		}
	}
	reputerStakeNew := reputerStakeInTopic.Add(stake)

	// Get new sum topic stake for all topics
	topicStake, err := k.GetTopicStake(ctx, topicId)
	if err != nil {
		return err
	}
	topicStakeNew := topicStake.Add(stake)

	// Get new sum topic stake for all topics
	totalStake, err := k.GetTotalStake(ctx)
	if err != nil {
		return err
	}
	totalStakeNew := totalStake.Add(stake)

	// State updates -- done all at once after all checks

	// Set new reputer stake in topic
	if err := k.stakeByReputerAndTopicId.Set(ctx, topicReputerKey, reputerStakeNew); err != nil {
		return err
	}

	// Set new sum topic stake for all topics
	if err := k.topicStake.Set(ctx, topicId, topicStakeNew); err != nil {
		fmt.Println("Setting topic stake failed -- rolling back reputer stake")
		// Rollback reputer stake in topic
		err2 := k.stakeByReputerAndTopicId.Set(ctx, topicReputerKey, reputerStakeInTopic)
		if err2 != nil {
			return err2
		}
		return err
	}

	if err := k.totalStake.Set(ctx, totalStakeNew); err != nil {
		fmt.Println("Setting total stake failed -- rolling back reputer and topic stake")
		// Rollback reputer stake in topic
		err2 := k.stakeByReputerAndTopicId.Set(ctx, topicReputerKey, reputerStakeInTopic)
		if err2 != nil {
			return err2
		}
		// Rollback topic stake
		err2 = k.topicStake.Set(ctx, topicId, topicStake)
		if err2 != nil {
			return err2
		}
		return err
	}

	return nil
}

func (k *Keeper) AddDelegatedStake(ctx context.Context, topicId TopicId, delegator sdk.AccAddress, reputer sdk.AccAddress, stake Uint) error {
	// Run checks to ensure that delegate stake can be added, and then update the types all at once, applying rollbacks if necessary
	if stake.IsZero() {
		return errors.New("stake must be greater than zero")
	}

	stakeFromDelegator, err := k.GetStakeFromDelegator(ctx, topicId, delegator)
	if err != nil {
		return err
	}
	stakeFromDelegatorNew := stakeFromDelegator.Add(stake)

	delegatedStakePlacement, err := k.GetDelegatedStakePlacement(ctx, topicId, delegator, reputer)
	if err != nil {
		return err
	}
	stakePlacementNew := delegatedStakePlacement.Add(stake)

	stakeUponReputer, err := k.GetDelegatedStakeUponReputer(ctx, topicId, reputer)
	if err != nil {
		return err
	}
	stakeUponReputerNew := stakeUponReputer.Add(stake)

	// types updates -- done all at once after all checks

	// Set new reputer stake in topic
	if err := k.SetStakeFromDelegator(ctx, topicId, delegator, stakeFromDelegatorNew); err != nil {
		return err
	}

	// Set new sum topic stake for all topics
	if err := k.SetDelegatedStakePlacement(ctx, topicId, delegator, reputer, stakePlacementNew); err != nil {
		fmt.Println("Setting topic stake failed -- rolling back stake from delegator")
		err2 := k.SetStakeFromDelegator(ctx, topicId, delegator, stakeFromDelegator)
		if err2 != nil {
			return err2
		}
		return err
	}

	if err := k.SetDelegatedStakeUponReputer(ctx, topicId, reputer, stakeUponReputerNew); err != nil {
		fmt.Println("Setting total stake failed -- rolling back stake from delegator and delegated stake placement")
		err2 := k.SetStakeFromDelegator(ctx, topicId, delegator, stakeFromDelegator)
		if err2 != nil {
			return err2
		}
		err2 = k.SetDelegatedStakePlacement(ctx, topicId, delegator, reputer, delegatedStakePlacement)
		if err2 != nil {
			return err2
		}
		return err
	}

	return nil
}

// Removes stake to the system for a given topic and reputer
func (k *Keeper) RemoveStake(
	ctx context.Context,
	topicId TopicId,
	reputer sdk.AccAddress,
	stake Uint) error {
	// Run checks to ensure that the stake can be removed, and then update the types all at once, applying rollbacks if necessary

	if stake.IsZero() {
		return errors.New("stake must be greater than zero")
	}

	// Check reputerStakeInTopic >= stake
	topicReputerKey := collections.Join(topicId, reputer)
	reputerStakeInTopic, err := k.stakeByReputerAndTopicId.Get(ctx, topicReputerKey)
	if err != nil {
		if errors.Is(err, collections.ErrNotFound) {
			return types.ErrTopicReputerStakeDoesNotExist
		} else {
			return err
		}
	}
	delegatedStakeUponReputerInTopic, err := k.GetDelegatedStakeUponReputer(ctx, topicId, reputer)
	if err != nil {
		return err
	}
	reputerStakeInTopicWithoutDelegatedStake := reputerStakeInTopic.Sub(delegatedStakeUponReputerInTopic)
	// TODO Maybe we should check if reputerStakeInTopicWithoutDelegatedStake is zero and remove the key from the map
	if stake.GT(reputerStakeInTopicWithoutDelegatedStake) {
		return types.ErrIntegerUnderflowTopicReputerStake
	}
	reputerStakeNew := reputerStakeInTopic.Sub(stake)

	// Check topicStake >= stake
	topicStake, err := k.GetTopicStake(ctx, topicId)
	if err != nil {
		return err
	}
	if stake.GT(topicStake) {
		return types.ErrIntegerUnderflowTopicStake
	}
	topicStakeNew := topicStake.Sub(stake)

	// Check totalStake >= stake
	totalStake, err := k.GetTotalStake(ctx)
	if err != nil {
		return err
	}
	if stake.GT(totalStake) {
		return types.ErrIntegerUnderflowTotalStake
	}

	// types updates -- done all at once after all checks

	// Set topic-reputer stake
	if reputerStakeNew.IsZero() {
		err = k.stakeByReputerAndTopicId.Remove(ctx, topicReputerKey)
	} else {
		err = k.stakeByReputerAndTopicId.Set(ctx, topicReputerKey, reputerStakeNew)
	}
	if err != nil {
		return err
	}

	// Set topic stake
	if topicStakeNew.IsZero() {
		err = k.topicStake.Remove(ctx, topicId)
	} else {
		err = k.topicStake.Set(ctx, topicId, topicStakeNew)
	}
	if err != nil {
		fmt.Println("Setting topic stake failed -- rolling back topic-reputer stake")
		err2 := k.stakeByReputerAndTopicId.Set(ctx, topicReputerKey, reputerStakeInTopic)
		if err2 != nil {
			fmt.Println("Error rolling back topic-reputer stake")
		}
		return err
	}

	// Set total stake
	err = k.SetTotalStake(ctx, totalStake.Sub(stake))
	if err != nil {
		fmt.Println("Setting total stake failed -- rolling back topic-reputer and topic stake")
		err2 := k.stakeByReputerAndTopicId.Set(ctx, topicReputerKey, reputerStakeInTopic)
		if err2 != nil {
			fmt.Println("Error rolling back topic-reputer stake")
		}
		err2 = k.topicStake.Set(ctx, topicId, topicStake)
		if err2 != nil {
			fmt.Println("Error rolling back topic stake")
		}
		return err
	}

	return nil
}

// Removes delegated stake from the system for a given topic, delegator, and reputer
func (k *Keeper) RemoveDelegatedStake(
	ctx context.Context,
	topicId TopicId,
	delegator sdk.AccAddress,
	reputer sdk.AccAddress,
	stake Uint) error {
	// Run checks to ensure that the delegated stake can be removed, and then update the types all at once, applying rollbacks if necessary

	if stake.IsZero() {
		return errors.New("stake must be greater than zero")
	}

	// Check stakeFromDelegator >= stake
	stakeFromDelegator, err := k.GetStakeFromDelegator(ctx, topicId, delegator)
	if err != nil {
		return err
	}
	if stake.GT(stakeFromDelegator) {
		return types.ErrIntegerUnderflowStakeFromDelegator
	}
	stakeFromDelegatorNew := stakeFromDelegator.Sub(stake)

	// Check stakePlacement >= stake
	stakePlacement, err := k.GetDelegatedStakePlacement(ctx, topicId, delegator, reputer)
	if err != nil {
		return err
	}
	if stake.GT(stakePlacement) {
		return types.ErrIntegerUnderflowDelegatedStakePlacement
	}
	stakePlacementNew := stakePlacement.Sub(stake)

	// Check stakeUponReputer >= stake
	stakeUponReputer, err := k.GetDelegatedStakeUponReputer(ctx, topicId, reputer)
	if err != nil {
		return err
	}
	if stake.GT(stakeUponReputer) {
		return types.ErrIntegerUnderflowDelegatedStakeUponReputer
	}
	stakeUponReputerNew := stakeUponReputer.Sub(stake)

	// types updates -- done all at once after all checks

	// Set new stake from delegator
	if err := k.SetStakeFromDelegator(ctx, topicId, delegator, stakeFromDelegatorNew); err != nil {
		return err
	}

	// Set new delegated stake placement
	if err := k.SetDelegatedStakePlacement(ctx, topicId, delegator, reputer, stakePlacementNew); err != nil {
		fmt.Println("Setting delegated stake placement failed -- rolling back stake from delegator")
		err2 := k.SetStakeFromDelegator(ctx, topicId, delegator, stakeFromDelegator)
		if err2 != nil {
			return err2
		}
		return err
	}

	// Set new delegated stake upon reputer
	if err := k.SetDelegatedStakeUponReputer(ctx, topicId, reputer, stakeUponReputerNew); err != nil {
		fmt.Println("Setting delegated stake upon reputer failed -- rolling back stake from delegator and delegated stake placement")
		err2 := k.SetStakeFromDelegator(ctx, topicId, delegator, stakeFromDelegator)
		if err2 != nil {
			return err2
		}
		err2 = k.SetDelegatedStakePlacement(ctx, topicId, delegator, reputer, stakePlacement)
		if err2 != nil {
			return err2
		}
		return err
	}

	return nil
}

// Gets the total sum of all stake in the network across all topics
func (k Keeper) GetTotalStake(ctx context.Context) (Uint, error) {
	ret, err := k.totalStake.Get(ctx)
	if err != nil {
		if errors.Is(err, collections.ErrNotFound) {
			return cosmosMath.NewUint(0), nil
		}
		return cosmosMath.Uint{}, err
	}
	return ret, nil
}

// Sets the total sum of all stake in the network across all topics
func (k *Keeper) SetTotalStake(ctx context.Context, totalStake Uint) error {
	// total stake does not have a zero guard because totalStake is allowed to be zero
	// it is initialized to zero at genesis anyways.
	return k.totalStake.Set(ctx, totalStake)
}

// TODO paginate
// GetStakesForAccount returns the list of stakes for a given account address.
func (k *Keeper) GetStakePlacementsByReputer(ctx context.Context, reputer sdk.AccAddress) ([]types.StakePlacement, error) {
	topicIds := make([]TopicId, 0)
	amounts := make([]cosmosMath.Uint, 0)
	stakes := make([]types.StakePlacement, 0)
	iter, err := k.stakeByReputerAndTopicId.Iterate(ctx, nil)
	if err != nil {
		return nil, err
	}

	// iterate over all keys in stakePlacements
	kvs, err := iter.Keys()
	if err != nil {
		return nil, err
	}
	for _, kv := range kvs {
		reputerKey := kv.K2()
		// if the reputer key matches the reputer we're looking for
		if reputerKey.Equals(reputer) {
			amount, err := k.stakeByReputerAndTopicId.Get(ctx, kv)
			if err != nil {
				return nil, err
			}
			stakeInfo := types.StakePlacement{
				TopicId: kv.K1(),
				Amount:  amount,
				Reputer: reputerKey.String(),
			}
			stakes = append(stakes, stakeInfo)
			topicIds = append(topicIds, kv.K1())
			amounts = append(amounts, amount)
		}
	}
	if len(topicIds) != len(amounts) {
		return nil, types.ErrIterationLengthDoesNotMatch
	}

	return stakes, nil
}

// TODO paginate
func (k *Keeper) GetStakePlacementsByTopic(ctx context.Context, topicId TopicId) ([]types.StakePlacement, error) {
	reputers := make([]Reputer, 0)
	amounts := make([]cosmosMath.Uint, 0)
	stakes := make([]types.StakePlacement, 0)
	iter, err := k.stakeByReputerAndTopicId.Iterate(ctx, nil)
	if err != nil {
		return nil, err
	}

	// iterate over all keys in stakePlacements
	kvs, err := iter.Keys()
	if err != nil {
		return nil, err
	}
	for _, kv := range kvs {
		topicKey := kv.K1()
		// if the topic key matches the topic we're looking for
		if topicKey == topicId {
			amount, err := k.stakeByReputerAndTopicId.Get(ctx, kv)
			if err != nil {
				return nil, err
			}
			stakeInfo := types.StakePlacement{
				TopicId: topicKey,
				Amount:  amount,
				Reputer: kv.K2().String(),
			}
			stakes = append(stakes, stakeInfo)
			reputers = append(reputers, kv.K2())
			amounts = append(amounts, amount)
		}
	}
	if len(reputers) != len(amounts) {
		return nil, types.ErrIterationLengthDoesNotMatch
	}

	return stakes, nil
}

// Gets the stake in the network for a given topic
func (k *Keeper) GetTopicStake(ctx context.Context, topicId TopicId) (Uint, error) {
	ret, err := k.topicStake.Get(ctx, topicId)
	if err != nil {
		if errors.Is(err, collections.ErrNotFound) {
			return cosmosMath.NewUint(0), nil
		}
		return cosmosMath.Uint{}, err
	}
	return ret, nil
}

func (k *Keeper) GetStakeOnTopicFromReputer(ctx context.Context, topicId TopicId, reputer sdk.AccAddress) (Uint, error) {
	key := collections.Join(topicId, reputer)
	stake, err := k.stakeByReputerAndTopicId.Get(ctx, key)
	if err != nil {
		if errors.Is(err, collections.ErrNotFound) {
			return cosmosMath.NewUint(0), nil
		}
		return cosmosMath.Uint{}, err
	}
	return stake, nil
}

// Returns the amount of stake placed by a specific delegator.
func (k *Keeper) GetStakeFromDelegator(ctx context.Context, topicId TopicId, delegator Delegator) (Uint, error) {
	key := collections.Join(topicId, delegator)
	stake, err := k.stakeFromDelegator.Get(ctx, key)
	if err != nil {
		if errors.Is(err, collections.ErrNotFound) {
			return cosmosMath.NewUint(0), nil
		}
		return cosmosMath.Uint{}, err
	}
	return stake, nil
}

// Sets the amount of stake placed by a specific delegator.
func (k *Keeper) SetStakeFromDelegator(ctx context.Context, topicId TopicId, delegator Delegator, stake Uint) error {
	key := collections.Join(topicId, delegator)
	if stake.IsZero() {
		return k.stakeFromDelegator.Remove(ctx, key)
	}
	return k.stakeFromDelegator.Set(ctx, key, stake)
}

// Returns the amount of stake placed by a specific delegator on a specific target.
func (k *Keeper) GetDelegatedStakePlacement(ctx context.Context, topicId TopicId, delegator Delegator, target Reputer) (Uint, error) {
	key := collections.Join3(topicId, delegator, target)
	stake, err := k.delegatedStakePlacement.Get(ctx, key)
	if err != nil {
		if errors.Is(err, collections.ErrNotFound) {
			return cosmosMath.NewUint(0), nil
		}
		return cosmosMath.Uint{}, err
	}
	return stake, nil
}

// Sets the amount of stake placed by a specific delegator on a specific target.
func (k *Keeper) SetDelegatedStakePlacement(ctx context.Context, topicId TopicId, delegator Delegator, target Reputer, stake Uint) error {
	key := collections.Join3(topicId, delegator, target)
	if stake.IsZero() {
		return k.delegatedStakePlacement.Remove(ctx, key)
	}
	return k.delegatedStakePlacement.Set(ctx, key, stake)
}

// Returns the amount of stake placed on a specific target.
func (k *Keeper) GetDelegatedStakeUponReputer(ctx context.Context, topicId TopicId, target Reputer) (Uint, error) {
	key := collections.Join(topicId, target)
	stake, err := k.stakeUponReputer.Get(ctx, key)
	if err != nil {
		if errors.Is(err, collections.ErrNotFound) {
			return cosmosMath.NewUint(0), nil
		}
		return cosmosMath.Uint{}, err
	}
	return stake, nil
}

// Sets the amount of stake placed on a specific target.
func (k *Keeper) SetDelegatedStakeUponReputer(ctx context.Context, topicId TopicId, target Reputer, stake Uint) error {
	key := collections.Join(topicId, target)
	if stake.IsZero() {
		return k.stakeUponReputer.Remove(ctx, key)
	}
	return k.stakeUponReputer.Set(ctx, key, stake)
}

// For a given address, get their stake removal information
func (k *Keeper) GetStakeRemovalQueueByAddress(ctx context.Context, address sdk.AccAddress) (types.StakeRemoval, error) {
	return k.stakeRemovalQueue.Get(ctx, address)
}

// For a given address, adds their stake removal information to the removal queue for delay waiting
func (k *Keeper) SetStakeRemovalQueueForAddress(ctx context.Context, address sdk.AccAddress, removalInfo types.StakeRemoval) error {
	return k.stakeRemovalQueue.Set(ctx, address, removalInfo)
}

// For a given address, get their stake removal information
func (k *Keeper) GetDelegatedStakeRemovalQueueByAddress(ctx context.Context, address sdk.AccAddress) (types.DelegatedStakeRemoval, error) {
	return k.delegatedStakeRemovalQueue.Get(ctx, address)
}

// For a given address, adds their stake removal information to the removal queue for delay waiting
func (k *Keeper) SetDelegatedStakeRemovalQueueForAddress(ctx context.Context, address sdk.AccAddress, removalInfo types.DelegatedStakeRemoval) error {
	return k.delegatedStakeRemovalQueue.Set(ctx, address, removalInfo)
}

/// REPUTERS

// Adds a new reputer to the reputer tracking data structures, reputers and topicReputers
<<<<<<< HEAD
func (k *Keeper) InsertReputer(ctx context.Context, TopicIds []TopicId, reputer sdk.AccAddress, reputerInfo types.OffchainNode) error {
	for _, topicId := range TopicIds {
		topicKey := collections.Join(topicId, reputer)
		err := k.topicReputers.Set(ctx, topicKey)
		if err != nil {
			return err
		}
=======
func (k *Keeper) InsertReputer(ctx context.Context, topicId TopicId, reputer sdk.AccAddress, reputerInfo types.OffchainNode) error {
	topicKey := collections.Join(topicId, reputer)
	err := k.topicReputers.Set(ctx, topicKey)
	if err != nil {
		return err
>>>>>>> 00e78910
	}
	err = k.reputers.Set(ctx, reputerInfo.LibP2PKey, reputerInfo)
	if err != nil {
		return err
	}
	err = k.AddAddressTopic(ctx, reputer, topicId)
	if err != nil {
		return err
	}
	return nil
}

// Remove a reputer to the reputer tracking data structures and topicReputers
func (k *Keeper) RemoveReputer(ctx context.Context, topicId TopicId, reputerAddr sdk.AccAddress) error {
<<<<<<< HEAD

=======
>>>>>>> 00e78910
	topicKey := collections.Join(topicId, reputerAddr)
	err := k.topicReputers.Remove(ctx, topicKey)
	if err != nil {
		return err
	}

	err = k.RemoveAddressTopic(ctx, reputerAddr, topicId)
	if err != nil {
		return err
	}
	return nil
}

/// WORKERS

<<<<<<< HEAD
	topicKey := collections.Join(topicId, workerAddr)
	err := k.topicWorkers.Remove(ctx, topicKey)
=======
// Adds a new worker to the worker tracking data structures, workers and topicWorkers
func (k *Keeper) InsertWorker(ctx context.Context, topicId TopicId, worker sdk.AccAddress, workerInfo types.OffchainNode) error {
	topickey := collections.Join(topicId, worker)
	err := k.topicWorkers.Set(ctx, topickey)
>>>>>>> 00e78910
	if err != nil {
		return err
	}
	err = k.workers.Set(ctx, workerInfo.LibP2PKey, workerInfo)
	if err != nil {
		return err
	}
	err = k.AddAddressTopic(ctx, worker, topicId)
	if err != nil {
		return err
	}
	return nil
}

<<<<<<< HEAD
/// WORKERS

// Adds a new worker to the worker tracking data structures, workers and topicWorkers
func (k *Keeper) InsertWorker(ctx context.Context, TopicIds []TopicId, worker sdk.AccAddress, workerInfo types.OffchainNode) error {
	for _, topicId := range TopicIds {
		topickey := collections.Join(topicId, worker)
		err := k.topicWorkers.Set(ctx, topickey)
		if err != nil {
			return err
		}
	}
	err := k.workers.Set(ctx, workerInfo.LibP2PKey, workerInfo)
=======
// Remove a worker to the worker tracking data structures and topicWorkers
func (k *Keeper) RemoveWorker(ctx context.Context, topicId TopicId, workerAddr sdk.AccAddress) error {
	topicKey := collections.Join(topicId, workerAddr)
	err := k.topicWorkers.Remove(ctx, topicKey)
>>>>>>> 00e78910
	if err != nil {
		return err
	}

	err = k.RemoveAddressTopic(ctx, workerAddr, topicId)
	if err != nil {
		return err
	}
	return nil
}

// TODO paginate
func (k *Keeper) FindWorkerNodesByOwner(ctx sdk.Context, nodeId string) ([]*types.OffchainNode, error) {
	var nodes []*types.OffchainNode
	var nodeIdParts = strings.Split(nodeId, "|")

	if len(nodeIdParts) < 2 {
		nodeIdParts = append(nodeIdParts, "")
	}

	owner, libp2pkey := nodeIdParts[0], nodeIdParts[1]

	iterator, err := k.workers.Iterate(ctx, nil)
	if err != nil {
		return nil, err
	}

	for ; iterator.Valid(); iterator.Next() {
		node, _ := iterator.Value()
		if node.Owner == owner && len(libp2pkey) == 0 || node.Owner == owner && node.LibP2PKey == libp2pkey {
			nodeCopy := node
			nodes = append(nodes, &nodeCopy)
		}
	}

	return nodes, nil
}

func (k *Keeper) GetWorkerAddressByP2PKey(ctx context.Context, p2pKey string) (sdk.AccAddress, error) {
	worker, err := k.workers.Get(ctx, p2pKey)
	if err != nil {
		return nil, err
	}

	workerAddress, err := sdk.AccAddressFromBech32(worker.GetOwner())
	if err != nil {
		return nil, err
	}

	return workerAddress, nil
}

func (k *Keeper) GetReputerAddressByP2PKey(ctx context.Context, p2pKey string) (sdk.AccAddress, error) {
	reputer, err := k.reputers.Get(ctx, p2pKey)
	if err != nil {
		return nil, err
	}

	address, err := sdk.AccAddressFromBech32(reputer.GetOwner())
	if err != nil {
		return nil, err
	}

	return address, nil
}

/// TOPICS

// Get the previous weight during rewards calculation for a topic
// Returns ((0,0), true) if there was no prior topic weight set, else ((x,y), false) where x,y!=0
func (k *Keeper) GetPreviousTopicWeight(ctx context.Context, topicId TopicId) (types.PreviousTopicWeight, bool, error) {
	topicWeight, err := k.previousTopicWeight.Get(ctx, topicId)
	if errors.Is(err, collections.ErrNotFound) {
		ret := types.PreviousTopicWeight{
			Weight: alloraMath.ZeroDec(),
			Epoch:  0,
		}
		return ret, true, nil
	}
	return topicWeight, false, err
}

// Set the previous weight during rewards calculation for a topic
func (k *Keeper) SetPreviousTopicWeight(ctx context.Context, topicId TopicId, weight types.PreviousTopicWeight) error {
	return k.previousTopicWeight.Set(ctx, topicId, weight)
}

// Set a topic to inactive if the topic exists and is active, else does nothing
func (k *Keeper) InactivateTopic(ctx context.Context, topicId TopicId) error {
	present, err := k.topics.Has(ctx, topicId)
	if err != nil {
		return err
	}

	isActive, err := k.activeTopics.Has(ctx, topicId)
	if err != nil {
		return err
	}

	if present && isActive {
		err = k.activeTopics.Remove(ctx, topicId)
		if err != nil {
			return err
		}
	}

	return nil
}

// Set a topic to active if the topic exists, else does nothing
func (k *Keeper) ReactivateTopic(ctx context.Context, topicId TopicId) error {
	present, err := k.topics.Has(ctx, topicId)
	if err != nil {
		return err
	}

	if !present {
		return nil
	}

	if err := k.activeTopics.Set(ctx, topicId, true); err != nil {
		return err
	}
	return nil
}

// Gets next topic id
func (k *Keeper) IncrementTopicId(ctx context.Context) (TopicId, error) {
	return k.nextTopicId.Next(ctx)
}

// Gets topic by topicId
func (k *Keeper) GetTopic(ctx context.Context, topicId TopicId) (types.Topic, error) {
	return k.topics.Get(ctx, topicId)
}

// Sets a topic config on a topicId
func (k *Keeper) SetTopic(ctx context.Context, topicId TopicId, topic types.Topic) error {
	return k.topics.Set(ctx, topicId, topic)
}

// Checks if a topic exists
func (k *Keeper) TopicExists(ctx context.Context, topicId TopicId) (bool, error) {
	return k.topics.Has(ctx, topicId)
}

// Returns the number of topics that are active in the network
func (k *Keeper) GetNextTopicId(ctx context.Context) (TopicId, error) {
	return k.nextTopicId.Peek(ctx)
}

// Returns a slice of all active topics. Paginated.
func (k *Keeper) GetActiveTopics(ctx context.Context, pagination *query.PageRequest) ([]*types.Topic, *query.PageResponse, error) {
	sdkCtx := sdk.UnwrapSDKContext(ctx)
	store := sdkCtx.KVStore(k.storeKey)
	activeTopicsStore := prefix.NewStore(store, k.activeTopics.GetPrefix())

	var activeTopics []*types.Topic
	pageRes, err := query.Paginate(activeTopicsStore, pagination, func(key, _ []byte) error {
		topicId := binary.BigEndian.Uint64(key)
		topic, err := k.GetTopic(ctx, topicId)
		if err != nil {
			return err
		}

		activeTopics = append(activeTopics, &topic)

		return nil
	})
	if err != nil {
		return nil, nil, err
	}
	return activeTopics, pageRes, err
}

// UpdateTopicInferenceLastRan updates the InferenceLastRan timestamp for a given topic.
func (k *Keeper) UpdateTopicEpochLastEnded(ctx context.Context, topicId TopicId, epochLastEnded BlockHeight) error {
	topic, err := k.topics.Get(ctx, topicId)
	if err != nil {
		return err
	}
	topic.EpochLastEnded = epochLastEnded
	return k.topics.Set(ctx, topicId, topic)
}

func (k *Keeper) GetTopicEpochLastEnded(ctx context.Context, topicId TopicId) (BlockHeight, error) {
	topic, err := k.topics.Get(ctx, topicId)
	if err != nil {
		return 0, err
	}
	ret := topic.EpochLastEnded
	return ret, nil
}

// True if worker is registered in topic, else False
func (k *Keeper) IsWorkerRegisteredInTopic(ctx context.Context, topicId TopicId, worker sdk.AccAddress) (bool, error) {
	topickey := collections.Join(topicId, worker)
	return k.topicWorkers.Has(ctx, topickey)
}

// True if reputer is registered in topic, else False
func (k *Keeper) IsReputerRegisteredInTopic(ctx context.Context, topicId TopicId, reputer sdk.AccAddress) (bool, error) {
	topickey := collections.Join(topicId, reputer)
	return k.topicReputers.Has(ctx, topickey)
}

// Adds new topics to the address's list of topics, avoiding duplicates.
// Does nothing if the topic already exists for the address.
func (k *Keeper) AddAddressTopic(ctx context.Context, address sdk.AccAddress, newTopic TopicId) error {
	// Get the current list of topics for the address
	currentTopics, err := k.GetRegisteredTopicIdsByAddress(ctx, address)
	if err != nil {
		return err
	}

	for _, topic := range currentTopics {
		if topic == newTopic {
			return nil
		}
	}

	// Topic does not already exist => Add the new topic to the list
	currentTopics = append(currentTopics, newTopic)

	// Set the updated list of topics for the address
	return k.addressTopics.Set(ctx, address, currentTopics)
}

// RemoveAddressTopic removes a specified topic from the address's list of topics.
func (k *Keeper) RemoveAddressTopic(ctx context.Context, address sdk.AccAddress, topicToRemove TopicId) error {
	// Get the current list of topics for the address
	currentTopics, err := k.GetRegisteredTopicIdsByAddress(ctx, address)
	if err != nil {
		return err
	}

	// Find and remove the specified topic
	filteredTopics := make([]uint64, 0)
	for _, topic := range currentTopics {
		if topic != topicToRemove {
			filteredTopics = append(filteredTopics, topic)
		}
	}

	// Set the updated list of topics for the address
	return k.addressTopics.Set(ctx, address, filteredTopics)
}

// TODO paginate
// GetRegisteredTopicsByAddress returns a slice of all topics ids registered by a given address.
func (k *Keeper) GetRegisteredTopicIdsByAddress(ctx context.Context, address sdk.AccAddress) ([]TopicId, error) {
	topics, err := k.addressTopics.Get(ctx, address)
	if err != nil {
		if errors.Is(err, collections.ErrNotFound) {
			// Return an empty slice if the address is not found, or handle it differently if needed.
			return []uint64{}, nil
		}
		return nil, err
	}
	return topics, nil
}

// TODO paginate
// GetRegisteredTopicIdsByWorkerAddress returns a slice of all topics ids registered by a given worker address.
func (k *Keeper) GetRegisteredTopicIdsByWorkerAddress(ctx context.Context, address sdk.AccAddress) ([]TopicId, error) {
	var topicsByAddress []uint64

	err := k.topicWorkers.Walk(ctx, nil, func(pair collections.Pair[TopicId, sdk.AccAddress]) (bool, error) {
		if pair.K2().String() == address.String() {
			topicsByAddress = append(topicsByAddress, pair.K1())
		}
		return false, nil
	})
	if err != nil {
		return nil, err
	}

	return topicsByAddress, nil
}

// TODO paginate
// GetRegisteredTopicIdByReputerAddress returns a slice of all topics ids registered by a given reputer address.
func (k *Keeper) GetRegisteredTopicIdByReputerAddress(ctx context.Context, address sdk.AccAddress) ([]TopicId, error) {
	var topicsByAddress []uint64

	err := k.topicReputers.Walk(ctx, nil, func(pair collections.Pair[TopicId, sdk.AccAddress]) (bool, error) {
		if pair.K2().String() == address.String() {
			topicsByAddress = append(topicsByAddress, pair.K1())
		}
		return false, nil
	})
	if err != nil {
		return nil, err
	}

	return topicsByAddress, nil
}

/// FEE REVENUE

// Get the amount of fee revenue collected by a topic
func (k *Keeper) GetTopicFeeRevenue(ctx context.Context, topicId TopicId) (types.TopicFeeRevenue, error) {
	feeRev, err := k.topicFeeRevenue.Get(ctx, topicId)
	if errors.Is(err, collections.ErrNotFound) {
		return types.TopicFeeRevenue{
			Epoch:   0,
			Revenue: cosmosMath.ZeroInt(),
		}, nil
	}
	return feeRev, nil
}

// Add to the fee revenue collected by a topic for this reward epoch
func (k *Keeper) AddTopicFeeRevenue(ctx context.Context, topicId TopicId, amount Uint) error {
	topicFeeRevenue, err := k.GetTopicFeeRevenue(ctx, topicId)
	if err != nil {
		return err
	}
	currEpoch, err := k.GetFeeRevenueEpoch(ctx)
	if err != nil {
		return err
	}
	newTopicFeeRevenue := types.TopicFeeRevenue{}
	if topicFeeRevenue.Epoch != currEpoch {
		newTopicFeeRevenue.Epoch = currEpoch
		newTopicFeeRevenue.Revenue = cosmosMath.NewIntFromBigInt(amount.BigInt())
	} else {
		newTopicFeeRevenue.Epoch = topicFeeRevenue.Epoch
		amountInt := cosmosMath.NewIntFromBigInt(amount.BigInt())
		newTopicFeeRevenue.Revenue = topicFeeRevenue.Revenue.Add(amountInt)
	}
	return k.topicFeeRevenue.Set(ctx, topicId, newTopicFeeRevenue)
}

// what is the current latest fee revenue epoch
func (k *Keeper) GetFeeRevenueEpoch(ctx context.Context) (uint64, error) {
	return k.feeRevenueEpoch.Peek(ctx)
}

// at the end of a rewards epoch, increment the fee revenue
func (k *Keeper) IncrementFeeRevenueEpoch(ctx context.Context) error {
	_, err := k.feeRevenueEpoch.Next(ctx)
	return err
}

/// MEMPOOL & INFERENCE REQUESTS

func (k *Keeper) AddUnmetDemand(ctx context.Context, topicId TopicId, amt cosmosMath.Uint) error {
	topicUnmetDemand, err := k.GetTopicUnmetDemand(ctx, topicId)
	if err != nil {
		return err
	}
	topicUnmetDemand = topicUnmetDemand.Add(amt)
	return k.topicUnmetDemand.Set(ctx, topicId, topicUnmetDemand)
}

func (k *Keeper) RemoveUnmetDemand(ctx context.Context, topicId TopicId, amt cosmosMath.Uint) error {
	topicUnmetDemand, err := k.topicUnmetDemand.Get(ctx, topicId)
	if err != nil {
		return err
	}
	if amt.GT(topicUnmetDemand) {
		return types.ErrIntegerUnderflowUnmetDemand
	}
	topicUnmetDemand = topicUnmetDemand.Sub(amt)
	return k.SetTopicUnmetDemand(ctx, topicId, topicUnmetDemand)
}

func (k *Keeper) SetTopicUnmetDemand(ctx context.Context, topicId TopicId, amt cosmosMath.Uint) error {
	if amt.IsZero() {
		return k.topicUnmetDemand.Remove(ctx, topicId)
	}
	return k.topicUnmetDemand.Set(ctx, topicId, amt)
}

func (k *Keeper) GetTopicUnmetDemand(ctx context.Context, topicId TopicId) (Uint, error) {
	topicUnmetDemand, err := k.topicUnmetDemand.Get(ctx, topicId)
	if err != nil {
		if errors.Is(err, collections.ErrNotFound) {
			return cosmosMath.NewUint(0), nil
		} else {
			return cosmosMath.Uint{}, err
		}
	}
	return topicUnmetDemand, nil
}

func (k *Keeper) AddToMempool(ctx context.Context, request types.InferenceRequest) error {
	requestId, err := request.GetRequestId()
	if err != nil {
		return err
	}
	key := collections.Join(request.TopicId, requestId)
	err = k.mempool.Set(ctx, key, request)
	if err != nil {
		return err
	}

	return k.AddUnmetDemand(ctx, request.TopicId, request.BidAmount)
}

func (k *Keeper) RemoveFromMempool(ctx context.Context, request types.InferenceRequest) error {
	requestId, err := request.GetRequestId()
	if err != nil {
		return err
	}
	key := collections.Join(request.TopicId, requestId)
	err = k.mempool.Remove(ctx, key)
	if err != nil {
		return err
	}

	return k.RemoveUnmetDemand(ctx, request.TopicId, request.BidAmount)
}

func (k *Keeper) IsRequestInMempool(ctx context.Context, topicId TopicId, requestId string) (bool, error) {
	return k.mempool.Has(ctx, collections.Join(topicId, requestId))
}

func (k *Keeper) GetMempoolInferenceRequestById(ctx context.Context, topicId TopicId, requestId string) (types.InferenceRequest, error) {
	return k.mempool.Get(ctx, collections.Join(topicId, requestId))
}

// Returns pages of inference requests in the mempool for a given topic
func (k *Keeper) GetMempoolInferenceRequestsForTopic(
	ctx context.Context,
	topicId TopicId,
	pagination *query.PageRequest,
) ([]types.InferenceRequest, *query.PageResponse, error) {
	sdkCtx := sdk.UnwrapSDKContext(ctx)
	store := sdkCtx.KVStore(k.storeKey)
	mempoolStore := prefix.NewStore(store, k.mempool.GetPrefix())

	var requests []types.InferenceRequest
	// Paginate through all requests in the mempool for the given topic
	pageRes, err := query.Paginate(mempoolStore, pagination, func(key, _ []byte) error {
		requestId := string(key)
		request, err := k.GetMempoolInferenceRequestById(ctx, topicId, requestId)
		if err != nil {
			return err
		}

		requests = append(requests, request)

		return nil
	})
	if err != nil {
		return nil, nil, err
	}
	return requests, pageRes, err
}

func (k *Keeper) SetRequestDemand(ctx context.Context, requestId string, amount Uint) error {
	if amount.IsZero() {
		return k.requestUnmetDemand.Remove(ctx, requestId)
	}
	return k.requestUnmetDemand.Set(ctx, requestId, amount)
}

func (k *Keeper) GetRequestDemand(ctx context.Context, requestId string) (Uint, error) {
	return k.requestUnmetDemand.Get(ctx, requestId)
}

// Reset the mapping entirely. Should be called at the end of every block
func (k *Keeper) ResetChurnReadyTopics(ctx context.Context) error {
	return k.churnReadyTopics.Remove(ctx)
}

// Set a topic as churn ready
func (k *Keeper) SetChurnReadyTopics(ctx context.Context, topicList types.TopicList) error {
	return k.churnReadyTopics.Set(ctx, topicList)
}

// Get all churn ready topics
// In practice, shouldn't be more than a max amount, enforced by other functionality
func (k *Keeper) GetChurnReadyTopics(ctx context.Context) (types.TopicList, error) {
	topicList, err := k.churnReadyTopics.Get(ctx)
	if err != nil {
		if errors.Is(err, collections.ErrNotFound) {
			return types.TopicList{}, nil
		}
		return types.TopicList{}, err
	}
	return topicList, nil
}

/// SCORES

// If the new score is older than the current score, don't update
func (k *Keeper) SetLatestInfererScore(ctx context.Context, topicId TopicId, worker Worker, score types.Score) error {
	oldScore, err := k.GetLatestInfererScore(ctx, topicId, worker)
	if err != nil {
		return err
	}
	if oldScore.BlockNumber >= score.BlockNumber {
		return nil
	}
	key := collections.Join(topicId, worker)
	return k.latestInfererScoresByWorker.Set(ctx, key, score)
}

func (k *Keeper) GetLatestInfererScore(ctx context.Context, topicId TopicId, worker Worker) (types.Score, error) {
	key := collections.Join(topicId, worker)
	score, err := k.latestInfererScoresByWorker.Get(ctx, key)
	if err != nil {
		if errors.Is(err, collections.ErrNotFound) {
			return types.Score{}, nil
		}
		return types.Score{}, err
	}
	return score, nil
}

// If the new score is older than the current score, don't update
func (k *Keeper) SetLatestForecasterScore(ctx context.Context, topicId TopicId, worker Worker, score types.Score) error {
	oldScore, err := k.GetLatestForecasterScore(ctx, topicId, worker)
	if err != nil {
		return err
	}
	if oldScore.BlockNumber >= score.BlockNumber {
		return nil
	}
	key := collections.Join(topicId, worker)
	return k.latestForecasterScoresByWorker.Set(ctx, key, score)
}

func (k *Keeper) GetLatestForecasterScore(ctx context.Context, topicId TopicId, worker Worker) (types.Score, error) {
	key := collections.Join(topicId, worker)
	score, err := k.latestForecasterScoresByWorker.Get(ctx, key)
	if err != nil {
		if errors.Is(err, collections.ErrNotFound) {
			return types.Score{}, nil
		}
		return types.Score{}, err
	}
	return score, nil
}

// If the new score is older than the current score, don't update
func (k *Keeper) SetLatestReputerScore(ctx context.Context, topicId TopicId, reputer Reputer, score types.Score) error {
	oldScore, err := k.GetLatestReputerScore(ctx, topicId, reputer)
	if err != nil {
		return err
	}
	if oldScore.BlockNumber >= score.BlockNumber {
		return nil
	}
	key := collections.Join(topicId, reputer)
	return k.latestReputerScoresByReputer.Set(ctx, key, score)
}

func (k *Keeper) GetLatestReputerScore(ctx context.Context, topicId TopicId, reputer Reputer) (types.Score, error) {
	key := collections.Join(topicId, reputer)
	score, err := k.latestReputerScoresByReputer.Get(ctx, key)
	if err != nil {
		if errors.Is(err, collections.ErrNotFound) {
			return types.Score{}, nil
		}
		return types.Score{}, err
	}
	return score, nil
}

func (k *Keeper) InsertWorkerInferenceScore(ctx context.Context, topicId TopicId, blockNumber BlockHeight, score types.Score) error {
	scores, err := k.GetWorkerInferenceScoresAtBlock(ctx, topicId, blockNumber)
	if err != nil {
		return err
	}
	scores.Scores = append(scores.Scores, &score)

	maxNumScores, err := k.GetParamsMaxSamplesToScaleScores(ctx)
	if err != nil {
		return err
	}

	lenScores := uint64(len(scores.Scores))
	if lenScores > maxNumScores {
		diff := lenScores - maxNumScores
		scores.Scores = scores.Scores[diff:]
	}

	key := collections.Join(topicId, blockNumber)
	return k.infererScoresByBlock.Set(ctx, key, scores)
}

func (k *Keeper) GetWorkerInferenceScoresUntilBlock(ctx context.Context, topicId TopicId, blockNumber BlockHeight, worker Worker) ([]*types.Score, error) {
	rng := collections.
		NewPrefixedPairRange[TopicId, BlockHeight](topicId).
		EndInclusive(blockNumber).
		Descending()

	scores := make([]*types.Score, 0)
	iter, err := k.infererScoresByBlock.Iterate(ctx, rng)
	if err != nil {
		return nil, err
	}

	count := 0
	for ; iter.Valid() && count < 10; iter.Next() {
		existingScores, err := iter.KeyValue()
		if err != nil {
			return nil, err
		}
		for _, score := range existingScores.Value.Scores {
			if score.Address == worker.String() {
				scores = append(scores, score)
				count++
			}
		}
	}

	return scores, nil
}

func (k *Keeper) GetWorkerInferenceScoresAtBlock(ctx context.Context, topicId TopicId, block BlockHeight) (types.Scores, error) {
	key := collections.Join(topicId, block)
	scores, err := k.infererScoresByBlock.Get(ctx, key)
	if err != nil {
		if errors.Is(err, collections.ErrNotFound) {
			return types.Scores{}, nil
		}
		return types.Scores{}, err
	}
	return scores, nil
}

func (k *Keeper) InsertWorkerForecastScore(ctx context.Context, topicId TopicId, blockNumber BlockHeight, score types.Score) error {
	scores, err := k.GetWorkerForecastScoresAtBlock(ctx, topicId, blockNumber)
	if err != nil {
		return err
	}
	scores.Scores = append(scores.Scores, &score)

	maxNumScores, err := k.GetParamsMaxSamplesToScaleScores(ctx)
	if err != nil {
		return err
	}

	lenScores := uint64(len(scores.Scores))
	if lenScores > maxNumScores {
		diff := lenScores - maxNumScores
		scores.Scores = scores.Scores[diff:]
	}

	key := collections.Join(topicId, blockNumber)
	return k.forecasterScoresByBlock.Set(ctx, key, scores)
}

func (k *Keeper) GetWorkerForecastScoresUntilBlock(ctx context.Context, topicId TopicId, blockNumber BlockHeight, worker Worker) ([]*types.Score, error) {
	rng := collections.
		NewPrefixedPairRange[TopicId, BlockHeight](topicId).
		EndInclusive(blockNumber).
		Descending()

	scores := make([]*types.Score, 0)
	iter, err := k.forecasterScoresByBlock.Iterate(ctx, rng)
	if err != nil {
		return nil, err
	}

	count := 0
	for ; iter.Valid() && count < 10; iter.Next() {
		existingScores, err := iter.KeyValue()
		if err != nil {
			return nil, err
		}
		for _, score := range existingScores.Value.Scores {
			if score.Address == worker.String() {
				scores = append(scores, score)
				count++
			}
		}
	}

	return scores, nil
}

func (k *Keeper) GetWorkerForecastScoresAtBlock(ctx context.Context, topicId TopicId, block BlockHeight) (types.Scores, error) {
	key := collections.Join(topicId, block)
	scores, err := k.forecasterScoresByBlock.Get(ctx, key)
	if err != nil {
		if errors.Is(err, collections.ErrNotFound) {
			return types.Scores{}, nil
		}
		return types.Scores{}, err
	}
	return scores, nil
}

func (k *Keeper) InsertReputerScore(ctx context.Context, topicId TopicId, blockNumber BlockHeight, score types.Score) error {
	scores, err := k.GetReputersScoresAtBlock(ctx, topicId, blockNumber)
	if err != nil {
		return err
	}
	scores.Scores = append(scores.Scores, &score)

	maxNumScores, err := k.GetParamsMaxSamplesToScaleScores(ctx)
	if err != nil {
		return err
	}
	lenScores := uint64(len(scores.Scores))
	if lenScores > maxNumScores {
		diff := lenScores - maxNumScores
		if diff > 0 {
			scores.Scores = scores.Scores[diff:]
		}
	}
	key := collections.Join(topicId, blockNumber)
	return k.reputerScoresByBlock.Set(ctx, key, scores)
}

func (k *Keeper) GetReputersScoresAtBlock(ctx context.Context, topicId TopicId, block BlockHeight) (types.Scores, error) {
	key := collections.Join(topicId, block)
	scores, err := k.reputerScoresByBlock.Get(ctx, key)
	if err != nil {
		if errors.Is(err, collections.ErrNotFound) {
			return types.Scores{}, nil
		}
		return types.Scores{}, err
	}
	return scores, nil
}

func (k *Keeper) SetListeningCoefficient(ctx context.Context, topicId TopicId, reputer sdk.AccAddress, coefficient types.ListeningCoefficient) error {
	key := collections.Join(topicId, reputer)
	return k.reputerListeningCoefficient.Set(ctx, key, coefficient)
}

func (k *Keeper) GetListeningCoefficient(ctx context.Context, topicId TopicId, reputer sdk.AccAddress) (types.ListeningCoefficient, error) {
	key := collections.Join(topicId, reputer)
	coef, err := k.reputerListeningCoefficient.Get(ctx, key)
	if err != nil {
		if errors.Is(err, collections.ErrNotFound) {
			// Return a default value
			return types.ListeningCoefficient{Coefficient: alloraMath.NewDecFromInt64(1)}, nil
		}
		return types.ListeningCoefficient{}, err
	}
	return coef, nil
}

/// REWARD FRACTION

// Gets the previous W_{i-1,m}
// Returns previous reward fraction, and true if it has yet to be set for the first time (else false)
func (k *Keeper) GetPreviousReputerRewardFraction(ctx context.Context, topicId TopicId, reputer sdk.AccAddress) (alloraMath.Dec, bool, error) {
	key := collections.Join(topicId, reputer)
	reward, err := k.previousReputerRewardFraction.Get(ctx, key)
	if err != nil {
		if errors.Is(err, collections.ErrNotFound) {
			return alloraMath.ZeroDec(), true, nil
		}
		return alloraMath.Dec{}, false, err
	}
	return reward, false, nil
}

// Sets the previous W_{i-1,m}
func (k *Keeper) SetPreviousReputerRewardFraction(ctx context.Context, topicId TopicId, reputer sdk.AccAddress, reward alloraMath.Dec) error {
	key := collections.Join(topicId, reputer)
	return k.previousReputerRewardFraction.Set(ctx, key, reward)
}

// Gets the previous U_{i-1,m}
// Returns previous reward fraction, and true if it has yet to be set for the first time (else false)
func (k *Keeper) GetPreviousInferenceRewardFraction(ctx context.Context, topicId TopicId, worker sdk.AccAddress) (alloraMath.Dec, bool, error) {
	key := collections.Join(topicId, worker)
	reward, err := k.previousInferenceRewardFraction.Get(ctx, key)
	if err != nil {
		if errors.Is(err, collections.ErrNotFound) {
			return alloraMath.ZeroDec(), true, nil
		}
		return alloraMath.Dec{}, false, err
	}
	return reward, false, nil
}

// Sets the previous U_{i-1,m}
func (k *Keeper) SetPreviousInferenceRewardFraction(ctx context.Context, topicId TopicId, worker sdk.AccAddress, reward alloraMath.Dec) error {
	key := collections.Join(topicId, worker)
	return k.previousInferenceRewardFraction.Set(ctx, key, reward)
}

// Gets the previous V_{i-1,m}
// Returns previous reward fraction, and true if it has yet to be set for the first time (else false)
func (k *Keeper) GetPreviousForecastRewardFraction(ctx context.Context, topicId TopicId, worker sdk.AccAddress) (alloraMath.Dec, bool, error) {
	key := collections.Join(topicId, worker)
	reward, err := k.previousForecastRewardFraction.Get(ctx, key)
	if err != nil {
		if errors.Is(err, collections.ErrNotFound) {
			return alloraMath.ZeroDec(), true, nil
		}
		return alloraMath.Dec{}, false, err
	}
	return reward, false, nil
}

// Sets the previous V_{i-1,m}
func (k *Keeper) SetPreviousForecastRewardFraction(ctx context.Context, topicId TopicId, worker sdk.AccAddress, reward alloraMath.Dec) error {
	key := collections.Join(topicId, worker)
	return k.previousForecastRewardFraction.Set(ctx, key, reward)
}

/// TAX for REWARD

func (k *Keeper) SetAverageWorkerReward(ctx context.Context, topicId TopicId, worker sdk.AccAddress, value types.AverageWorkerReward) error {
	key := collections.Join(topicId, worker)
	return k.averageWorkerReward.Set(ctx, key, value)
}

func (k *Keeper) GetAverageWorkerReward(ctx context.Context, topicId TopicId, worker sdk.AccAddress) (types.AverageWorkerReward, error) {
	key := collections.Join(topicId, worker)
	val, err := k.averageWorkerReward.Get(ctx, key)
	if err != nil {
		if errors.Is(err, collections.ErrNotFound) {
			// Return a default value
			return types.AverageWorkerReward{Count: 0, Value: alloraMath.ZeroDec()}, nil
		}
		return types.AverageWorkerReward{}, err
	}
	return val, nil
}

/// WHITELISTS

func (k *Keeper) IsWhitelistAdmin(ctx context.Context, admin sdk.AccAddress) (bool, error) {
	return k.whitelistAdmins.Has(ctx, admin)
}

func (k *Keeper) AddWhitelistAdmin(ctx context.Context, admin sdk.AccAddress) error {
	return k.whitelistAdmins.Set(ctx, admin)
}

func (k *Keeper) RemoveWhitelistAdmin(ctx context.Context, admin sdk.AccAddress) error {
	return k.whitelistAdmins.Remove(ctx, admin)
}

func (k *Keeper) IsInTopicCreationWhitelist(ctx context.Context, address sdk.AccAddress) (bool, error) {
	return k.topicCreationWhitelist.Has(ctx, address)
}

func (k *Keeper) AddToTopicCreationWhitelist(ctx context.Context, address sdk.AccAddress) error {
	return k.topicCreationWhitelist.Set(ctx, address)
}

func (k *Keeper) RemoveFromTopicCreationWhitelist(ctx context.Context, address sdk.AccAddress) error {
	return k.topicCreationWhitelist.Remove(ctx, address)
}

func (k *Keeper) IsInReputerWhitelist(ctx context.Context, address sdk.AccAddress) (bool, error) {
	return k.reputerWhitelist.Has(ctx, address)
}

func (k *Keeper) AddToReputerWhitelist(ctx context.Context, address sdk.AccAddress) error {
	return k.reputerWhitelist.Set(ctx, address)
}

func (k *Keeper) RemoveFromReputerWhitelist(ctx context.Context, address sdk.AccAddress) error {
	return k.reputerWhitelist.Remove(ctx, address)
}

/// BANK KEEPER WRAPPERS

// SendCoinsFromModuleToModule
func (k *Keeper) AccountKeeper() AccountKeeper {
	return k.authKeeper
}

func (k *Keeper) BankKeeper() BankKeeper {
	return k.bankKeeper
}

// SendCoinsFromModuleToAccount
func (k *Keeper) SendCoinsFromModuleToAccount(ctx context.Context, senderModule string, recipientAddr sdk.AccAddress, amt sdk.Coins) error {
	return k.bankKeeper.SendCoinsFromModuleToAccount(ctx, senderModule, recipientAddr, amt)
}

// SendCoinsFromAccountToModule
func (k *Keeper) SendCoinsFromAccountToModule(ctx context.Context, senderAddr sdk.AccAddress, recipientModule string, amt sdk.Coins) error {
	return k.bankKeeper.SendCoinsFromAccountToModule(ctx, senderAddr, recipientModule, amt)
}<|MERGE_RESOLUTION|>--- conflicted
+++ resolved
@@ -1485,21 +1485,11 @@
 /// REPUTERS
 
 // Adds a new reputer to the reputer tracking data structures, reputers and topicReputers
-<<<<<<< HEAD
-func (k *Keeper) InsertReputer(ctx context.Context, TopicIds []TopicId, reputer sdk.AccAddress, reputerInfo types.OffchainNode) error {
-	for _, topicId := range TopicIds {
-		topicKey := collections.Join(topicId, reputer)
-		err := k.topicReputers.Set(ctx, topicKey)
-		if err != nil {
-			return err
-		}
-=======
 func (k *Keeper) InsertReputer(ctx context.Context, topicId TopicId, reputer sdk.AccAddress, reputerInfo types.OffchainNode) error {
 	topicKey := collections.Join(topicId, reputer)
 	err := k.topicReputers.Set(ctx, topicKey)
 	if err != nil {
 		return err
->>>>>>> 00e78910
 	}
 	err = k.reputers.Set(ctx, reputerInfo.LibP2PKey, reputerInfo)
 	if err != nil {
@@ -1514,10 +1504,6 @@
 
 // Remove a reputer to the reputer tracking data structures and topicReputers
 func (k *Keeper) RemoveReputer(ctx context.Context, topicId TopicId, reputerAddr sdk.AccAddress) error {
-<<<<<<< HEAD
-
-=======
->>>>>>> 00e78910
 	topicKey := collections.Join(topicId, reputerAddr)
 	err := k.topicReputers.Remove(ctx, topicKey)
 	if err != nil {
@@ -1533,15 +1519,10 @@
 
 /// WORKERS
 
-<<<<<<< HEAD
-	topicKey := collections.Join(topicId, workerAddr)
-	err := k.topicWorkers.Remove(ctx, topicKey)
-=======
 // Adds a new worker to the worker tracking data structures, workers and topicWorkers
 func (k *Keeper) InsertWorker(ctx context.Context, topicId TopicId, worker sdk.AccAddress, workerInfo types.OffchainNode) error {
 	topickey := collections.Join(topicId, worker)
 	err := k.topicWorkers.Set(ctx, topickey)
->>>>>>> 00e78910
 	if err != nil {
 		return err
 	}
@@ -1556,25 +1537,10 @@
 	return nil
 }
 
-<<<<<<< HEAD
-/// WORKERS
-
-// Adds a new worker to the worker tracking data structures, workers and topicWorkers
-func (k *Keeper) InsertWorker(ctx context.Context, TopicIds []TopicId, worker sdk.AccAddress, workerInfo types.OffchainNode) error {
-	for _, topicId := range TopicIds {
-		topickey := collections.Join(topicId, worker)
-		err := k.topicWorkers.Set(ctx, topickey)
-		if err != nil {
-			return err
-		}
-	}
-	err := k.workers.Set(ctx, workerInfo.LibP2PKey, workerInfo)
-=======
 // Remove a worker to the worker tracking data structures and topicWorkers
 func (k *Keeper) RemoveWorker(ctx context.Context, topicId TopicId, workerAddr sdk.AccAddress) error {
 	topicKey := collections.Join(topicId, workerAddr)
 	err := k.topicWorkers.Remove(ctx, topicKey)
->>>>>>> 00e78910
 	if err != nil {
 		return err
 	}
