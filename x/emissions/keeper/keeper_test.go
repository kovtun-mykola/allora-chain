package keeper_test

import (
	"encoding/binary"
	"errors"
	"fmt"
	"strconv"
	"testing"
	"time"

	// "cosmossdk.io/collections"
	"cosmossdk.io/collections"
	"cosmossdk.io/core/header"
	cosmosMath "cosmossdk.io/math"
	storetypes "cosmossdk.io/store/types"
	"github.com/allora-network/allora-chain/app/params"
	alloraMath "github.com/allora-network/allora-chain/math"
	"github.com/allora-network/allora-chain/x/emissions/keeper"
	"github.com/allora-network/allora-chain/x/emissions/keeper/msgserver"
	emissionstestutil "github.com/allora-network/allora-chain/x/emissions/testutil"
	"github.com/allora-network/allora-chain/x/emissions/types"
	"github.com/cosmos/cosmos-sdk/codec/address"
	"github.com/cosmos/cosmos-sdk/runtime"
	"github.com/cosmos/cosmos-sdk/testutil"
	simtestutil "github.com/cosmos/cosmos-sdk/testutil/sims"
	sdk "github.com/cosmos/cosmos-sdk/types"
	moduletestutil "github.com/cosmos/cosmos-sdk/types/module/testutil"
	"github.com/golang/mock/gomock"
	"github.com/stretchr/testify/suite"
)

var (
	// TODO: Change PKS to accounts here and in all the tests (like the above line)
	PKS     = simtestutil.CreateTestPubKeys(4)
	Addr    = sdk.AccAddress(PKS[0].Address())
	ValAddr = sdk.ValAddress(Addr)
)

type KeeperTestSuite struct {
	suite.Suite

	ctx             sdk.Context
	bankKeeper      *emissionstestutil.MockBankKeeper
	authKeeper      *emissionstestutil.MockAccountKeeper
	topicKeeper     *emissionstestutil.MockTopicKeeper
	emissionsKeeper keeper.Keeper
	msgServer       types.MsgServer
	mockCtrl        *gomock.Controller
	key             *storetypes.KVStoreKey
}

func (s *KeeperTestSuite) SetupTest() {
	key := storetypes.NewKVStoreKey("emissions")
	storeService := runtime.NewKVStoreService(key)
	testCtx := testutil.DefaultContextWithDB(s.T(), key, storetypes.NewTransientStoreKey("transient_test"))
	ctx := testCtx.Ctx.WithHeaderInfo(header.Info{Time: time.Now()})
	encCfg := moduletestutil.MakeTestEncodingConfig()
	addressCodec := address.NewBech32Codec(params.Bech32PrefixAccAddr)
	ctrl := gomock.NewController(s.T())

	s.bankKeeper = emissionstestutil.NewMockBankKeeper(ctrl)
	s.authKeeper = emissionstestutil.NewMockAccountKeeper(ctrl)

	s.ctx = ctx
	s.emissionsKeeper = keeper.NewKeeper(encCfg.Codec, addressCodec, storeService, s.authKeeper, s.bankKeeper, "fee_collector")
	s.msgServer = msgserver.NewMsgServerImpl(s.emissionsKeeper)
	s.mockCtrl = ctrl
	s.key = key

	// Add all tests addresses in whitelists
	for _, addr := range PKS {
		s.emissionsKeeper.AddWhitelistAdmin(ctx, sdk.AccAddress(addr.Address()))
	}
}

func TestKeeperTestSuite(t *testing.T) {
	suite.Run(t, new(KeeperTestSuite))
}

/// WORKER NONCE TESTS

func (s *KeeperTestSuite) TestAddWorkerNonce() {
	ctx := s.ctx
	keeper := s.emissionsKeeper
	topicId := uint64(1)

	unfulfilledNonces, err := keeper.GetUnfulfilledWorkerNonces(ctx, topicId)
	s.Require().NoError(err, "Error retrieving nonces")

	s.Require().Len(unfulfilledNonces.Nonces, 0, "Unfulfilled nonces should be empty")

	// Set worker nonce
	newNonce := &types.Nonce{BlockHeight: 42}
	err = keeper.AddWorkerNonce(ctx, topicId, newNonce)
	s.Require().NoError(err)

	unfulfilledNonces, err = keeper.GetUnfulfilledWorkerNonces(ctx, topicId)
	s.Require().NoError(err, "Error retrieving nonces")

	s.Require().Len(unfulfilledNonces.Nonces, 1, "Unfulfilled nonces should not be empty")

	// Check that the nonce is the correct nonce
	s.Require().Equal(newNonce.BlockHeight, unfulfilledNonces.Nonces[0].BlockHeight, "Unfulfilled nonces should contain the new nonce")
}

func (s *KeeperTestSuite) TestNewlyAddedWorkerNonceIsUnfulfilled() {
	ctx := s.ctx
	keeper := s.emissionsKeeper
	topicId := uint64(1)
	newNonce := &types.Nonce{BlockHeight: 42}

	isUnfulfilled, err := keeper.IsWorkerNonceUnfulfilled(ctx, topicId, newNonce)
	s.Require().NoError(err)
	s.Require().False(isUnfulfilled, "non existent nonce should not be listed as unfulfilled")

	// Set worker nonce
	err = keeper.AddWorkerNonce(ctx, topicId, newNonce)
	s.Require().NoError(err)

	isUnfulfilled, err = keeper.IsWorkerNonceUnfulfilled(ctx, topicId, newNonce)
	s.Require().NoError(err)
	s.Require().True(isUnfulfilled, "new nonce should be unfulfilled")
}

func (s *KeeperTestSuite) TestCanFulfillNewWorkerNonce() {
	ctx := s.ctx
	keeper := s.emissionsKeeper
	topicId := uint64(1)
	newNonce := &types.Nonce{BlockHeight: 42}

	// Set worker nonce
	err := keeper.AddWorkerNonce(ctx, topicId, newNonce)
	s.Require().NoError(err)

	isUnfulfilled, err := keeper.IsWorkerNonceUnfulfilled(ctx, topicId, newNonce)
	s.Require().NoError(err)
	s.Require().True(isUnfulfilled, "new nonce should not be unfulfilled")

	// Fulfill the nonce
	success, err := keeper.FulfillWorkerNonce(ctx, topicId, newNonce)
	s.Require().NoError(err)
	s.Require().True(success, "nonce should be able to be fulfilled")

	// Check that the nonce is no longer unfulfilled
	isUnfulfilled, err = keeper.IsWorkerNonceUnfulfilled(ctx, topicId, newNonce)
	s.Require().NoError(err)
	s.Require().False(isUnfulfilled, "new nonce should be fulfilled")
}

func (s *KeeperTestSuite) TestGetMultipleUnfulfilledWorkerNonces() {
	ctx := s.ctx
	keeper := s.emissionsKeeper
	topicId := uint64(1)

	// Initially, ensure no unfulfilled nonces exist
	initialNonces, err := keeper.GetUnfulfilledWorkerNonces(ctx, topicId)
	s.Require().NoError(err, "Error retrieving nonces")
	s.Require().Len(initialNonces.Nonces, 0, "Initial unfulfilled nonces should be empty")

	// Set multiple worker nonces
	nonceValues := []int64{42, 43, 44}
	for _, val := range nonceValues {
		err = keeper.AddWorkerNonce(ctx, topicId, &types.Nonce{BlockHeight: val})
		s.Require().NoError(err, "Failed to add worker nonce")
	}

	// Retrieve and verify the nonces
	retrievedNonces, err := keeper.GetUnfulfilledWorkerNonces(ctx, topicId)
	s.Require().NoError(err, "Error retrieving nonces after adding")
	s.Require().Len(retrievedNonces.Nonces, len(nonceValues), "Should match the number of added nonces")

	// Check that all the expected nonces are present and correct
	for i, nonce := range retrievedNonces.Nonces {
		s.Require().Equal(nonceValues[len(nonceValues)-i-1], nonce.BlockHeight, "Nonce value should match the expected value")
	}
}

func (s *KeeperTestSuite) TestGetAndFulfillMultipleUnfulfilledWorkerNonces() {
	ctx := s.ctx
	keeper := s.emissionsKeeper
	topicId := uint64(1)

	// Initially, ensure no unfulfilled nonces exist
	initialNonces, err := keeper.GetUnfulfilledWorkerNonces(ctx, topicId)
	s.Require().NoError(err, "Error retrieving nonces")
	s.Require().Len(initialNonces.Nonces, 0, "Initial unfulfilled nonces should be empty")

	// Set multiple worker nonces
	nonceValues := []int64{42, 43, 44, 45, 46}
	for _, val := range nonceValues {
		err = keeper.AddWorkerNonce(ctx, topicId, &types.Nonce{BlockHeight: val})
		s.Require().NoError(err, "Failed to add worker nonce")
	}
	// Retrieve and verify the nonces
	retrievedNonces, err := keeper.GetUnfulfilledWorkerNonces(ctx, topicId)
	s.Require().NoError(err, "Error retrieving nonces after fulfilling some")
	s.Require().Len(retrievedNonces.Nonces, len(nonceValues), "Should match the number of unfulfilled nonces")

	// Fulfill some nonces: 43 and 45
	fulfillNonces := []int64{43, 45}
	for _, val := range fulfillNonces {
		success, err := keeper.FulfillWorkerNonce(ctx, topicId, &types.Nonce{BlockHeight: val})
		s.Require().True(success, "Nonce should be successfully fulfilled")
		s.Require().NoError(err, "Error fulfilling nonce")
	}

	// Retrieve and verify the nonces
	retrievedNonces, err = keeper.GetUnfulfilledWorkerNonces(ctx, topicId)
	s.Require().NoError(err, "Error retrieving nonces after fulfilling some")
	s.Require().Len(retrievedNonces.Nonces, len(nonceValues)-len(fulfillNonces), "Should match the number of unfulfilled nonces")

	// Check that all the expected unfulfilled nonces are present and correct
	expectedUnfulfilled := []int64{46, 44, 42} // Expected remaining unfulfilled nonces
	for i, nonce := range retrievedNonces.Nonces {
		s.Require().Equal(expectedUnfulfilled[i], nonce.BlockHeight, "Remaining nonce value should match the expected unfulfilled value")
	}
}

func (s *KeeperTestSuite) TestWorkerNonceLimitEnforcement() {
	ctx := s.ctx
	keeper := s.emissionsKeeper
	topicId := uint64(1)
	maxUnfulfilledRequests := uint64(3)
	// Set the maximum number of unfulfilled worker nonces
	params := types.Params{
		MaxUnfulfilledWorkerRequests: maxUnfulfilledRequests,
	}

	// Set the maximum number of unfulfilled worker nonces via the SetParams method
	err := keeper.SetParams(ctx, params)
	s.Require().NoError(err, "Error retrieving nonces after addition")

	// Initially add nonces to exceed the maxUnfulfilledRequests
	nonceValues := []int64{10, 20, 30, 40, 50}
	for _, val := range nonceValues {
		err := keeper.AddWorkerNonce(ctx, topicId, &types.Nonce{BlockHeight: val})
		s.Require().NoError(err, "Failed to add worker nonce")
	}

	// Retrieve and verify the nonces to check if only the last 'maxUnfulfilledRequests' are retained
	unfulfilledNonces, err := keeper.GetUnfulfilledWorkerNonces(ctx, topicId)
	s.Require().NoError(err, "Error retrieving nonces after addition")
	s.Require().Len(unfulfilledNonces.Nonces, int(maxUnfulfilledRequests), "Should only contain max unfulfilled nonces")

	// Check that the nonces are the most recent ones
	expectedNonces := []int64{50, 40, 30} // These should be the last three nonces added
	for i, nonce := range unfulfilledNonces.Nonces {
		s.Require().Equal(expectedNonces[i], nonce.BlockHeight, "Nonce should match the expected recent nonce")
	}
}

/// REPUTER NONCE TESTS

func (s *KeeperTestSuite) TestAddReputerNonce() {
	ctx := s.ctx
	keeper := s.emissionsKeeper
	topicId := uint64(1)

	unfulfilledNonces, err := keeper.GetUnfulfilledReputerNonces(ctx, topicId)
	s.Require().NoError(err, "Error retrieving nonces")

	s.Require().Len(unfulfilledNonces.Nonces, 0, "Unfulfilled nonces should be empty")

	// Set reputer nonce
	newReputerNonce := &types.Nonce{BlockHeight: 42}
	newWorkerNonce := &types.Nonce{BlockHeight: 43}
	err = keeper.AddReputerNonce(ctx, topicId, newReputerNonce, newWorkerNonce)
	s.Require().NoError(err)

	unfulfilledNonces, err = keeper.GetUnfulfilledReputerNonces(ctx, topicId)
	s.Require().NoError(err, "Error retrieving nonces after addition")

	s.Require().Len(unfulfilledNonces.Nonces, 1, "Unfulfilled nonces should not be empty")

	// Check that the nonce is the correct nonce
	s.Require().Equal(
		newReputerNonce.BlockHeight,
		unfulfilledNonces.Nonces[0].ReputerNonce.BlockHeight,
		"Unfulfilled nonces should contain the new reputer nonce")
	s.Require().Equal(
		newWorkerNonce.BlockHeight,
		unfulfilledNonces.Nonces[0].WorkerNonce.BlockHeight,
		"Unfulfilled nonces should contain the new worker nonce")
}

func (s *KeeperTestSuite) TestNewlyAddedReputerNonceIsUnfulfilled() {
	ctx := s.ctx
	keeper := s.emissionsKeeper
	topicId := uint64(1)
	newReputerNonce := &types.Nonce{BlockHeight: 42}
	newWorkerNonce := &types.Nonce{BlockHeight: 43}

	isUnfulfilled, err := keeper.IsReputerNonceUnfulfilled(ctx, topicId, newReputerNonce)
	s.Require().NoError(err)
	s.Require().False(isUnfulfilled, "Non-existent nonce should not be listed as unfulfilled")

	// Set reputer nonce
	err = keeper.AddReputerNonce(ctx, topicId, newReputerNonce, newWorkerNonce)
	s.Require().NoError(err)

	isUnfulfilled, err = keeper.IsReputerNonceUnfulfilled(ctx, topicId, newReputerNonce)
	s.Require().NoError(err)
	s.Require().True(isUnfulfilled, "New nonce should be unfulfilled")
}

func (s *KeeperTestSuite) TestCanFulfillNewReputerNonce() {
	ctx := s.ctx
	keeper := s.emissionsKeeper
	topicId := uint64(1)
	newReputerNonce := &types.Nonce{BlockHeight: 42}
	newWorkerNonce := &types.Nonce{BlockHeight: 43}

	// Set reputer nonce
	err := keeper.AddReputerNonce(ctx, topicId, newReputerNonce, newWorkerNonce)
	s.Require().NoError(err)

	// Check that the nonce is the correct nonce
	isUnfulfilled, err := keeper.IsReputerNonceUnfulfilled(ctx, topicId, newReputerNonce)
	s.Require().NoError(err)
	s.Require().True(isUnfulfilled, "New nonce should be unfulfilled")

	// Fulfill the nonce
	nonceIsUnfulfilled, err := keeper.FulfillReputerNonce(ctx, topicId, newReputerNonce)
	s.Require().NoError(err)
	s.Require().True(nonceIsUnfulfilled, "Nonce should be able to be fulfilled")

	// Check that the nonce is no longer unfulfilled
	isUnfulfilled, err = keeper.IsReputerNonceUnfulfilled(ctx, topicId, newReputerNonce)
	s.Require().NoError(err)
	s.Require().False(isUnfulfilled, "New nonce should be fulfilled")
}

func (s *KeeperTestSuite) TestGetAndFulfillMultipleUnfulfilledReputerNonces() {
	ctx := s.ctx
	keeper := s.emissionsKeeper
	topicId := uint64(1)

	// Initially, ensure no unfulfilled nonces exist
	initialNonces, err := keeper.GetUnfulfilledReputerNonces(ctx, topicId)
	s.Require().NoError(err, "Error retrieving nonces")
	s.Require().Len(initialNonces.Nonces, 0, "Initial unfulfilled nonces should be empty")

	// Set multiple reputer nonces
	nonceValues := []int64{42, 43, 44, 45, 46}
	for _, val := range nonceValues {
		err = keeper.AddReputerNonce(ctx, topicId, &types.Nonce{BlockHeight: val}, &types.Nonce{BlockHeight: val})
		s.Require().NoError(err, "Failed to add reputer nonce")
	}

	// Fulfill some nonces: 43 and 45
	fulfillNonces := []int64{43, 45}
	for _, val := range fulfillNonces {
		nonceIsUnfulfilled, err := keeper.FulfillReputerNonce(ctx, topicId, &types.Nonce{BlockHeight: val})
		s.Require().NoError(err, "Error fulfilling nonce")
		s.Require().True(nonceIsUnfulfilled, "Nonce should be able to be fulfilled")
	}

	// Retrieve and verify the nonces
	retrievedNonces, err := keeper.GetUnfulfilledReputerNonces(ctx, topicId)
	s.Require().NoError(err, "Error retrieving nonces after fulfilling some")
	s.Require().Len(retrievedNonces.Nonces, len(nonceValues)-len(fulfillNonces), "Should match the number of unfulfilled nonces")

	// Check that all the expected unfulfilled nonces are present and correct
	expectedUnfulfilled := []int64{46, 44, 42} // Expected remaining unfulfilled nonces
	for i, nonce := range retrievedNonces.Nonces {
		s.Require().Equal(expectedUnfulfilled[i], nonce.ReputerNonce.BlockHeight, "Remaining nonce value should match the expected unfulfilled value")
	}
}

func (s *KeeperTestSuite) TestReputerNonceLimitEnforcement() {
	ctx := s.ctx
	keeper := s.emissionsKeeper
	topicId := uint64(1)
	maxUnfulfilledRequests := uint64(3)

	// Set the maximum number of unfulfilled reputer nonces
	params := types.Params{
		MaxUnfulfilledReputerRequests: maxUnfulfilledRequests,
	}

	// Set the maximum number of unfulfilled reputer nonces via the SetParams method
	err := keeper.SetParams(ctx, params)
	s.Require().NoError(err, "Failed to set parameters")

	// Initially add nonces to exceed the maxUnfulfilledRequests
	nonceValues := []int64{10, 20, 30, 40, 50}
	for _, val := range nonceValues {
		err := keeper.AddReputerNonce(ctx, topicId, &types.Nonce{BlockHeight: val}, &types.Nonce{BlockHeight: val})
		s.Require().NoError(err, "Failed to add reputer nonce")
	}

	// Retrieve and verify the nonces to check if only the last 'maxUnfulfilledRequests' are retained
	unfulfilledNonces, err := keeper.GetUnfulfilledReputerNonces(ctx, topicId)
	s.Require().NoError(err, "Error retrieving nonces after addition")
	s.Require().Len(unfulfilledNonces.Nonces, int(maxUnfulfilledRequests), "Should only contain max unfulfilled nonces")

	// Check that the nonces are the most recent ones
	expectedNonces := []int64{50, 40, 30} // These should be the last three nonces added
	for i, nonce := range unfulfilledNonces.Nonces {
		s.Require().Equal(expectedNonces[i], nonce.ReputerNonce.BlockHeight, "Nonce should match the expected recent nonce")
	}
}

/// REGRET TESTS

func (s *KeeperTestSuite) TestSetAndGetInfererNetworkRegret() {
	ctx := s.ctx
	keeper := s.emissionsKeeper
	topicId := uint64(1)
	worker := sdk.AccAddress("worker-address")
	regret := types.TimestampedValue{BlockHeight: 100, Value: alloraMath.NewDecFromInt64(10)}

	// Set Inferer Network Regret
	err := keeper.SetInfererNetworkRegret(ctx, topicId, worker, regret)
	s.Require().NoError(err)

	// Get Inferer Network Regret
	gotRegret, _, err := keeper.GetInfererNetworkRegret(ctx, topicId, worker)
	s.Require().NoError(err)
	s.Require().Equal(regret, gotRegret)
}

func (s *KeeperTestSuite) TestSetAndGetForecasterNetworkRegret() {
	ctx := s.ctx
	keeper := s.emissionsKeeper
	topicId := uint64(1)
	worker := sdk.AccAddress("forecaster-address") // Assuming sdk.AccAddress is initialized with a string representing the address

	regret := types.TimestampedValue{BlockHeight: 100, Value: alloraMath.NewDecFromInt64(20)}

	// Set Forecaster Network Regret
	err := keeper.SetForecasterNetworkRegret(ctx, topicId, worker, regret)
	s.Require().NoError(err)

	// Get Forecaster Network Regret
	gotRegret, noPrior, err := keeper.GetForecasterNetworkRegret(ctx, topicId, worker)
	s.Require().NoError(err)
	s.Require().Equal(regret, gotRegret)
	s.Require().Equal(regret.BlockHeight, gotRegret.BlockHeight)
	s.Require().Equal(noPrior, false)
}

func (s *KeeperTestSuite) TestSetAndGetOneInForecasterNetworkRegret() {
	ctx := s.ctx
	keeper := s.emissionsKeeper
	topicId := uint64(1)
	forecaster := sdk.AccAddress("forecaster-address")
	inferer := sdk.AccAddress("inferer-address")

	regret := types.TimestampedValue{BlockHeight: 200, Value: alloraMath.NewDecFromInt64(30)}

	// Set One-In Forecaster Network Regret
	err := keeper.SetOneInForecasterNetworkRegret(ctx, topicId, forecaster, inferer, regret)
	s.Require().NoError(err)

	// Get One-In Forecaster Network Regret
	gotRegret, noPrior, err := keeper.GetOneInForecasterNetworkRegret(ctx, topicId, forecaster, inferer)
	s.Require().NoError(err)
	s.Require().Equal(regret, gotRegret)
	s.Require().Equal(regret.BlockHeight, gotRegret.BlockHeight)
	s.Require().Equal(noPrior, false)
}

func (s *KeeperTestSuite) TestGetInfererNetworkRegretNotFound() {
	ctx := s.ctx
	keeper := s.emissionsKeeper
	topicId := uint64(1)
	worker := sdk.AccAddress("nonexistent-inferer-address")

	// Attempt to get Inferer Network Regret for a nonexistent worker
	regret, noPrior, err := keeper.GetInfererNetworkRegret(ctx, topicId, worker)
	s.Require().NoError(err)
	s.Require().Equal(types.TimestampedValue{BlockHeight: 0, Value: alloraMath.NewDecFromInt64(0)}, regret, "Default regret value should be returned for nonexistent inferer")
	s.Require().Equal(noPrior, true, "No prior regret should be returned for nonexistent inferer")
}

func (s *KeeperTestSuite) TestGetForecasterNetworkRegretNotFound() {
	ctx := s.ctx
	keeper := s.emissionsKeeper
	topicId := uint64(1)
	worker := sdk.AccAddress("nonexistent-forecaster-address")

	// Attempt to get Forecaster Network Regret for a nonexistent worker
	regret, noPrior, err := keeper.GetForecasterNetworkRegret(ctx, topicId, worker)
	s.Require().NoError(err)
	s.Require().Equal(types.TimestampedValue{BlockHeight: 0, Value: alloraMath.NewDecFromInt64(0)}, regret, "Default regret value should be returned for nonexistent forecaster")
	s.Require().Equal(noPrior, true, "No prior regret should be returned for nonexistent forecaster")
}

func (s *KeeperTestSuite) TestGetOneInForecasterNetworkRegretNotFound() {
	ctx := s.ctx
	keeper := s.emissionsKeeper
	topicId := uint64(1)
	forecaster := sdk.AccAddress("nonexistent-forecaster-address")
	inferer := sdk.AccAddress("nonexistent-inferer-address")

	// Attempt to get One-In Forecaster Network Regret for a nonexistent forecaster-inferer pair
	regret, noPrior, err := keeper.GetOneInForecasterNetworkRegret(ctx, topicId, forecaster, inferer)
	s.Require().NoError(err)
	s.Require().Equal(types.TimestampedValue{BlockHeight: 0, Value: alloraMath.NewDecFromInt64(0)}, regret, "Default regret value should be returned for nonexistent forecaster-inferer pair")
	s.Require().Equal(noPrior, true, "No prior regret should be returned for nonexistent forecaster-inferer pair")
}

func (s *KeeperTestSuite) TestDifferentTopicIdsYieldDifferentInfererRegrets() {
	ctx := s.ctx
	keeper := s.emissionsKeeper
	worker := sdk.AccAddress("worker-address")

	// Topic IDs
	topicId1 := uint64(1)
	topicId2 := uint64(2)

	// Zero regret for initial check
	noRegret := types.TimestampedValue{BlockHeight: 0, Value: alloraMath.NewDecFromInt64(0)}

	// Initial regrets should be zero
	gotRegret1, noPrior1, err := keeper.GetInfererNetworkRegret(ctx, topicId1, worker)
	s.Require().NoError(err)
	s.Require().Equal(noRegret, gotRegret1, "Initial regret should be zero for Topic ID 1")
	s.Require().Equal(true, noPrior1, "Should return true for no prior regret on Topic ID 1")

	gotRegret2, noPrior2, err := keeper.GetInfererNetworkRegret(ctx, topicId2, worker)
	s.Require().NoError(err)
	s.Require().Equal(noRegret, gotRegret2, "Initial regret should be zero for Topic ID 2")
	s.Require().Equal(true, noPrior2, "Should return true for no prior regret on Topic ID 2")

	// Regrets to be set
	regret1 := types.TimestampedValue{BlockHeight: 100, Value: alloraMath.NewDecFromInt64(10)}
	regret2 := types.TimestampedValue{BlockHeight: 200, Value: alloraMath.NewDecFromInt64(20)}

	// Set regrets for the same worker under different topic IDs
	err = keeper.SetInfererNetworkRegret(ctx, topicId1, worker, regret1)
	s.Require().NoError(err)
	err = keeper.SetInfererNetworkRegret(ctx, topicId2, worker, regret2)
	s.Require().NoError(err)

	// Get and compare regrets after setting them
	gotRegret1, noPrior1, err = keeper.GetInfererNetworkRegret(ctx, topicId1, worker)
	s.Require().NoError(err)
	s.Require().Equal(regret1, gotRegret1)
	s.Require().Equal(regret1.BlockHeight, gotRegret1.BlockHeight)
	s.Require().Equal(false, noPrior1, "Should return false indicating prior regret is now set for Topic ID 1")

	gotRegret2, noPrior2, err = keeper.GetInfererNetworkRegret(ctx, topicId2, worker)
	s.Require().NoError(err)
	s.Require().Equal(regret2, gotRegret2)
	s.Require().Equal(regret2.BlockHeight, gotRegret2.BlockHeight)
	s.Require().Equal(false, noPrior2, "Should return false indicating prior regret is now set for Topic ID 2")

	s.Require().NotEqual(gotRegret1, gotRegret2, "Regrets from different topics should not be equal")
}

func (s *KeeperTestSuite) TestDifferentTopicIdsYieldDifferentForecasterRegrets() {
	ctx := s.ctx
	keeper := s.emissionsKeeper
	worker := sdk.AccAddress("forecaster-address")

	// Topic IDs
	topicId1 := uint64(1)
	topicId2 := uint64(2)

	// Regrets
	noRagret := types.TimestampedValue{BlockHeight: 0, Value: alloraMath.NewDecFromInt64(0)}
	regret1 := types.TimestampedValue{BlockHeight: 100, Value: alloraMath.NewDecFromInt64(10)}
	regret2 := types.TimestampedValue{BlockHeight: 200, Value: alloraMath.NewDecFromInt64(20)}

	gotRegret1, noPrior1, err := keeper.GetForecasterNetworkRegret(ctx, topicId1, worker)
	s.Require().NoError(err)
	s.Require().Equal(noRagret, gotRegret1)
	s.Require().Equal(noPrior1, true)

	// Set regrets for the same worker under different topic IDs
	err = keeper.SetForecasterNetworkRegret(ctx, topicId1, worker, regret1)
	s.Require().NoError(err)
	err = keeper.SetForecasterNetworkRegret(ctx, topicId2, worker, regret2)
	s.Require().NoError(err)

	// Get and compare regrets
	gotRegret1, noPrior1, err = keeper.GetForecasterNetworkRegret(ctx, topicId1, worker)
	s.Require().NoError(err)
	s.Require().Equal(regret1, gotRegret1)
	s.Require().Equal(regret1.BlockHeight, gotRegret1.BlockHeight)
	s.Require().Equal(noPrior1, false)

	gotRegret2, noPrior2, err := keeper.GetForecasterNetworkRegret(ctx, topicId2, worker)
	s.Require().NoError(err)
	s.Require().Equal(regret2, gotRegret2)
	s.Require().Equal(regret2.BlockHeight, gotRegret2.BlockHeight)
	s.Require().Equal(noPrior2, false)

	s.Require().NotEqual(gotRegret1, gotRegret2, "Regrets from different topics should not be equal")
}

func (s *KeeperTestSuite) TestDifferentTopicIdsYieldDifferentOneInForecasterNetworkRegrets() {
	ctx := s.ctx
	keeper := s.emissionsKeeper
	forecaster := sdk.AccAddress("forecaster-address")
	inferer := sdk.AccAddress("inferer-address")

	// Topic IDs
	topicId1 := uint64(1)
	topicId2 := uint64(2)

	// Zero regret for initial checks
	noRegret := types.TimestampedValue{BlockHeight: 0, Value: alloraMath.NewDecFromInt64(0)}

	// Initial regrets should be zero
	gotRegret1, noPrior1, err := keeper.GetOneInForecasterNetworkRegret(ctx, topicId1, forecaster, inferer)
	s.Require().NoError(err)
	s.Require().Equal(noRegret, gotRegret1, "Initial regret should be zero for Topic ID 1")
	s.Require().Equal(true, noPrior1, "Should return true indicating no prior regret for Topic ID 1")

	gotRegret2, noPrior2, err := keeper.GetOneInForecasterNetworkRegret(ctx, topicId2, forecaster, inferer)
	s.Require().NoError(err)
	s.Require().Equal(noRegret, gotRegret2, "Initial regret should be zero for Topic ID 2")
	s.Require().Equal(true, noPrior2, "Should return true indicating no prior regret for Topic ID 2")

	// Regrets to be set
	regret1 := types.TimestampedValue{BlockHeight: 100, Value: alloraMath.NewDecFromInt64(10)}
	regret2 := types.TimestampedValue{BlockHeight: 200, Value: alloraMath.NewDecFromInt64(20)}

	// Set regrets for the same forecaster-inferer pair under different topic IDs
	err = keeper.SetOneInForecasterNetworkRegret(ctx, topicId1, forecaster, inferer, regret1)
	s.Require().NoError(err)
	err = keeper.SetOneInForecasterNetworkRegret(ctx, topicId2, forecaster, inferer, regret2)
	s.Require().NoError(err)

	// Get and compare regrets after setting them
	gotRegret1, noPrior1, err = keeper.GetOneInForecasterNetworkRegret(ctx, topicId1, forecaster, inferer)
	s.Require().NoError(err)
	s.Require().Equal(regret1, gotRegret1)
	s.Require().Equal(regret1.BlockHeight, gotRegret1.BlockHeight)
	s.Require().Equal(false, noPrior1, "Should return false now that prior regret is set for Topic ID 1")

	gotRegret2, noPrior2, err = keeper.GetOneInForecasterNetworkRegret(ctx, topicId2, forecaster, inferer)
	s.Require().NoError(err)
	s.Require().Equal(regret2, gotRegret2)
	s.Require().Equal(regret2.BlockHeight, gotRegret2.BlockHeight)
	s.Require().Equal(false, noPrior2, "Should return false now that prior regret is set for Topic ID 2")

	s.Require().NotEqual(gotRegret1, gotRegret2, "Regrets from different topics should not be equal")
}

/// PARAMS TESTS

func (s *KeeperTestSuite) TestSetGetMaxTopicsPerBlock() {
	ctx := s.ctx
	keeper := s.emissionsKeeper
	expectedValue := uint64(100)

	// Set the parameter
	params := types.Params{MaxTopicsPerBlock: expectedValue}
	err := keeper.SetParams(ctx, params)
	s.Require().NoError(err)

	// Get the parameter
	actualValue, err := keeper.GetParamsMaxTopicsPerBlock(ctx)
	s.Require().NoError(err)
	s.Require().Equal(expectedValue, actualValue)
}

func (s *KeeperTestSuite) TestSetGetRemoveStakeDelayWindow() {
	ctx := s.ctx
	keeper := s.emissionsKeeper
	expectedValue := types.BlockHeight(50)

	// Set the parameter
	params := types.Params{RemoveStakeDelayWindow: expectedValue}
	err := keeper.SetParams(ctx, params)
	s.Require().NoError(err)

	// Get the parameter
	actualValue, err := keeper.GetParamsRemoveStakeDelayWindow(ctx)
	s.Require().NoError(err)
	s.Require().Equal(expectedValue, actualValue)
}

func (s *KeeperTestSuite) TestSetGetValidatorsVsAlloraPercentReward() {
	ctx := s.ctx
	keeper := s.emissionsKeeper
	expectedValue := alloraMath.MustNewDecFromString("0.25") // Assume a function to create LegacyDec

	// Set the parameter
	params := types.Params{ValidatorsVsAlloraPercentReward: expectedValue}
	err := keeper.SetParams(ctx, params)
	s.Require().NoError(err)

	// Get the parameter
	actualValue, err := keeper.GetParamsValidatorsVsAlloraPercentReward(ctx)
	s.Require().NoError(err)
	s.Require().Equal(expectedValue, actualValue)
}

func (s *KeeperTestSuite) TestGetParamsMinTopicUnmetDemand() {
	ctx := s.ctx
	keeper := s.emissionsKeeper
	expectedValue := alloraMath.NewDecFromInt64(300)

	// Set the parameter
	params := types.Params{MinTopicWeight: expectedValue}
	err := keeper.SetParams(ctx, params)
	s.Require().NoError(err)

	// Get the parameter
	actualValue, err := keeper.GetParamsMinTopicWeight(ctx)
	s.Require().NoError(err)
	s.Require().Equal(expectedValue, actualValue)
}

func (s *KeeperTestSuite) TestGetParamsRequiredMinimumStake() {
	ctx := s.ctx
	keeper := s.emissionsKeeper
	expectedValue := cosmosMath.NewUintFromString("500")

	// Set the parameter
	params := types.Params{RequiredMinimumStake: expectedValue}
	err := keeper.SetParams(ctx, params)
	s.Require().NoError(err)

	// Get the parameter
	actualValue, err := keeper.GetParamsRequiredMinimumStake(ctx)
	s.Require().NoError(err)
	s.Require().Equal(expectedValue, actualValue)
}

func (s *KeeperTestSuite) TestGetParamsMinEpochLength() {
	ctx := s.ctx
	keeper := s.emissionsKeeper
	expectedValue := types.BlockHeight(720)

	// Set the parameter
	params := types.Params{MinEpochLength: expectedValue}
	err := keeper.SetParams(ctx, params)
	s.Require().NoError(err)

	// Get the parameter
	actualValue, err := keeper.GetParamsMinEpochLength(ctx)
	s.Require().NoError(err)
	s.Require().Equal(expectedValue, actualValue)
}

func (s *KeeperTestSuite) TestGetParamsEpsilon() {
	ctx := s.ctx
	keeper := s.emissionsKeeper
	expectedValue := alloraMath.MustNewDecFromString("0.1")

	// Set the parameter
	params := types.Params{Epsilon: expectedValue}
	err := keeper.SetParams(ctx, params)
	s.Require().NoError(err)

	// Get the parameter
	actualValue, err := keeper.GetParamsEpsilon(ctx)
	s.Require().NoError(err)
	s.Require().True(expectedValue.Equal(actualValue))
}

func (s *KeeperTestSuite) TestGetParamsTopicCreationFee() {
	ctx := s.ctx
	keeper := s.emissionsKeeper
	expectedValue := cosmosMath.NewInt(1000)

	// Set the parameter
	params := types.Params{CreateTopicFee: expectedValue}
	err := keeper.SetParams(ctx, params)
	s.Require().NoError(err)

	// Get the parameter
	actualValue, err := keeper.GetParamsTopicCreationFee(ctx)
	s.Require().NoError(err)
	s.Require().True(expectedValue.Equal(actualValue))
}

func (s *KeeperTestSuite) TestGetParamsRegistrationFee() {
	ctx := s.ctx
	keeper := s.emissionsKeeper
	expectedValue := cosmosMath.NewInt(500)

	// Set the parameter
	params := types.Params{RegistrationFee: expectedValue}
	err := keeper.SetParams(ctx, params)
	s.Require().NoError(err)

	// Get the parameter
	actualValue, err := keeper.GetParamsRegistrationFee(ctx)
	s.Require().NoError(err)
	s.Require().True(expectedValue.Equal(actualValue))
}

func (s *KeeperTestSuite) TestGetParamsMaxSamplesToScaleScores() {
	ctx := s.ctx
	keeper := s.emissionsKeeper
	expectedValue := uint64(1500)

	// Set the parameter
	params := types.Params{MaxSamplesToScaleScores: expectedValue}
	err := keeper.SetParams(ctx, params)
	s.Require().NoError(err)

	// Get the parameter
	actualValue, err := keeper.GetParamsMaxSamplesToScaleScores(ctx)
	s.Require().NoError(err)
	s.Require().Equal(expectedValue, actualValue)
}

func (s *KeeperTestSuite) TestGetParamsMaxTopWorkersToReward() {
	ctx := s.ctx
	keeper := s.emissionsKeeper
	expectedValue := uint64(50) // Example expected value

	// Set the parameter
	params := types.Params{MaxTopWorkersToReward: expectedValue}
	err := keeper.SetParams(ctx, params)
	s.Require().NoError(err)

	// Get the parameter
	actualValue, err := keeper.GetParamsMaxTopWorkersToReward(ctx)
	s.Require().NoError(err)
	s.Require().Equal(expectedValue, actualValue, "The retrieved MaxTopWorkersToReward should match the expected value")
}

func (s *KeeperTestSuite) TestGetParamsMaxRetriesToFulfilNoncesWorker() {
	ctx := s.ctx
	keeper := s.emissionsKeeper
	expectedValue := int64(5) // Example expected value

	// Set the parameter
	params := types.Params{MaxRetriesToFulfilNoncesWorker: expectedValue}
	err := keeper.SetParams(ctx, params)
	s.Require().NoError(err)

	// Get the parameter
	actualValue, err := keeper.GetParamsMaxRetriesToFulfilNoncesWorker(ctx)
	s.Require().NoError(err)
	s.Require().Equal(expectedValue, actualValue, "The retrieved MaxRetriesToFulfilNoncesWorker should match the expected value")
}

func (s *KeeperTestSuite) TestGetParamsMaxRetriesToFulfilNoncesReputer() {
	ctx := s.ctx
	keeper := s.emissionsKeeper
	expectedValue := int64(5) // Example expected value

	// Set the parameter
	params := types.Params{MaxRetriesToFulfilNoncesReputer: expectedValue}
	err := keeper.SetParams(ctx, params)
	s.Require().NoError(err)

	// Get the parameter
	actualValue, err := keeper.GetParamsMaxRetriesToFulfilNoncesReputer(ctx)
	s.Require().NoError(err)
	s.Require().Equal(expectedValue, actualValue, "The retrieved MaxRetriesToFulfilNoncesReputer should match the expected value")
}

/// INFERENCES, FORECASTS

func (s *KeeperTestSuite) TestGetInferencesAtBlock() {
	ctx := s.ctx
	keeper := s.emissionsKeeper
	topicId := uint64(1)
	block := types.BlockHeight(100)
	expectedInferences := types.Inferences{
		Inferences: []*types.Inference{
			{
				Value:   alloraMath.NewDecFromInt64(1), // Assuming NewDecFromInt64 exists and is appropriate
				Inferer: "allo10es2a97cr7u2m3aa08tcu7yd0d300thdct45ve",
			},
			{
				Value:   alloraMath.NewDecFromInt64(2),
				Inferer: "allo1snm6pxg7p9jetmkhz0jz9ku3vdzmszegy9q5lh",
			},
		},
	}

	// Assume InsertInferences correctly sets up inferences
	nonce := types.Nonce{BlockHeight: block} // Assuming block type cast to int64 if needed
	err := keeper.InsertInferences(ctx, topicId, nonce, expectedInferences)
	s.Require().NoError(err)

	// Retrieve inferences
	actualInferences, err := keeper.GetInferencesAtBlock(ctx, topicId, block)
	s.Require().NoError(err)
	s.Require().Equal(&expectedInferences, actualInferences)
}

func (s *KeeperTestSuite) TestGetWorkerLatestInferenceByTopicId() {
	ctx := s.ctx
	keeper := s.emissionsKeeper

	topicId := uint64(1)
	workerAccStr := "allo1xy0pf5hq85j873glav6aajkvtennmg3fpu3cec"
	workerAcc, _ := sdk.AccAddressFromBech32(workerAccStr)

	_, err := keeper.GetWorkerLatestInferenceByTopicId(ctx, topicId, workerAcc)
	s.Require().Error(err, "Retrieving an inference that does not exist should result in an error")

	blockHeight1 := int64(12345)
	newInference1 := types.Inference{
		TopicId:     uint64(topicId),
		BlockHeight: blockHeight1,
		Inferer:     workerAccStr,
		Value:       alloraMath.MustNewDecFromString("10"),
		ExtraData:   []byte("data"),
		Proof:       "proof123",
	}
	inferences1 := types.Inferences{
		Inferences: []*types.Inference{&newInference1},
	}
	nonce := types.Nonce{BlockHeight: blockHeight1}
	err = keeper.InsertInferences(ctx, topicId, nonce, inferences1)
	s.Require().NoError(err, "Inserting inferences should not fail")

	blockHeight2 := int64(12346)
	newInference2 := types.Inference{
		TopicId:     uint64(topicId),
		BlockHeight: blockHeight2,
		Inferer:     workerAccStr,
		Value:       alloraMath.MustNewDecFromString("10"),
		ExtraData:   []byte("data"),
		Proof:       "proof123",
	}
	inferences2 := types.Inferences{
		Inferences: []*types.Inference{&newInference2},
	}
	nonce2 := types.Nonce{BlockHeight: blockHeight2}
	err = keeper.InsertInferences(ctx, topicId, nonce2, inferences2)
	s.Require().NoError(err, "Inserting inferences should not fail")

	retrievedInference, err := keeper.GetWorkerLatestInferenceByTopicId(ctx, topicId, workerAcc)
	s.Require().NoError(err, "Retrieving an existing inference should not fail")
	s.Require().Equal(newInference2, retrievedInference, "Retrieved inference should match the inserted one")
}

func (s *KeeperTestSuite) TestGetForecastsAtBlock() {
	ctx := s.ctx
	keeper := s.emissionsKeeper
	topicId := uint64(1)
	block := types.BlockHeight(100)
	expectedForecasts := types.Forecasts{
		Forecasts: []*types.Forecast{
			{
				TopicId:    topicId,
				Forecaster: "allo10es2a97cr7u2m3aa08tcu7yd0d300thdct45ve",
			},
			{
				TopicId:    topicId,
				Forecaster: "allo1snm6pxg7p9jetmkhz0jz9ku3vdzmszegy9q5lh",
			},
		},
	}

	// Assume InsertForecasts correctly sets up forecasts
	nonce := types.Nonce{BlockHeight: int64(block)}
	err := keeper.InsertForecasts(ctx, topicId, nonce, expectedForecasts)
	s.Require().NoError(err)

	// Retrieve forecasts
	actualForecasts, err := keeper.GetForecastsAtBlock(ctx, topicId, block)
	s.Require().NoError(err)
	s.Require().Equal(&expectedForecasts, actualForecasts)
}

func (s *KeeperTestSuite) TestGetInferencesAtOrAfterBlock() {
	ctx := s.ctx
	keeper := s.emissionsKeeper
	topicId := uint64(1)
	otherTopicId := uint64(2)
	block0 := types.BlockHeight(100)
	block1 := types.BlockHeight(102)
	block2 := types.BlockHeight(105)
	block3 := types.BlockHeight(110)
	block4 := types.BlockHeight(112)

	inferences0 := types.Inferences{
		Inferences: []*types.Inference{
			{
				Value:   alloraMath.NewDecFromInt64(1),
				Inferer: "allo10es2a97cr7u2m3aa08tcu7yd0d300thdct45ve",
			},
		},
	}

	inferences1 := types.Inferences{
		Inferences: []*types.Inference{
			{
				Value:   alloraMath.NewDecFromInt64(2),
				Inferer: "allo1snm6pxg7p9jetmkhz0jz9ku3vdzmszegy9q5lh",
			},
		},
	}

	inferences2 := types.Inferences{
		Inferences: []*types.Inference{
			{
				Value:   alloraMath.NewDecFromInt64(3),
				Inferer: "allo16skpmhw8etsu70kknkmxquk5ut7lsewgtqqtlu",
			},
		},
	}

	inferences3 := types.Inferences{
		Inferences: []*types.Inference{
			{
				Value:   alloraMath.NewDecFromInt64(4),
				Inferer: "allo1743237sr8yhkj3q558tyv5wdcthj34g4jdhfuf",
			},
		},
	}

	inferences4 := types.Inferences{
		Inferences: []*types.Inference{
			{
				Value:   alloraMath.NewDecFromInt64(5),
				Inferer: "allo19af6agncfgj2adly0hydykm4h0ctdcvev7u5fx",
			},
			{
				Value:   alloraMath.NewDecFromInt64(6),
				Inferer: "allo1w89qy7xpeg3tn6rtm9rj9awc9jwv7hsc20crft",
			},
		},
	}

	nonce0 := types.Nonce{BlockHeight: block0}
	nonce1 := types.Nonce{BlockHeight: block1}
	nonce2 := types.Nonce{BlockHeight: block2}
	nonce3 := types.Nonce{BlockHeight: block3}
	nonce4 := types.Nonce{BlockHeight: block4}

	// Assume latest inference is correctly set up
	err := keeper.InsertInferences(ctx, topicId, nonce3, inferences3)
	s.Require().NoError(err)
	err = keeper.InsertInferences(ctx, topicId, nonce0, inferences0)
	s.Require().NoError(err)
	err = keeper.InsertInferences(ctx, otherTopicId, nonce2, inferences2)
	s.Require().NoError(err)
	err = keeper.InsertInferences(ctx, topicId, nonce1, inferences1)
	s.Require().NoError(err)
	err = keeper.InsertInferences(ctx, topicId, nonce4, inferences4) // make sure that it filters on topicId
	s.Require().NoError(err)

	// Retrieve latest inferences at or after the given block
	actualInferences, actualBlock, err := keeper.GetInferencesAtOrAfterBlock(ctx, topicId, 105)
	s.Require().NoError(err)
	s.Require().Equal(1, len(actualInferences.Inferences))
	s.Require().Equal(types.BlockHeight(110), actualBlock)

	s.Require().Equal(inferences3.Inferences[0].Value, actualInferences.Inferences[0].Value)
	s.Require().Equal(inferences3.Inferences[0].Inferer, actualInferences.Inferences[0].Inferer)
}

func (s *KeeperTestSuite) TestGetForecastsAtOrAfterBlock() {
	ctx := s.ctx
	keeper := s.emissionsKeeper
	topicId := uint64(1)
	otherTopicId := uint64(2)
	block0 := types.BlockHeight(100)
	block1 := types.BlockHeight(102)
	block2 := types.BlockHeight(105)
	block3 := types.BlockHeight(110)
	block4 := types.BlockHeight(112)

	forecasts0 := types.Forecasts{
		Forecasts: []*types.Forecast{
			{
				TopicId:    topicId,
				Forecaster: "allo10es2a97cr7u2m3aa08tcu7yd0d300thdct45ve",
			},
		},
	}

	forecasts1 := types.Forecasts{
		Forecasts: []*types.Forecast{
			{
				TopicId:    topicId,
				Forecaster: "allo1snm6pxg7p9jetmkhz0jz9ku3vdzmszegy9q5lh",
			},
		},
	}

	forecasts2 := types.Forecasts{
		Forecasts: []*types.Forecast{
			{
				TopicId:    topicId,
				Forecaster: "allo1743237sr8yhkj3q558tyv5wdcthj34g4jdhfuf",
			},
		},
	}

	forecasts3 := types.Forecasts{
		Forecasts: []*types.Forecast{
			{
				TopicId:    topicId,
				Forecaster: "allo19af6agncfgj2adly0hydykm4h0ctdcvev7u5fx",
			},
			{
				TopicId:    topicId,
				Forecaster: "allo1w89qy7xpeg3tn6rtm9rj9awc9jwv7hsc20crft",
			},
		},
	}

	forecasts4 := types.Forecasts{
		Forecasts: []*types.Forecast{
			{
				TopicId:    topicId,
				Forecaster: "allo1huwe2zxpve35z5esw4s0msg7h0kajevchdwyjp",
			},
		},
	}

	nonce0 := types.Nonce{BlockHeight: block0}
	nonce1 := types.Nonce{BlockHeight: block1}
	nonce2 := types.Nonce{BlockHeight: block2}
	nonce3 := types.Nonce{BlockHeight: block3}
	nonce4 := types.Nonce{BlockHeight: block4}

	// Insert forecasts into the system
	err := keeper.InsertForecasts(ctx, topicId, nonce3, forecasts3)
	s.Require().NoError(err)
	err = keeper.InsertForecasts(ctx, topicId, nonce0, forecasts0)
	s.Require().NoError(err)
	err = keeper.InsertForecasts(ctx, otherTopicId, nonce2, forecasts2)
	s.Require().NoError(err)
	err = keeper.InsertForecasts(ctx, topicId, nonce1, forecasts1)
	s.Require().NoError(err)
	err = keeper.InsertForecasts(ctx, topicId, nonce4, forecasts4)
	s.Require().NoError(err)

	// Retrieve forecasts at or after the specified block
	actualForecasts, actualBlock, err := keeper.GetForecastsAtOrAfterBlock(ctx, topicId, 105)
	s.Require().NoError(err)
	s.Require().Equal(2, len(actualForecasts.Forecasts))
	s.Require().Equal(types.BlockHeight(110), actualBlock)

	// Validate the retrieved forecasts
	s.Require().Equal(forecasts3.Forecasts[0].Forecaster, actualForecasts.Forecasts[0].Forecaster)
	s.Require().Equal(forecasts3.Forecasts[1].Forecaster, actualForecasts.Forecasts[1].Forecaster)
}

func (s *KeeperTestSuite) TestInsertReputerLossBundlesAtBlock() {
	ctx := s.ctx
	require := s.Require()
	topicId := uint64(1)
	block := types.BlockHeight(100)
	reputerLossBundles := types.ReputerValueBundles{}

	// Test inserting data
	err := s.emissionsKeeper.InsertReputerLossBundlesAtBlock(ctx, topicId, block, reputerLossBundles)
	require.NoError(err, "InsertReputerLossBundlesAtBlock should not return an error")

	// Retrieve data to verify insertion
	result, err := s.emissionsKeeper.GetReputerLossBundlesAtBlock(ctx, topicId, block)
	require.NoError(err)
	require.NotNil(result)
	require.Equal(&reputerLossBundles, result, "Retrieved data should match inserted data")
}

func (s *KeeperTestSuite) TestGetReputerLossBundlesAtBlock() {
	ctx := s.ctx
	require := s.Require()
	topicId := uint64(1)
	block := types.BlockHeight(100)

	// Test getting data before any insert, should return error or nil
	result, err := s.emissionsKeeper.GetReputerLossBundlesAtBlock(ctx, topicId, block)
	require.Error(err, "Should return error for non-existent data")
	require.Nil(result, "Result should be nil for non-existent data")
}

func (s *KeeperTestSuite) TestInsertNetworkLossBundleAtBlock() {
	ctx := s.ctx
	require := s.Require()
	topicId := uint64(1)
	block := types.BlockHeight(100)
	lossBundle := types.ValueBundle{
		CombinedValue: alloraMath.MustNewDecFromString("123"),
	}

	err := s.emissionsKeeper.InsertNetworkLossBundleAtBlock(ctx, topicId, block, lossBundle)
	require.NoError(err, "InsertNetworkLossBundleAtBlock should not return an error")

	// Verify the insertion
	result, err := s.emissionsKeeper.GetNetworkLossBundleAtBlock(ctx, topicId, block)
	require.NoError(err)
	require.NotNil(result)
	require.Equal(&lossBundle, result, "Retrieved data should match inserted data")
}

func (s *KeeperTestSuite) TestGetNetworkLossBundleAtBlock() {
	ctx := s.ctx
	require := s.Require()
	topicId := uint64(1)
	block := types.BlockHeight(100)

	// Attempt to retrieve before insertion
	result, err := s.emissionsKeeper.GetNetworkLossBundleAtBlock(ctx, topicId, block)
	require.Error(err, "Should return error for non-existent data")
	require.Nil(result, "Result should be nil for non-existent data")
}

func (s *KeeperTestSuite) TestGetNetworkLossBundleAtOrBeforeBlock() {
	ctx := s.ctx
	require := s.Require()
	topicId := uint64(1)
	block := types.BlockHeight(100)
	lossBundle := types.ValueBundle{}

	// Insert data at a specific block
	s.emissionsKeeper.InsertNetworkLossBundleAtBlock(ctx, topicId, block, lossBundle)

	// Get the bundle at or before the specific block
	result, blockResult, err := s.emissionsKeeper.GetNetworkLossBundleAtOrBeforeBlock(ctx, topicId, block)
	require.NoError(err)
	require.NotNil(result)
	require.Equal(block, blockResult, "Block returned should match the requested block")
	require.Equal(&lossBundle, result, "Retrieved data should match inserted data")
}

func (s *KeeperTestSuite) TestGetReputerReportedLossesAtOrBeforeBlock() {
	ctx := s.ctx
	require := s.Require()
	topicId := uint64(1)
	block := types.BlockHeight(100)
	reputerLossBundles := types.ReputerValueBundles{}

	// Insert data at a specific block
	s.emissionsKeeper.InsertReputerLossBundlesAtBlock(ctx, topicId, block, reputerLossBundles)

	// Get the losses at or before the specific block
	result, blockResult, err := s.emissionsKeeper.GetReputerReportedLossesAtOrBeforeBlock(ctx, topicId, block)
	require.NoError(err)
	require.NotNil(result)
	require.Equal(block, blockResult, "Block returned should match the requested block")
	require.Equal(&reputerLossBundles, result, "Retrieved data should match inserted data")
}

func (s *KeeperTestSuite) TestGetNetworkLossBundleAtOrBeforeBlockComplex() {
	ctx := s.ctx
	require := s.Require()

	topicId := uint64(3)
	otherTopicId := uint64(4)

	earlierBlock := types.BlockHeight(250)
	block := types.BlockHeight(300)
	unrelatedBlock := types.BlockHeight(310)
	laterBlock := types.BlockHeight(350)

	earlierLossBundle := types.ValueBundle{}
	lossBundle := types.ValueBundle{}
	unrelatedLossBundle := types.ValueBundle{}
	laterLossBundle := types.ValueBundle{}

	// Insert data for different blocks and topics
	s.emissionsKeeper.InsertNetworkLossBundleAtBlock(ctx, topicId, earlierBlock, earlierLossBundle)
	s.emissionsKeeper.InsertNetworkLossBundleAtBlock(ctx, topicId, block, lossBundle)
	s.emissionsKeeper.InsertNetworkLossBundleAtBlock(ctx, otherTopicId, unrelatedBlock, unrelatedLossBundle)
	s.emissionsKeeper.InsertNetworkLossBundleAtBlock(ctx, topicId, laterBlock, laterLossBundle)

	// Test the retrieval logic
	result, blockResult, err := s.emissionsKeeper.GetNetworkLossBundleAtOrBeforeBlock(ctx, topicId, block)
	require.NoError(err)
	require.NotNil(result)
	require.Equal(block, blockResult, "Block returned should match the requested block")
	require.Equal(&lossBundle, result, "Retrieved data should match inserted data")

	// Test the retrieval logic for a block before any data is inserted for that block
	result, blockResult, err = s.emissionsKeeper.GetNetworkLossBundleAtOrBeforeBlock(ctx, topicId, earlierBlock-10)
	require.NoError(err)
	require.NotNil(result)
	require.Equal(int64(0), blockResult, "No block should be returned")

	// Test the retrieval logic for blocks after inserted data
	result, blockResult, err = s.emissionsKeeper.GetNetworkLossBundleAtOrBeforeBlock(ctx, topicId, laterBlock+10)
	require.NoError(err)
	require.NotNil(result)
	require.Equal(laterBlock, blockResult, "Block returned should be the latest available block")

	// Ensure it does not return data for a different topic
	result, blockResult, err = s.emissionsKeeper.GetNetworkLossBundleAtOrBeforeBlock(ctx, topicId, 320)
	require.NoError(err)
	require.NotNil(result)
	require.Equal(block, blockResult, "Block returned should match the requested block")
	require.Equal(&lossBundle, result, "Retrieved data should match inserted data")
}

func (s *KeeperTestSuite) TestGetReputerReportedLossesAtOrBeforeBlockComplex() {
	ctx := s.ctx
	require := s.Require()
	topicId := uint64(3)
	otherTopicId := uint64(4)

	earlierBlock := types.BlockHeight(250)
	block := types.BlockHeight(300)
	unrelatedBlock := types.BlockHeight(310)
	laterBlock := types.BlockHeight(350)

	earlierReputerLossBundles := types.ReputerValueBundles{}
	reputerLossBundles := types.ReputerValueBundles{}
	unrelatedReputerLossBundles := types.ReputerValueBundles{}
	laterReputerLossBundles := types.ReputerValueBundles{}

	// Insert data at various blocks and topics
	s.emissionsKeeper.InsertReputerLossBundlesAtBlock(ctx, topicId, earlierBlock, earlierReputerLossBundles)
	s.emissionsKeeper.InsertReputerLossBundlesAtBlock(ctx, topicId, block, reputerLossBundles)
	s.emissionsKeeper.InsertReputerLossBundlesAtBlock(ctx, otherTopicId, unrelatedBlock, unrelatedReputerLossBundles)
	s.emissionsKeeper.InsertReputerLossBundlesAtBlock(ctx, topicId, laterBlock, laterReputerLossBundles)

	// Test the retrieval logic for the specified block
	result, blockResult, err := s.emissionsKeeper.GetReputerReportedLossesAtOrBeforeBlock(ctx, topicId, block)
	require.NoError(err)
	require.NotNil(result)
	require.Equal(block, blockResult, "Block returned should match the requested block")
	require.Equal(&reputerLossBundles, result, "Retrieved data should match inserted data")

	// Test the retrieval logic for a block before any data is inserted for that block
	result, blockResult, err = s.emissionsKeeper.GetReputerReportedLossesAtOrBeforeBlock(ctx, topicId, earlierBlock-10)
	require.NoError(err)
	require.NotNil(result)
	require.Equal(0, len(result.ReputerValueBundles))
	require.Equal(types.BlockHeight(0), blockResult, "No block should be returned")

	// Test the retrieval logic for blocks after inserted data
	result, blockResult, err = s.emissionsKeeper.GetReputerReportedLossesAtOrBeforeBlock(ctx, topicId, laterBlock+10)
	require.NoError(err)
	require.NotNil(result)
	require.Equal(laterBlock, blockResult, "Block returned should be the latest available block")

	// Ensure it does not return data for a different topic at a nearby block
	result, blockResult, err = s.emissionsKeeper.GetReputerReportedLossesAtOrBeforeBlock(ctx, topicId, 320)
	require.NoError(err)
	require.NotNil(result)
	require.Equal(block, blockResult, "Block returned should match the requested block")
	require.Equal(&reputerLossBundles, result, "Retrieved data should match inserted data")
}

// ########################################
// #           Staking tests              #
// ########################################

func (s *KeeperTestSuite) TestGetSetTotalStake() {
	ctx := s.ctx
	keeper := s.emissionsKeeper

	// Set total stake
	newTotalStake := cosmosMath.NewUint(1000)
	err := keeper.SetTotalStake(ctx, newTotalStake)
	s.Require().NoError(err)

	// Check total stake
	totalStake, err := keeper.GetTotalStake(ctx)
	s.Require().NoError(err)
	s.Require().Equal(newTotalStake, totalStake)
}

func (s *KeeperTestSuite) TestAddStake() {
	ctx := s.ctx
	keeper := s.emissionsKeeper
	topicId := uint64(1)
	reputerAddr := sdk.AccAddress(PKS[0].Address())
	stakeAmount := cosmosMath.NewUint(500)

	// Initial Values
	initialTotalStake := cosmosMath.NewUint(0)
	initialTopicStake := cosmosMath.NewUint(0)

	// Add stake
	err := keeper.AddStake(ctx, topicId, reputerAddr, stakeAmount)
	s.Require().NoError(err)

	// Check updated stake for delegator
	delegatorStake, err := keeper.GetStakeOnReputerInTopic(ctx, topicId, reputerAddr)
	s.Require().NoError(err)
	s.Require().Equal(stakeAmount, delegatorStake, "Delegator stake should be equal to stake amount after addition")

	// Check updated topic stake
	topicStake, err := keeper.GetTopicStake(ctx, topicId)
	s.Require().NoError(err)
	s.Require().Equal(initialTopicStake.Add(stakeAmount), topicStake, "Topic stake should be incremented by stake amount after addition")

	// Check updated total stake
	totalStake, err := keeper.GetTotalStake(ctx)
	s.Require().NoError(err)
	s.Require().Equal(initialTotalStake.Add(stakeAmount), totalStake, "Total stake should be incremented by stake amount after addition")
}

func (s *KeeperTestSuite) TestAddDelegateStake() {
	ctx := s.ctx
	keeper := s.emissionsKeeper
	topicId := uint64(1)
	delegatorAddr := sdk.AccAddress(PKS[0].Address())
	reputerAddr := sdk.AccAddress(PKS[1].Address())
	initialStakeAmount := cosmosMath.NewUint(500)
	additionalStakeAmount := cosmosMath.NewUint(300)

	// Setup initial stake
	err := keeper.AddDelegateStake(ctx, topicId, delegatorAddr, reputerAddr, initialStakeAmount)
	s.Require().NoError(err)

	// Check updated stake for delegator
	delegatorStake, err := keeper.GetStakeFromDelegatorInTopic(ctx, topicId, delegatorAddr)
	s.Require().NoError(err)
	s.Require().Equal(initialStakeAmount, delegatorStake, "Total delegator stake should be the sum of initial and additional stake amounts")

	// Add additional stake
	err = keeper.AddDelegateStake(ctx, topicId, delegatorAddr, reputerAddr, additionalStakeAmount)
	s.Require().NoError(err)

	// Check updated stake for delegator
	delegatorStake, err = keeper.GetStakeFromDelegatorInTopic(ctx, topicId, delegatorAddr)
	s.Require().NoError(err)
	s.Require().Equal(initialStakeAmount.Add(additionalStakeAmount), delegatorStake, "Total delegator stake should be the sum of initial and additional stake amounts")
}

func (s *KeeperTestSuite) TestAddStakeZeroAmount() {
	ctx := s.ctx
	keeper := s.emissionsKeeper
	topicId := uint64(1)
	delegatorAddr := sdk.AccAddress(PKS[0].Address())
	zeroStakeAmount := cosmosMath.NewUint(0)

	// Try to add zero stake
	err := keeper.AddStake(ctx, topicId, delegatorAddr, zeroStakeAmount)
	s.Require().NoError(err)
}

func (s *KeeperTestSuite) TestRemoveStake() {
	ctx := s.ctx
	keeper := s.emissionsKeeper
	topicId := uint64(1)
	reputerAddr := sdk.AccAddress(PKS[0].Address())
	stakeAmount := cosmosMath.NewUint(500)

	// Setup initial stake
	err := keeper.AddStake(ctx, topicId, reputerAddr, stakeAmount)
	s.Require().NoError(err)

	// Capture the initial total and topic stakes after adding stake
	initialTotalStake, err := keeper.GetTotalStake(ctx)
	s.Require().NoError(err)

	// Remove stake
	err = keeper.RemoveStake(ctx, topicId, reputerAddr, stakeAmount)
	s.Require().NoError(err)

	// Check updated stake for delegator after removal
	delegatorStake, err := keeper.GetStakeOnReputerInTopic(ctx, topicId, reputerAddr)
	s.Require().NoError(err)
	s.Require().Equal(cosmosMath.ZeroUint(), delegatorStake, "Delegator stake should be zero after removal")

	// Check updated topic stake after removal
	topicStake, err := keeper.GetTopicStake(ctx, topicId)
	s.Require().NoError(err)
	s.Require().Equal(cosmosMath.ZeroUint(), topicStake, "Topic stake should be zero after removal")

	// Check updated total stake after removal
	finalTotalStake, err := keeper.GetTotalStake(ctx)
	s.Require().NoError(err)
	s.Require().Equal(initialTotalStake.Sub(stakeAmount), finalTotalStake, "Total stake should be decremented by stake amount after removal")
}

func (s *KeeperTestSuite) TestRemovePartialStakeFromDelegator() {
	ctx := s.ctx
	keeper := s.emissionsKeeper
	topicId := uint64(1)
	delegatorAddr := sdk.AccAddress(PKS[0].Address())
	reputerAddr := sdk.AccAddress(PKS[1].Address())
	initialStakeAmount := cosmosMath.NewUint(1000)
	removeStakeAmount := cosmosMath.NewUint(500)

	// Setup initial stake
	err := keeper.AddDelegateStake(ctx, topicId, delegatorAddr, reputerAddr, initialStakeAmount)
	s.Require().NoError(err)

	// Remove a portion of stake
	err = keeper.RemoveDelegateStake(ctx, topicId, delegatorAddr, reputerAddr, removeStakeAmount)
	s.Require().NoError(err)

	// Check remaining stake for delegator
	remainingStake, err := keeper.GetStakeFromDelegatorInTopic(ctx, topicId, delegatorAddr)
	s.Require().NoError(err)
	s.Require().Equal(initialStakeAmount.Sub(removeStakeAmount), remainingStake, "Remaining delegator stake should be initial minus removed amount")

	// Check remaining stake for delegator
	stakeUponReputer, err := keeper.GetDelegateStakeUponReputer(ctx, topicId, reputerAddr)
	s.Require().NoError(err)
	s.Require().Equal(initialStakeAmount.Sub(removeStakeAmount), stakeUponReputer, "Remaining reputer stake should be initial minus removed amount")
}

func (s *KeeperTestSuite) TestRemoveEntireStakeFromDelegator() {
	ctx := s.ctx
	keeper := s.emissionsKeeper
	topicId := uint64(1)
	delegatorAddr := sdk.AccAddress(PKS[0].Address())
	reputerAddr := sdk.AccAddress(PKS[1].Address())
	initialStakeAmount := cosmosMath.NewUint(1000)

	// Setup initial stake
	err := keeper.AddDelegateStake(ctx, topicId, delegatorAddr, reputerAddr, initialStakeAmount)
	s.Require().NoError(err)

	// Remove a portion of stake
	err = keeper.RemoveDelegateStake(ctx, topicId, delegatorAddr, reputerAddr, initialStakeAmount)
	s.Require().NoError(err)

	// Check remaining stake for delegator
	remainingStake, err := keeper.GetStakeFromDelegatorInTopic(ctx, topicId, delegatorAddr)
	s.Require().NoError(err)
	s.Require().Equal(cosmosMath.ZeroUint(), remainingStake, "Remaining delegator stake should be initial minus removed amount")

	// Check remaining stake for delegator
	stakeUponReputer, err := keeper.GetDelegateStakeUponReputer(ctx, topicId, reputerAddr)
	s.Require().NoError(err)
	s.Require().Equal(cosmosMath.ZeroUint(), stakeUponReputer, "Remaining reputer stake should be initial minus removed amount")
}

func (s *KeeperTestSuite) TestRemoveStakeZeroAmount() {
	ctx := s.ctx
	keeper := s.emissionsKeeper
	topicId := uint64(1)
	reputerAddr := sdk.AccAddress(PKS[0].Address())
	initialStakeAmount := cosmosMath.NewUint(500)
	zeroStakeAmount := cosmosMath.NewUint(0)

	// Setup initial stake
	err := keeper.AddStake(ctx, topicId, reputerAddr, initialStakeAmount)
	s.Require().NoError(err)

	// Try to remove zero stake
	err = keeper.RemoveStake(ctx, topicId, reputerAddr, zeroStakeAmount)
	s.Require().NoError(err)
}

func (s *KeeperTestSuite) TestRemoveStakeNonExistingDelegatorOrTarget() {
	ctx := s.ctx
	keeper := s.emissionsKeeper
	topicId := uint64(1)
	nonExistingDelegatorAddr := sdk.AccAddress(PKS[0].Address())
	stakeAmount := cosmosMath.NewUint(500)

	// Try to remove stake with non-existing delegator or target
	err := keeper.RemoveStake(ctx, topicId, nonExistingDelegatorAddr, stakeAmount)
	s.Require().Error(err)
}

func (s *KeeperTestSuite) TestGetAllStakeForDelegator() {
	ctx := s.ctx
	keeper := s.emissionsKeeper
	delegatorAddr := sdk.AccAddress(PKS[2].Address())

	// Mock setup
	topicId := uint64(1)
	targetAddr := sdk.AccAddress(PKS[1].Address())
	stakeAmount := cosmosMath.NewUint(500)

	// Add stake to create bonds
	err := keeper.AddDelegateStake(ctx, topicId, delegatorAddr, targetAddr, stakeAmount)
	s.Require().NoError(err)

	// Add stake to create bonds
	err = keeper.AddDelegateStake(ctx, topicId, delegatorAddr, targetAddr, stakeAmount.Mul(cosmosMath.NewUint(2)))
	s.Require().NoError(err)

	// Get all bonds for delegator
	amount, err := keeper.GetStakeFromDelegatorInTopic(ctx, topicId, delegatorAddr)

	s.Require().NoError(err, "Getting all bonds for delegator should not return an error")
	s.Require().Equal(stakeAmount.Mul(cosmosMath.NewUint(3)), amount, "The total amount is incorrect")
}

func (s *KeeperTestSuite) TestSetAndGetStakeRemovalByAddressWithDetailedPlacement() {
	ctx := s.ctx
	keeper := s.emissionsKeeper

	topic0 := uint64(101)
	reputer0 := "allo146fyx5akdrcpn2ypjpg4tra2l7q2wevs05pz2n"
	reputerAcc0, err := sdk.AccAddressFromBech32(reputer0)
	s.Require().NoError(err)

	topic1 := uint64(102)
	reputer1 := "allo1snm6pxg7p9jetmkhz0jz9ku3vdzmszegy9q5lh"
	reputerAcc1, err := sdk.AccAddressFromBech32(reputer1)
	s.Require().NoError(err)

	// Create sample stake placement information with multiple topics and reputers
	placements := []*types.StakePlacement{
		{
			TopicId: topic0,
			Reputer: reputer0,
			Amount:  cosmosMath.NewUint(100),
		},
		{
			TopicId: topic1,
			Reputer: reputer1,
			Amount:  cosmosMath.NewUint(200),
		},
	}

	// Create a sample stake removal information
	removalInfo0 := types.StakeRemoval{
		BlockRemovalStarted: time.Now().Unix(),
		Placement:           placements[0],
	}
	removalInfo1 := types.StakeRemoval{
		BlockRemovalStarted: time.Now().Unix(),
		Placement:           placements[1],
	}

	// Set stake removal information
	err = keeper.SetStakeRemoval(ctx, reputerAcc0, removalInfo0)
	s.Require().NoError(err)
	err = keeper.SetStakeRemoval(ctx, reputerAcc1, removalInfo1)
	s.Require().NoError(err)

	// Topic 101

	// Retrieve the stake removal information
	retrievedInfo, err := keeper.GetStakeRemovalByTopicAndAddress(ctx, topic0, reputerAcc0)
	s.Require().NoError(err)
	s.Require().Equal(removalInfo0.BlockRemovalStarted, retrievedInfo.BlockRemovalStarted, "Block removal started should match")

	// Detailed check on each placement
	s.Require().Equal(removalInfo0.Placement.TopicId, retrievedInfo.Placement.TopicId, "Topic IDs should match for all placements")
	s.Require().Equal(removalInfo0.Placement.Reputer, retrievedInfo.Placement.Reputer, "Reputer addresses should match for all placements")
	s.Require().Equal(removalInfo0.Placement.Amount, retrievedInfo.Placement.Amount, "Amounts should match for all placements")

	// Topic 102

	// Retrieve the stake removal information
	retrievedInfo, err = keeper.GetStakeRemovalByTopicAndAddress(ctx, topic1, reputerAcc1)
	s.Require().NoError(err)
	s.Require().Equal(removalInfo1.BlockRemovalStarted, retrievedInfo.BlockRemovalStarted, "Block removal started should match")

	// Detailed check on each placement
	s.Require().Equal(removalInfo1.Placement.TopicId, retrievedInfo.Placement.TopicId, "Topic IDs should match for all placements")
	s.Require().Equal(removalInfo1.Placement.Reputer, retrievedInfo.Placement.Reputer, "Reputer addresses should match for all placements")
	s.Require().Equal(removalInfo1.Placement.Amount, retrievedInfo.Placement.Amount, "Amounts should match for all placements")
}

func (s *KeeperTestSuite) TestGetStakeRemovalByAddressNotFound() {
	ctx := s.ctx
	keeper := s.emissionsKeeper
	address := sdk.AccAddress("sampleAddress2")

	// Attempt to retrieve stake removal info for an address with no set info
	_, err := keeper.GetStakeRemovalByTopicAndAddress(ctx, 202, address)
	s.Require().Error(err)
	s.Require().True(errors.Is(err, collections.ErrNotFound), "Should return not found error for missing stake removal information")
}

func (s *KeeperTestSuite) TestSetAndGetDelegateStakeRemovalByAddress() {
	ctx := s.ctx
	keeper := s.emissionsKeeper

	topic0 := uint64(201)
	reputer0 := "allo146fyx5akdrcpn2ypjpg4tra2l7q2wevs05pz2n"
	delegator0 := "allo10es2a97cr7u2m3aa08tcu7yd0d300thdct45ve"
	reputerAcc0, err := sdk.AccAddressFromBech32(reputer0)
	s.Require().NoError(err)
	delegatorAcc0, err := sdk.AccAddressFromBech32(delegator0)
	s.Require().NoError(err)

	topic1 := uint64(202)
	reputer1 := "allo1snm6pxg7p9jetmkhz0jz9ku3vdzmszegy9q5lh"
	delegator1 := "allo16skpmhw8etsu70kknkmxquk5ut7lsewgtqqtlu"
	reputerAcc1, err := sdk.AccAddressFromBech32(reputer1)
	s.Require().NoError(err)
	delegatorAcc1, err := sdk.AccAddressFromBech32(delegator1)
	s.Require().NoError(err)

	// Create sample delegate stake removal information
	removalInfo0 := types.DelegateStakeRemoval{
		BlockRemovalStarted: time.Now().Unix(),
		Placement: &types.DelegateStakePlacement{
			TopicId:   topic0,
			Reputer:   reputer0,
			Delegator: delegator0,
			Amount:    cosmosMath.NewUint(300),
		},
	}
	removalInfo1 := types.DelegateStakeRemoval{
		BlockRemovalStarted: time.Now().Unix(),
		Placement: &types.DelegateStakePlacement{
			TopicId:   topic1,
			Reputer:   reputer1,
			Delegator: delegator1,
			Amount:    cosmosMath.NewUint(400),
		},
	}

	// Set delegate stake removal information
	err = keeper.SetDelegateStakeRemoval(ctx, removalInfo0)
	s.Require().NoError(err)
	err = keeper.SetDelegateStakeRemoval(ctx, removalInfo1)
	s.Require().NoError(err)

	// Topic 201

	// Retrieve the delegate stake removal information
	retrievedInfo, err := keeper.GetDelegateStakeRemovalByTopicAndAddress(ctx, topic0, reputerAcc0, delegatorAcc0)
	s.Require().NoError(err)
	s.Require().Equal(removalInfo0.BlockRemovalStarted, retrievedInfo.BlockRemovalStarted, "Block removal started should match")

	// Detailed check on each delegate placement
	s.Require().Equal(removalInfo0.Placement.TopicId, retrievedInfo.Placement.TopicId, "Topic IDs should match for all placements")
	s.Require().Equal(removalInfo0.Placement.Reputer, retrievedInfo.Placement.Reputer, "Reputer addresses should match for all placements")
	s.Require().Equal(removalInfo0.Placement.Delegator, retrievedInfo.Placement.Delegator, "Delegator addresses should match for all placements")
	s.Require().Equal(removalInfo0.Placement.Amount, retrievedInfo.Placement.Amount, "Amounts should match for all placements")

	// Topic 202

	// Retrieve the delegate stake removal information
	retrievedInfo, err = keeper.GetDelegateStakeRemovalByTopicAndAddress(ctx, topic1, reputerAcc1, delegatorAcc1)
	s.Require().NoError(err)
	s.Require().Equal(removalInfo1.BlockRemovalStarted, retrievedInfo.BlockRemovalStarted, "Block removal started should match")

	// Detailed check on each delegate placement
	s.Require().Equal(removalInfo1.Placement.TopicId, retrievedInfo.Placement.TopicId, "Topic IDs should match for all placements")
	s.Require().Equal(removalInfo1.Placement.Reputer, retrievedInfo.Placement.Reputer, "Reputer addresses should match for all placements")
	s.Require().Equal(removalInfo1.Placement.Delegator, retrievedInfo.Placement.Delegator, "Delegator addresses should match for all placements")
	s.Require().Equal(removalInfo1.Placement.Amount, retrievedInfo.Placement.Amount, "Amounts should match for all placements")
}

func (s *KeeperTestSuite) TestGetDelegateStakeRemovalByAddressNotFound() {
	ctx := s.ctx
	keeper := s.emissionsKeeper
	reputer := sdk.AccAddress("sampleAddress2")
	delegator := sdk.AccAddress("sampleAddress3")

	// Attempt to retrieve delegate stake removal info for an address with no set info
	_, err := keeper.GetDelegateStakeRemovalByTopicAndAddress(ctx, 201, reputer, delegator)
	s.Require().Error(err)
	s.Require().True(errors.Is(err, collections.ErrNotFound), "Should return not found error for missing delegate stake removal information")
}

func (s *KeeperTestSuite) TestSetParams() {
	ctx := s.ctx
	keeper := s.emissionsKeeper

	params := types.Params{
		Version:                         "v1.0.0",
		RewardCadence:                   60 * 60 * 24 * 7 * 24,
		MinTopicWeight:                  alloraMath.NewDecFromInt64(100),
		MaxTopicsPerBlock:               1000,
		MaxMissingInferencePercent:      alloraMath.NewDecFromInt64(10),
		RequiredMinimumStake:            cosmosMath.NewUint(1),
		RemoveStakeDelayWindow:          172800,
		MinEpochLength:                  60,
		Sharpness:                       alloraMath.NewDecFromInt64(0),
		BetaEntropy:                     alloraMath.NewDecFromInt64(0),
		LearningRate:                    alloraMath.NewDecFromInt64(0),
		MaxGradientThreshold:            alloraMath.NewDecFromInt64(0),
		MinStakeFraction:                alloraMath.NewDecFromInt64(0),
		Epsilon:                         alloraMath.NewDecFromInt64(0),
		PInferenceSynthesis:             alloraMath.NewDecFromInt64(0),
		PRewardSpread:                   alloraMath.NewDecFromInt64(0),
		AlphaRegret:                     alloraMath.NewDecFromInt64(0),
		MaxUnfulfilledWorkerRequests:    0,
		MaxUnfulfilledReputerRequests:   0,
		TopicRewardStakeImportance:      alloraMath.NewDecFromInt64(0),
		TopicRewardFeeRevenueImportance: alloraMath.NewDecFromInt64(0),
		TopicRewardAlpha:                alloraMath.NewDecFromInt64(0),
		TaskRewardAlpha:                 alloraMath.NewDecFromInt64(0),
		ValidatorsVsAlloraPercentReward: alloraMath.NewDecFromInt64(0),
		MaxSamplesToScaleScores:         0,
		MaxTopWorkersToReward:           10,
		MaxTopReputersToReward:          10,
		CreateTopicFee:                  cosmosMath.ZeroInt(),
		SigmoidA:                        alloraMath.NewDecFromInt64(0),
		SigmoidB:                        alloraMath.NewDecFromInt64(0),
		GradientDescentMaxIters:         0,
		MaxRetriesToFulfilNoncesWorker:  0,
		MaxRetriesToFulfilNoncesReputer: 0,
		TopicPageLimit:                  0,
		MaxTopicPages:                   0,
		RegistrationFee:                 cosmosMath.ZeroInt(),
		DefaultLimit:                    0,
		MaxLimit:                        0,
	}

	// Set params
	err := keeper.SetParams(ctx, params)
	s.Require().NoError(err)

	// Check params
	paramsFromKeeper, err := keeper.GetParams(ctx)
	s.Require().NoError(err)
	s.Require().Equal(params.Version, paramsFromKeeper.Version, "Params should be equal to the set params: Version")
	s.Require().Equal(params.RewardCadence, paramsFromKeeper.RewardCadence, "Params should be equal to the set params: EpochLength")
	s.Require().True(params.MinTopicWeight.Equal(paramsFromKeeper.MinTopicWeight), "Params should be equal to the set params: MinTopicWeight")
	s.Require().Equal(params.MaxTopicsPerBlock, paramsFromKeeper.MaxTopicsPerBlock, "Params should be equal to the set params: MaxTopicsPerBlock")
	s.Require().Equal(params.MaxMissingInferencePercent, paramsFromKeeper.MaxMissingInferencePercent, "Params should be equal to the set params: MaxMissingInferencePercent")
	s.Require().True(params.RequiredMinimumStake.Equal(paramsFromKeeper.RequiredMinimumStake), "Params should be equal to the set params: RequiredMinimumStake")
	s.Require().Equal(params.RemoveStakeDelayWindow, paramsFromKeeper.RemoveStakeDelayWindow, "Params should be equal to the set params: RemoveStakeDelayWindow")
	s.Require().Equal(params.MinEpochLength, paramsFromKeeper.MinEpochLength, "Params should be equal to the set params: MinEpochLength")
	s.Require().Equal(params.MaxTopWorkersToReward, paramsFromKeeper.MaxTopWorkersToReward, "Params should be equal to the set params: MaxTopWorkersToReward")
	s.Require().Equal(params.MaxTopReputersToReward, paramsFromKeeper.MaxTopReputersToReward, "Params should be equal to the set params: MaxTopReputersToReward")
}

// / REPUTERS AND WORKER
func (s *KeeperTestSuite) TestInsertWorker() {
	ctx := s.ctx
	keeper := s.emissionsKeeper
	worker := sdk.AccAddress("sampleWorkerAddress")
	key := "worker-libp2p-key-sample"
	topicId := uint64(401)

	// Define sample OffchainNode information for a worker
	workerInfo := types.OffchainNode{
		LibP2PKey:    key,
		MultiAddress: "worker-multi-address-sample",
		Owner:        "worker-owner-sample",
		NodeAddress:  "worker-node-address-sample",
		NodeId:       "worker-node-id-sample",
	}

	// Attempt to insert the worker for multiple topics
	err := keeper.InsertWorker(ctx, topicId, worker, workerInfo)
	s.Require().NoError(err)

	node, err := keeper.GetWorkerByLibp2pKey(ctx, key)

	s.Require().NoError(err)
	s.Require().Equal(workerInfo.LibP2PKey, node.LibP2PKey)
	s.Require().Equal(workerInfo.MultiAddress, node.MultiAddress)
	s.Require().Equal(workerInfo.Owner, node.Owner)
	s.Require().Equal(workerInfo.NodeAddress, node.NodeAddress)
	s.Require().Equal(workerInfo.NodeId, node.NodeId)
}

func (s *KeeperTestSuite) TestGetWorkerAddressByP2PKey() {
	ctx := s.ctx
	keeper := s.emissionsKeeper
	worker := sdk.AccAddress("sampleWorkerAddress")
	topicId := uint64(401)

	// Define sample OffchainNode information for a worker
	workerInfo := types.OffchainNode{
		LibP2PKey:    "worker-libp2p-key-sample",
		MultiAddress: "worker-multi-address-sample",
		Owner:        "allo146fyx5akdrcpn2ypjpg4tra2l7q2wevs05pz2n",
		NodeAddress:  "worker-node-address-sample",
		NodeId:       "worker-node-id-sample",
	}

	// Attempt to insert the worker for multiple topics
	err := keeper.InsertWorker(ctx, topicId, worker, workerInfo)
	s.Require().NoError(err)

	// Call the function to get the worker address using the P2P key
	retrievedAddress, err := keeper.GetWorkerAddressByP2PKey(ctx, workerInfo.LibP2PKey)
	s.Require().NoError(err)
	workerAddress, err := sdk.AccAddressFromBech32(workerInfo.Owner)
	s.Require().NoError(err)
	s.Require().Equal(workerAddress, retrievedAddress)
}

func (s *KeeperTestSuite) TestRemoveWorker() {
	ctx := s.ctx
	keeper := s.emissionsKeeper
	worker := sdk.AccAddress("sampleWorkerAddress")
	topicId := uint64(401) // Assume the worker is associated with this topicId initially

	// Define sample OffchainNode information for a worker
	workerInfo := types.OffchainNode{
		LibP2PKey:    "worker-libp2p-key-sample",
		MultiAddress: "worker-multi-address-sample",
		Owner:        "worker-owner-sample",
		NodeAddress:  "worker-node-address-sample",
		NodeId:       "worker-node-id-sample",
	}

	// Insert the worker
	insertErr := keeper.InsertWorker(ctx, topicId, worker, workerInfo)
	s.Require().NoError(insertErr, "Failed to insert worker initially")

	// Verify the worker is registered in the topic
	isRegisteredPre, preErr := keeper.IsWorkerRegisteredInTopic(ctx, topicId, worker)
	s.Require().NoError(preErr, "Failed to check worker registration before removal")
	s.Require().True(isRegisteredPre, "Worker should be registered in the topic before removal")

	// Perform the removal
	removeErr := keeper.RemoveWorker(ctx, topicId, worker)
	s.Require().NoError(removeErr, "Failed to remove worker")

	// Verify the worker is no longer registered in the topic
	isRegisteredPost, postErr := keeper.IsWorkerRegisteredInTopic(ctx, topicId, worker)
	s.Require().NoError(postErr, "Failed to check worker registration after removal")
	s.Require().False(isRegisteredPost, "Worker should not be registered in the topic after removal")
}

func (s *KeeperTestSuite) TestInsertReputer() {
	ctx := s.ctx
	keeper := s.emissionsKeeper
	reputer := sdk.AccAddress("sampleReputerAddress")
	topicId := uint64(501)

	// Define sample OffchainNode information for a reputer
	reputerInfo := types.OffchainNode{
		LibP2PKey:    "reputer-libp2p-key-sample",
		MultiAddress: "reputer-multi-address-sample",
		Owner:        "reputer-owner-sample",
		NodeAddress:  "reputer-node-address-sample",
		NodeId:       "reputer-node-id-sample",
	}

	// Attempt to insert the reputer for multiple topics
	err := keeper.InsertReputer(ctx, topicId, reputer, reputerInfo)
	s.Require().NoError(err)

	// Optionally check if reputer is registered in each topic using an assumed IsReputerRegisteredInTopic method
	isRegistered, regErr := keeper.IsReputerRegisteredInTopic(ctx, topicId, reputer)
	s.Require().NoError(regErr, "Checking reputer registration should not fail")
	s.Require().True(isRegistered, "Reputer should be registered in each topic")
}

func (s *KeeperTestSuite) TestGetReputerByLibp2pKey() {
	ctx := s.ctx
	reputer := sdk.AccAddress("sampleReputerAddress")
	topicId := uint64(501)
	keeper := s.emissionsKeeper
	reputerKey := "someLibP2PKey123"
	reputerInfo := types.OffchainNode{
		LibP2PKey:    reputerKey,
		MultiAddress: "/ip4/127.0.0.1/tcp/4001",
		Owner:        "cosmos1...",
		NodeAddress:  "cosmosNodeAddress",
		NodeId:       "nodeId123",
	}

	err := keeper.InsertReputer(ctx, topicId, reputer, reputerInfo)
	s.Require().NoError(err)

	actualReputer, err := keeper.GetReputerByLibp2pKey(ctx, reputerKey)
	s.Require().NoError(err)
	s.Require().Equal(reputerInfo, actualReputer)

	nonExistentKey := "nonExistentKey123"
	_, err = keeper.GetReputerByLibp2pKey(ctx, nonExistentKey)
	s.Require().Error(err)
}

func (s *KeeperTestSuite) TestRemoveReputer() {
	ctx := s.ctx
	keeper := s.emissionsKeeper
	reputer := sdk.AccAddress("sampleReputerAddress")
	topicId := uint64(501)

	// Pre-setup: Insert the reputer for initial setup
	err := keeper.InsertReputer(ctx, topicId, reputer, types.OffchainNode{Owner: "sample-owner"})
	s.Require().NoError(err, "InsertReputer failed during setup")

	// Verify the reputer is registered in the topic
	isRegisteredPre, preErr := keeper.IsReputerRegisteredInTopic(ctx, topicId, reputer)
	s.Require().NoError(preErr, "Failed to check reputer registration before removal")
	s.Require().True(isRegisteredPre, "Reputer should be registered in the topic before removal")

	// Perform the removal
	removeErr := keeper.RemoveReputer(ctx, topicId, reputer)
	s.Require().NoError(removeErr, "Failed to remove reputer")

	// Verify the reputer is no longer registered in the topic
	isRegisteredPost, postErr := keeper.IsReputerRegisteredInTopic(ctx, topicId, reputer)
	s.Require().NoError(postErr, "Failed to check reputer registration after removal")
	s.Require().False(isRegisteredPost, "Reputer should not be registered in the topic after removal")
}

func (s *KeeperTestSuite) TestGetReputerAddressByP2PKey() {
	ctx := s.ctx
	keeper := s.emissionsKeeper
	reputer := sdk.AccAddress("sampleReputerAddress")
	topicId := uint64(501)

	// Define sample OffchainNode information for a reputer
	reputerInfo := types.OffchainNode{
		LibP2PKey:    "reputer-libp2p-key-sample",
		MultiAddress: "reputer-multi-address-sample",
		Owner:        "allo146fyx5akdrcpn2ypjpg4tra2l7q2wevs05pz2n",
		NodeAddress:  "reputer-node-address-sample",
		NodeId:       "reputer-node-id-sample",
	}

	// Insert the reputer for multiple topics
	err := keeper.InsertReputer(ctx, topicId, reputer, reputerInfo)
	s.Require().NoError(err)

	// Retrieve the reputer address using the P2P key
	retrievedAddress, err := keeper.GetReputerAddressByP2PKey(ctx, reputerInfo.LibP2PKey)
	s.Require().NoError(err)
	expectedAddress, err := sdk.AccAddressFromBech32(reputerInfo.Owner)
	s.Require().NoError(err)
	s.Require().Equal(expectedAddress, retrievedAddress, "The retrieved address should match the expected address")
}

/// TOPICS

func (s *KeeperTestSuite) TestSetAndGetPreviousTopicWeight() {
	ctx := s.ctx
	keeper := s.emissionsKeeper
	topicId := uint64(1)

	// Set previous topic weight
	weightToSet := alloraMath.NewDecFromInt64(10)
	err := keeper.SetPreviousTopicWeight(ctx, topicId, weightToSet)
	s.Require().NoError(err, "Setting previous topic weight should not fail")

	// Get the previously set topic weight
	retrievedWeight, noPrior, err := keeper.GetPreviousTopicWeight(ctx, topicId)
	s.Require().NoError(err, "Getting previous topic weight should not fail")
	s.Require().Equal(weightToSet, retrievedWeight, "Retrieved weight should match the set weight")
	s.Require().False(noPrior, "Should indicate prior weight for a set topic")
}

func (s *KeeperTestSuite) TestGetPreviousTopicWeightNotFound() {
	ctx := s.ctx
	keeper := s.emissionsKeeper
	topicId := uint64(2)

	// Attempt to get a weight for a topic that has no set weight
	retrievedWeight, noPrior, err := keeper.GetPreviousTopicWeight(ctx, topicId)
	s.Require().NoError(err, "Getting weight for an unset topic should not error but return zero value")
	s.Require().True(alloraMath.ZeroDec().Equal(retrievedWeight), "Weight for an unset topic should be zero")
	s.Require().True(noPrior, "Should indicate no prior weight for an unset topic")
}

func (s *KeeperTestSuite) TestInactivateAndActivateTopic() {
	ctx := s.ctx
	keeper := s.emissionsKeeper
	topicId := uint64(3)

	// Assume topic initially active
	initialTopic := types.Topic{Id: topicId}
	_ = keeper.SetTopic(ctx, topicId, initialTopic)

	// Activate the topic
	err := keeper.ActivateTopic(ctx, topicId)
	s.Require().NoError(err, "Reactivating topic should not fail")

	// Check if topic is active
	topicActive, err := keeper.IsTopicActive(ctx, topicId)
	s.Require().NoError(err, "Getting topic should not fail after reactivation")
	s.Require().True(topicActive, "Topic should be active again")

	// Inactivate the topic
	err = keeper.InactivateTopic(ctx, topicId)
	s.Require().NoError(err, "Inactivating topic should not fail")

	// Check if topic is inactive
	topicActive, err = keeper.IsTopicActive(ctx, topicId)
	s.Require().NoError(err, "Getting topic should not fail after inactivation")
	s.Require().False(topicActive, "Topic should be inactive")

	// Activate the topic
	err = keeper.ActivateTopic(ctx, topicId)
	s.Require().NoError(err, "Reactivating topic should not fail")

	// Check if topic is active again
	topicActive, err = keeper.IsTopicActive(ctx, topicId)
	s.Require().NoError(err, "Getting topic should not fail after reactivation")
	s.Require().True(topicActive, "Topic should be active again")
}

func (s *KeeperTestSuite) TestGetActiveTopics() {
	ctx := s.ctx
	keeper := s.emissionsKeeper

	// Clear existing topics (if possible)
	// This step is hypothetical and depends on your system's capabilities
	// _ = keeper.ClearAllTopics(ctx)

	// Create sample topics with mixed active states
	topic1 := types.Topic{Id: 1}
	topic2 := types.Topic{Id: 2}
	topic3 := types.Topic{Id: 3}

	// Set topics in the system
	_ = keeper.SetTopic(ctx, topic1.Id, topic1)
	_ = keeper.ActivateTopic(ctx, topic1.Id)
	_ = keeper.SetTopic(ctx, topic2.Id, topic2) // Inactive topic
	_ = keeper.SetTopic(ctx, topic3.Id, topic3)
	_ = keeper.ActivateTopic(ctx, topic3.Id)

	// Fetch only active topics
	pagination := &types.SimpleCursorPaginationRequest{
		Key:   nil,
		Limit: 10,
	}
	activeTopics, _, err := keeper.GetIdsOfActiveTopics(ctx, pagination)
	s.Require().NoError(err, "Fetching active topics should not produce an error")

	// Verify the correct number of active topics is retrieved
	// s.Require().Len(activeTopics, 2, "Should retrieve exactly two active topics")
	s.Require().Equal(len(activeTopics), 2, "Should retrieve exactly two active topics")

	// Verify the correctness of the data retrieved, specifically checking active status
	for _, topicId := range activeTopics {
		isActive, err := keeper.IsTopicActive(ctx, topicId)
		s.Require().NoError(err, "Checking topic activity should not fail")
		s.Require().True(isActive, "Only active topics should be returned")
		switch topicId {
		case 1:
			s.Require().Equal(topic1.Id, topicId, "The details of topic 1 should match")
		case 3:
			s.Require().Equal(topic3.Id, topicId, "The details of topic 3 should match")
		default:
			s.Fail("Unexpected topic ID retrieved")
		}
	}
}

func (s *KeeperTestSuite) TestIncrementTopicId() {
	ctx := s.ctx
	keeper := s.emissionsKeeper

	// Initial check for the current topic ID
	initialTopicId, err := keeper.IncrementTopicId(ctx)
	s.Require().NoError(err, "Getting initial topic ID should not fail")

	// Increment the topic ID
	newTopicId, err := keeper.IncrementTopicId(ctx)
	s.Require().NoError(err, "Incrementing topic ID should not fail")
	s.Require().Equal(initialTopicId+1, newTopicId, "New topic ID should be one more than the initial topic ID")
}

func (s *KeeperTestSuite) TestGetNumTopicsWithActualTopicCreation() {
	ctx := s.ctx
	keeper := s.emissionsKeeper

	nextTopicIdStart, err := keeper.GetNextTopicId(ctx)
	s.Require().NoError(err, "Fetching the number of topics should not fail")

	// Create multiple topics to simulate actual usage
	topicsToCreate := 5
	for i := 1; i <= topicsToCreate; i++ {
		topicId, err := keeper.IncrementTopicId(ctx)
		s.Require().NoError(err, "Incrementing topic ID should not fail")

		newTopic := types.Topic{Id: topicId}

		err = keeper.SetTopic(ctx, topicId, newTopic)
		s.Require().NoError(err, "Setting a new topic should not fail")
	}

	// Now retrieve the total number of topics
	nextTopicIdEnd, err := keeper.GetNextTopicId(ctx)
	s.Require().NoError(err, "Fetching the number of topics should not fail")
	s.Require().Equal(uint64(topicsToCreate), nextTopicIdEnd-nextTopicIdStart)
}

func (s *KeeperTestSuite) TestUpdateAndGetTopicEpochLastEnded() {
	ctx := s.ctx
	keeper := s.emissionsKeeper
	topicId := uint64(1)
	epochLastEnded := types.BlockHeight(100)

	// Setup a topic initially
	initialTopic := types.Topic{Id: topicId}
	_ = keeper.SetTopic(ctx, topicId, initialTopic)

	// Update the epoch last ended
	err := keeper.UpdateTopicEpochLastEnded(ctx, topicId, epochLastEnded)
	s.Require().NoError(err, "Updating topic epoch last ended should not fail")

	// Retrieve the last ended epoch for the topic
	retrievedEpoch, err := keeper.GetTopicEpochLastEnded(ctx, topicId)
	s.Require().NoError(err, "Retrieving topic epoch last ended should not fail")
	s.Require().Equal(epochLastEnded, retrievedEpoch, "The retrieved epoch last ended should match the updated value")
}

func (s *KeeperTestSuite) TestTopicExists() {
	ctx := s.ctx
	keeper := s.emissionsKeeper

	// Test a topic ID that does not exist
	nonExistentTopicId := uint64(999) // Assuming this ID has not been used
	exists, err := keeper.TopicExists(ctx, nonExistentTopicId)
	s.Require().NoError(err, "Checking existence for a non-existent topic should not fail")
	s.Require().False(exists, "No topic should exist for an unused topic ID")

	// Create a topic to test existence
	existentTopicId, err := keeper.IncrementTopicId(ctx)
	s.Require().NoError(err, "Incrementing topic ID should not fail")

	newTopic := types.Topic{Id: existentTopicId}

	err = keeper.SetTopic(ctx, existentTopicId, newTopic)
	s.Require().NoError(err, "Setting a new topic should not fail")

	// Test the newly created topic ID
	exists, err = keeper.TopicExists(ctx, existentTopicId)
	s.Require().NoError(err, "Checking existence for an existent topic should not fail")
	s.Require().True(exists, "Topic should exist for a newly created topic ID")
}

func (s *KeeperTestSuite) TestGetTopic() {
	ctx := s.ctx
	keeper := s.emissionsKeeper

	topicId := uint64(1)
	metadata := "metadata"
	_, err := keeper.GetTopic(ctx, topicId)
	s.Require().Error(err, "Retrieving a non-existent topic should result in an error")

	newTopic := types.Topic{Id: topicId, Metadata: metadata}

	err = keeper.SetTopic(ctx, topicId, newTopic)
	s.Require().NoError(err, "Setting a new topic should not fail")

	retrievedTopic, err := keeper.GetTopic(ctx, topicId)
	s.Require().NoError(err, "Retrieving an existent topic should not fail")
	s.Require().Equal(newTopic, retrievedTopic, "Retrieved topic should match the set topic")
	s.Require().Equal(newTopic.Metadata, retrievedTopic.Metadata, "Retrieved topic should match the set topic")
}

/// FEE REVENUE

func (s *KeeperTestSuite) TestGetTopicFeeRevenue() {
	ctx := s.ctx
	keeper := s.emissionsKeeper
	topicId := uint64(1)

	newTopic := types.Topic{Id: topicId}
	err := keeper.SetTopic(ctx, topicId, newTopic)
	s.Require().NoError(err, "Setting a new topic should not fail")

	// Test getting revenue for a topic with no existing revenue
	feeRev, err := keeper.GetTopicFeeRevenue(ctx, topicId)
	s.Require().NoError(err, "Should not error when revenue does not exist")
	s.Require().Equal(cosmosMath.ZeroInt(), feeRev.Revenue, "Revenue should be zero for non-existing entries")
	s.Require().Equal(int64(0), feeRev.Epoch, "Epoch should be zero for non-existing entries")

	// Setup a topic with some revenue
	initialRevenue := cosmosMath.NewInt(100)
	initialRevenueInt := cosmosMath.NewInt(100)
	keeper.AddTopicFeeRevenue(ctx, topicId, initialRevenue)

	// Test getting revenue for a topic with existing revenue
	feeRev, err = keeper.GetTopicFeeRevenue(ctx, topicId)
	s.Require().NoError(err, "Should not error when retrieving existing revenue")
	s.Require().Equal(feeRev.Revenue.String(), initialRevenueInt.String(), "Revenue should match the initial setup")
}

func (s *KeeperTestSuite) TestAddTopicFeeRevenueAndIncrementEpoch() {
	ctx := s.ctx
	keeper := s.emissionsKeeper
	topicId := uint64(1)
	block := int64(100)

	newTopic := types.Topic{Id: topicId}
	err := keeper.SetTopic(ctx, topicId, newTopic)
	s.Require().NoError(err, "Setting a new topic should not fail")
	err = keeper.ResetTopicFeeRevenue(ctx, topicId, block)
	s.Require().NoError(err, "Resetting topic fee revenue should not fail")

	// Add initial revenue in the first epoch
	initialAmount := cosmosMath.NewInt(100)
	err = keeper.AddTopicFeeRevenue(ctx, topicId, initialAmount)
	s.Require().NoError(err, "Adding initial revenue should not fail")

	// Verify initial revenue
	feeRev, _ := keeper.GetTopicFeeRevenue(ctx, topicId)
	s.Require().Equal(initialAmount.BigInt(), feeRev.Revenue.BigInt(), "Initial revenue should be correctly recorded")
	s.Require().Equal(block, feeRev.Epoch, "Initial epoch should be correctly recorded")

	// Add more revenue in the new epoch
	additionalAmount := cosmosMath.NewInt(200)
	err = keeper.AddTopicFeeRevenue(ctx, topicId, additionalAmount)
	s.Require().NoError(err, "Adding additional revenue in new epoch should not fail")
	s.Require().Equal(block, feeRev.Epoch, "Initial epoch should be correctly recorded")

	// Verify updated revenue in the new epoch
	updatedFeeRev, _ := keeper.GetTopicFeeRevenue(ctx, topicId)
	s.Require().Equal(feeRev.Epoch, updatedFeeRev.Epoch, "Epoch should not be updated")
	s.Require().Equal("300", updatedFeeRev.Revenue.String(), "Revenue in new epoch should match the additional amount")
}

/// TOPIC CHURN

func (s *KeeperTestSuite) TestPopChurnReadyTopic() {
	ctx := s.ctx
	keeper := s.emissionsKeeper
	topicId := uint64(123)
	topicId2 := uint64(456)

	err := keeper.AddChurnReadyTopic(ctx, topicId)
	s.Require().NoError(err)

	err = keeper.AddChurnReadyTopic(ctx, topicId2)
	s.Require().NoError(err)

	poppedId2, err := keeper.PopChurnReadyTopic(ctx)
	s.Require().NoError(err)
	s.Require().Equal(topicId, poppedId2)

	poppedId, err := keeper.PopChurnReadyTopic(ctx)
	s.Require().NoError(err)
	s.Require().Equal(topicId2, poppedId)

	// Ensure no topics remain
	remainingId, err := keeper.PopChurnReadyTopic(ctx)
	s.Require().NoError(err)
	s.Require().Equal(uint64(0), remainingId)
}

/// SCORES

func (s *KeeperTestSuite) TestGetLatestScores() {
	ctx := s.ctx
	keeper := s.emissionsKeeper
	topicId := uint64(1)
	worker := "worker1"
	forecaster := "forecaster1"
	reputer := "reputer1"

	// Test getting latest scores when none are set
	infererScore, err := keeper.GetLatestInfererScore(ctx, topicId, sdk.AccAddress(worker))
	s.Require().NoError(err, "Fetching latest inferer score should not fail")
	s.Require().Equal(types.Score{}, infererScore, "Inferer score should be empty if not set")

	forecasterScore, err := keeper.GetLatestForecasterScore(ctx, topicId, sdk.AccAddress(forecaster))
	s.Require().NoError(err, "Fetching latest forecaster score should not fail")
	s.Require().Equal(types.Score{}, forecasterScore, "Forecaster score should be empty if not set")

	reputerScore, err := keeper.GetLatestReputerScore(ctx, topicId, sdk.AccAddress(reputer))
	s.Require().NoError(err, "Fetching latest reputer score should not fail")
	s.Require().Equal(types.Score{}, reputerScore, "Reputer score should be empty if not set")
}

func (s *KeeperTestSuite) TestSetLatestScores() {
	ctx := s.ctx
	keeper := s.emissionsKeeper
	topicId := uint64(1)
	worker := sdk.AccAddress("worker1")
	forecaster := sdk.AccAddress("forecaster1")
	reputer := sdk.AccAddress("reputer1")
	oldScore := types.Score{TopicId: topicId, BlockNumber: 1, Address: worker.String(), Score: alloraMath.NewDecFromInt64(90)}
	newScore := types.Score{TopicId: topicId, BlockNumber: 2, Address: worker.String(), Score: alloraMath.NewDecFromInt64(95)}

	// Set an initial score for inferer and attempt to update with an older score
	_ = keeper.SetLatestInfererScore(ctx, topicId, worker, newScore)
	err := keeper.SetLatestInfererScore(ctx, topicId, worker, oldScore)
	s.Require().NoError(err, "Setting an older inferer score should not fail but should not update")
	updatedScore, _ := keeper.GetLatestInfererScore(ctx, topicId, worker)
	s.Require().NotEqual(oldScore.Score, updatedScore.Score, "Older score should not replace newer score")

	// Set a new score for forecaster
	_ = keeper.SetLatestForecasterScore(ctx, topicId, forecaster, newScore)
	forecasterScore, _ := keeper.GetLatestForecasterScore(ctx, topicId, forecaster)
	s.Require().Equal(newScore.Score, forecasterScore.Score, "Newer forecaster score should be set")

	// Set a new score for reputer
	_ = keeper.SetLatestReputerScore(ctx, topicId, reputer, newScore)
	reputerScore, _ := keeper.GetLatestReputerScore(ctx, topicId, reputer)
	s.Require().Equal(newScore.Score, reputerScore.Score, "Newer reputer score should be set")
}

func (s *KeeperTestSuite) TestInsertWorkerInferenceScore() {
	ctx := s.ctx
	keeper := s.emissionsKeeper
	topicId := uint64(1)
	blockNumber := int64(100)
	score := types.Score{
		TopicId:     topicId,
		BlockNumber: blockNumber,
		Address:     "worker1",
		Score:       alloraMath.NewDecFromInt64(95),
	}

	// Set the maximum number of scores using system parameters
	maxNumScores := uint64(5)
	params := types.Params{MaxSamplesToScaleScores: maxNumScores}
	err := keeper.SetParams(ctx, params)
	s.Require().NoError(err, "Setting parameters should not fail")

	// Insert scores more than the max limit to test trimming
	for i := 0; i < int(maxNumScores+2); i++ {
		err := keeper.InsertWorkerInferenceScore(ctx, topicId, blockNumber, score)
		s.Require().NoError(err, "Inserting worker inference score should not fail")
	}

	// Fetch scores to check if trimming happened
	scores, err := keeper.GetWorkerInferenceScoresAtBlock(ctx, topicId, blockNumber)
	s.Require().NoError(err, "Fetching scores at block should not fail")
	s.Require().Len(scores.Scores, int(maxNumScores), "Scores should not exceed the maximum limit")
}

func (s *KeeperTestSuite) TestInsertWorkerInferenceScore2() {
	ctx := s.ctx
	keeper := s.emissionsKeeper
	topicId := uint64(1)
	blockNumber := int64(100)

	// Set the maximum number of scores using system parameters
	maxNumScores := uint64(5)
	params := types.Params{MaxSamplesToScaleScores: maxNumScores}
	err := keeper.SetParams(ctx, params)
	s.Require().NoError(err, "Setting parameters should not fail")

	// Insert scores more than the max limit to test trimming
	for i := 0; i < int(maxNumScores+2); i++ { // Inserting 7 scores where the limit is 5
		scoreValue := alloraMath.NewDecFromInt64(int64(90 + i)) // Increment score value to simulate variation
		score := types.Score{
			TopicId:     topicId,
			BlockNumber: blockNumber,
			Address:     "worker1",
			Score:       scoreValue,
		}
		err := keeper.InsertWorkerInferenceScore(ctx, topicId, blockNumber, score)
		s.Require().NoError(err, "Inserting worker inference score should not fail")
	}

	// Fetch scores to check if trimming happened
	scores, err := keeper.GetWorkerInferenceScoresAtBlock(ctx, topicId, blockNumber)
	s.Require().NoError(err, "Fetching scores at block should not fail")
	s.Require().Len(scores.Scores, int(maxNumScores), "Scores should not exceed the maximum limit")

	// Check that the retained scores are the last five inserted
	for idx, score := range scores.Scores {
		expectedScoreValue := alloraMath.NewDecFromInt64(int64(92 + idx)) // Expecting the last 5 scores: 94, 95, 96, 97
		s.Require().Equal(expectedScoreValue, score.Score, "Score should match the expected last scores")
	}
}

func (s *KeeperTestSuite) TestGetInferenceScoresUntilBlock() {
	ctx := s.ctx
	keeper := s.emissionsKeeper
	topicId := uint64(1)
	workerAddress := sdk.AccAddress("allo16jmt7f7r4e6j9k4ds7jgac2t4k4cz0wthv4u88")
	blockNumber := int64(105)

	// Insert scores for different workers and blocks
	for blockNumber := int64(100); blockNumber <= 110; blockNumber++ {
		// Scores for the targeted worker
		scoreForWorker := types.Score{
			TopicId:     topicId,
			BlockNumber: blockNumber,
			Address:     workerAddress.String(),
			Score:       alloraMath.NewDecFromInt64(blockNumber),
		}
		_ = keeper.InsertWorkerInferenceScore(ctx, topicId, blockNumber, scoreForWorker)
	}

	// Get scores for the worker up to block 105
	scores, err := keeper.GetInferenceScoresUntilBlock(ctx, topicId, blockNumber)
	s.Require().NoError(err, "Fetching worker inference scores until block should not fail")
	s.Require().Len(scores, 6, "Should retrieve correct number of scores up to block 105")

	// Verify that the scores are correct and ordered as expected (descending block number)
	expectedBlock := blockNumber
	for _, score := range scores {
		s.Require().Equal(workerAddress.String(), score.Address, "Only scores for the specified worker should be returned")
		s.Require().Equal(expectedBlock, score.BlockNumber, "Scores should be returned in descending order by block")
		s.Require().Equal(alloraMath.NewDecFromInt64(expectedBlock), score.Score, "Score value should match expected")
		expectedBlock--
	}
}

func (s *KeeperTestSuite) TestInsertWorkerForecastScore() {
	ctx := s.ctx
	keeper := s.emissionsKeeper
	topicId := uint64(1)
	blockNumber := int64(100)

	// Set the maximum number of scores using system parameters
	maxNumScores := uint64(5)
	params := types.Params{MaxSamplesToScaleScores: maxNumScores}
	err := keeper.SetParams(ctx, params)
	s.Require().NoError(err, "Setting parameters should not fail")

	// Insert scores more than the max limit to test trimming
	for i := 0; i < int(maxNumScores+2); i++ { // Inserting 7 scores where the limit is 5
		score := types.Score{
			TopicId:     topicId,
			BlockNumber: blockNumber,
			Address:     "worker1",
			Score:       alloraMath.NewDecFromInt64(int64(90 + i)), // Increment score value to simulate variation
		}
		err := keeper.InsertWorkerForecastScore(ctx, topicId, blockNumber, score)
		s.Require().NoError(err, "Inserting worker forecast score should not fail")
	}

	// Fetch scores to check if trimming happened
	scores, err := keeper.GetWorkerForecastScoresAtBlock(ctx, topicId, blockNumber)
	s.Require().NoError(err, "Fetching forecast scores at block should not fail")
	s.Require().Len(scores.Scores, int(maxNumScores), "Scores should not exceed the maximum limit")
}

func (s *KeeperTestSuite) TestGetForecastScoresUntilBlock() {
	ctx := s.ctx
	keeper := s.emissionsKeeper
	topicId := uint64(1)
	blockNumber := int64(105)

	// Insert scores for the worker at various blocks
	for i := int64(100); i <= 110; i++ {
		score := types.Score{
			TopicId:     topicId,
			BlockNumber: i,
			Score:       alloraMath.NewDecFromInt64(i),
		}
		_ = keeper.InsertWorkerForecastScore(ctx, topicId, i, score)
	}

	// Get forecast scores for the worker up to block 105
	scores, err := keeper.GetForecastScoresUntilBlock(ctx, topicId, blockNumber)
	s.Require().NoError(err, "Fetching worker forecast scores until block should not fail")
	s.Require().Len(scores, 6, "Should retrieve correct number of scores up to block 105")
}

func (s *KeeperTestSuite) TestGetWorkerForecastScoresAtBlock() {
	ctx := s.ctx
	keeper := s.emissionsKeeper
	topicId := uint64(1)
	blockNumber := int64(100)

	// Insert scores at the block
	for i := 0; i < 5; i++ {
		score := types.Score{
			TopicId:     topicId,
			BlockNumber: blockNumber,
			Address:     "worker" + strconv.Itoa(i+1),
			Score:       alloraMath.NewDecFromInt64(int64(100 + i)),
		}
		_ = keeper.InsertWorkerForecastScore(ctx, topicId, blockNumber, score)
	}

	// Fetch scores at the specific block
	scores, err := keeper.GetWorkerForecastScoresAtBlock(ctx, topicId, blockNumber)
	s.Require().NoError(err, "Fetching forecast scores at block should not fail")
	s.Require().Len(scores.Scores, 5, "Should retrieve all scores at the block")
}

func (s *KeeperTestSuite) TestInsertReputerScore() {
	ctx := s.ctx
	keeper := s.emissionsKeeper
	topicId := uint64(1)
	blockNumber := int64(100)

	// Set the maximum number of scores using system parameters
	maxNumScores := uint64(5)
	params := types.Params{MaxSamplesToScaleScores: maxNumScores}
	err := keeper.SetParams(ctx, params)
	s.Require().NoError(err, "Setting parameters should not fail")

	// Insert scores more than the max limit to test trimming
	for i := 0; i < int(maxNumScores+2); i++ { // Inserting 7 scores where the limit is 5
		score := types.Score{
			TopicId:     topicId,
			BlockNumber: blockNumber,
			Address:     "reputer1",
			Score:       alloraMath.NewDecFromInt64(int64(90 + i)), // Increment score value to simulate variation
		}
		err := keeper.InsertReputerScore(ctx, topicId, blockNumber, score)
		s.Require().NoError(err, "Inserting reputer score should not fail")
	}

	// Fetch scores to check if trimming happened
	scores, err := keeper.GetReputersScoresAtBlock(ctx, topicId, blockNumber)
	s.Require().NoError(err, "Fetching reputer scores at block should not fail")
	s.Require().Len(scores.Scores, int(maxNumScores), "Scores should not exceed the maximum limit")
}

func (s *KeeperTestSuite) TestGetReputersScoresAtBlock() {
	ctx := s.ctx
	keeper := s.emissionsKeeper
	topicId := uint64(1)
	blockNumber := int64(100)

	// Insert multiple scores at the block
	for i := 0; i < 5; i++ {
		score := types.Score{
			TopicId:     topicId,
			BlockNumber: blockNumber,
			Address:     "reputer" + strconv.Itoa(i+1),
			Score:       alloraMath.NewDecFromInt64(int64(100 + i)),
		}
		_ = keeper.InsertReputerScore(ctx, topicId, blockNumber, score)
	}

	// Fetch scores at the specific block
	scores, err := keeper.GetReputersScoresAtBlock(ctx, topicId, blockNumber)
	s.Require().NoError(err, "Fetching reputer scores at block should not fail")
	s.Require().Len(scores.Scores, 5, "Should retrieve all scores at the block")
}

func (s *KeeperTestSuite) TestSetListeningCoefficient() {
	ctx := s.ctx
	keeper := s.emissionsKeeper
	topicId := uint64(1)
	reputer := sdk.AccAddress("sampleReputerAddress")

	// Define a listening coefficient
	coefficient := types.ListeningCoefficient{
		Coefficient: alloraMath.NewDecFromInt64(10),
	}

	// Set the listening coefficient
	err := keeper.SetListeningCoefficient(ctx, topicId, reputer, coefficient)
	s.Require().NoError(err, "Setting listening coefficient should not fail")

	// Retrieve the set coefficient to verify it was set correctly
	retrievedCoef, err := keeper.GetListeningCoefficient(ctx, topicId, reputer)
	s.Require().NoError(err, "Fetching listening coefficient should not fail")
	s.Require().Equal(coefficient.Coefficient, retrievedCoef.Coefficient, "The retrieved coefficient should match the set value")
}

func (s *KeeperTestSuite) TestGetListeningCoefficient() {
	ctx := s.ctx
	keeper := s.emissionsKeeper
	topicId := uint64(1)
	reputer := sdk.AccAddress("sampleReputerAddress")

	// Attempt to fetch a coefficient before setting it
	defaultCoef, err := keeper.GetListeningCoefficient(ctx, topicId, reputer)
	s.Require().NoError(err, "Fetching coefficient should not fail when not set")
	s.Require().Equal(alloraMath.NewDecFromInt64(1), defaultCoef.Coefficient, "Should return the default coefficient when not set")

	// Now set a specific coefficient
	setCoef := types.ListeningCoefficient{
		Coefficient: alloraMath.NewDecFromInt64(5),
	}
	_ = keeper.SetListeningCoefficient(ctx, topicId, reputer, setCoef)

	// Fetch and verify the coefficient after setting
	fetchedCoef, err := keeper.GetListeningCoefficient(ctx, topicId, reputer)
	s.Require().NoError(err, "Fetching coefficient should not fail after setting")
	s.Require().Equal(setCoef.Coefficient, fetchedCoef.Coefficient, "The fetched coefficient should match the set value")
}

/// REWARD FRACTION

func (s *KeeperTestSuite) TestSetPreviousReputerRewardFraction() {
	ctx := s.ctx
	keeper := s.emissionsKeeper
	topicId := uint64(1)
	reputer := sdk.AccAddress("reputerAddressExample")

	// Define a reward fraction to set
	rewardFraction := alloraMath.NewDecFromInt64(75) // Assuming 0.75 as a fraction example

	// Set the reward fraction
	err := keeper.SetPreviousReputerRewardFraction(ctx, topicId, reputer, rewardFraction)
	s.Require().NoError(err, "Setting previous reputer reward fraction should not fail")

	// Verify by fetching the same
	fetchedReward, noPrior, err := keeper.GetPreviousReputerRewardFraction(ctx, topicId, reputer)
	s.Require().NoError(err, "Fetching the set reward fraction should not fail")
	s.Require().True(fetchedReward.Equal(rewardFraction), "The fetched reward fraction should match the set value")
	s.Require().False(noPrior, "Should not return no prior value when set")
}

func (s *KeeperTestSuite) TestGetPreviousReputerRewardFraction() {
	ctx := s.ctx
	keeper := s.emissionsKeeper
	topicId := uint64(1)
	reputer := sdk.AccAddress("reputerAddressExample")

	// Attempt to fetch a reward fraction before setting it
	defaultReward, _, err := keeper.GetPreviousReputerRewardFraction(ctx, topicId, reputer)
	s.Require().NoError(err, "Fetching reward fraction should not fail when not set")
	s.Require().True(defaultReward.IsZero(), "Should return zero reward fraction when not set")

	// Now set a specific reward fraction
	setReward := alloraMath.NewDecFromInt64(50) // Assuming 0.50 as a fraction example
	_ = keeper.SetPreviousReputerRewardFraction(ctx, topicId, reputer, setReward)

	// Fetch and verify the reward fraction after setting
	fetchedReward, noPrior, err := keeper.GetPreviousReputerRewardFraction(ctx, topicId, reputer)
	s.Require().NoError(err, "Fetching reward fraction should not fail after setting")
	s.Require().True(fetchedReward.Equal(setReward), "The fetched reward fraction should match the set value")
	s.Require().False(noPrior, "Should not return no prior value after setting")
}

func (s *KeeperTestSuite) TestSetPreviousInferenceRewardFraction() {
	ctx := s.ctx
	keeper := s.emissionsKeeper
	topicId := uint64(1)
	worker := sdk.AccAddress("workerAddressExample")

	// Define a reward fraction to set
	rewardFraction := alloraMath.NewDecFromInt64(25)

	// Set the reward fraction
	err := keeper.SetPreviousInferenceRewardFraction(ctx, topicId, worker, rewardFraction)
	s.Require().NoError(err, "Setting previous inference reward fraction should not fail")

	// Verify by fetching the same
	fetchedReward, noPrior, err := keeper.GetPreviousInferenceRewardFraction(ctx, topicId, worker)
	s.Require().NoError(err, "Fetching the set reward fraction should not fail")
	s.Require().True(fetchedReward.Equal(rewardFraction), "The fetched reward fraction should match the set value")
	s.Require().False(noPrior, "Should not return no prior value when set")
}

func (s *KeeperTestSuite) TestGetPreviousInferenceRewardFraction() {
	ctx := s.ctx
	keeper := s.emissionsKeeper
	topicId := uint64(1)
	worker := sdk.AccAddress("workerAddressExample")

	// Attempt to fetch a reward fraction before setting it
	defaultReward, noPrior, err := keeper.GetPreviousInferenceRewardFraction(ctx, topicId, worker)
	s.Require().NoError(err, "Fetching reward fraction should not fail when not set")
	s.Require().True(defaultReward.IsZero(), "Should return zero reward fraction when not set")
	s.Require().True(noPrior, "Should return no prior value when not set")

	// Now set a specific reward fraction
	setReward := alloraMath.NewDecFromInt64(75)
	_ = keeper.SetPreviousInferenceRewardFraction(ctx, topicId, worker, setReward)

	// Fetch and verify the reward fraction after setting
	fetchedReward, noPrior, err := keeper.GetPreviousInferenceRewardFraction(ctx, topicId, worker)
	s.Require().NoError(err, "Fetching reward fraction should not fail after setting")
	s.Require().True(fetchedReward.Equal(setReward), "The fetched reward fraction should match the set value")
	s.Require().False(noPrior, "Should not return no prior value after setting")
}

func (s *KeeperTestSuite) TestSetPreviousForecastRewardFraction() {
	ctx := s.ctx
	keeper := s.emissionsKeeper
	topicId := uint64(1)
	worker := sdk.AccAddress("forecastWorkerAddress")

	// Define a reward fraction to set
	rewardFraction := alloraMath.NewDecFromInt64(50) // Assume setting the fraction to 0.50

	// Set the forecast reward fraction
	err := keeper.SetPreviousForecastRewardFraction(ctx, topicId, worker, rewardFraction)
	s.Require().NoError(err, "Setting previous forecast reward fraction should not fail")

	// Verify by fetching the set value
	fetchedReward, noPrior, err := keeper.GetPreviousForecastRewardFraction(ctx, topicId, worker)
	s.Require().NoError(err, "Fetching the set forecast reward fraction should not fail")
	s.Require().True(fetchedReward.Equal(rewardFraction), "The fetched forecast reward fraction should match the set value")
	s.Require().False(noPrior, "Should not return no prior value when set")
}

func (s *KeeperTestSuite) TestGetPreviousForecastRewardFraction() {
	ctx := s.ctx
	keeper := s.emissionsKeeper
	topicId := uint64(1)
	worker := sdk.AccAddress("forecastWorkerAddress")

	// Attempt to fetch the reward fraction before setting it, expecting default value
	defaultReward, noPrior, err := keeper.GetPreviousForecastRewardFraction(ctx, topicId, worker)
	s.Require().NoError(err, "Fetching forecast reward fraction should not fail when not set")
	s.Require().True(defaultReward.IsZero(), "Should return zero forecast reward fraction when not set")
	s.Require().True(noPrior, "Should return no prior value when not set")

	// Now set a specific reward fraction
	setReward := alloraMath.NewDecFromInt64(75) // Assume setting it to 0.75
	_ = keeper.SetPreviousForecastRewardFraction(ctx, topicId, worker, setReward)

	// Fetch and verify the reward fraction after setting
	fetchedReward, noPrior, err := keeper.GetPreviousForecastRewardFraction(ctx, topicId, worker)
	s.Require().NoError(err, "Fetching forecast reward fraction should not fail after setting")
	s.Require().True(fetchedReward.Equal(setReward), "The fetched forecast reward fraction should match the set value")
	s.Require().False(noPrior, "Should not return no prior value after setting")
}

/// WHITELISTS

func (s *KeeperTestSuite) TestWhitelistAdminOperations() {
	ctx := s.ctx
	keeper := s.emissionsKeeper
	adminAddress := sdk.AccAddress("adminAddressExample")

	// Test Adding to whitelist
	err := keeper.AddWhitelistAdmin(ctx, adminAddress)
	s.Require().NoError(err, "Adding whitelist admin should not fail")

	// Test Checking whitelist
	isAdmin, err := keeper.IsWhitelistAdmin(ctx, adminAddress)
	s.Require().NoError(err, "Checking if address is an admin should not fail")
	s.Require().True(isAdmin, "Address should be an admin after being added")

	// Test Removing from whitelist
	err = keeper.RemoveWhitelistAdmin(ctx, adminAddress)
	s.Require().NoError(err, "Removing whitelist admin should not fail")

	// Verify removal
	isAdmin, err = keeper.IsWhitelistAdmin(ctx, adminAddress)
	s.Require().NoError(err, "Checking admin status after removal should not fail")
	s.Require().False(isAdmin, "Address should not be an admin after being removed")
}

/// TOPIC REWARD NONCE

func (s *KeeperTestSuite) TestGetSetDeleteTopicRewardNonce() {
	ctx := s.ctx
	keeper := s.emissionsKeeper
	topicId := uint64(1)

	// Test Get on an unset topicId, should return 0
	nonce, err := keeper.GetTopicRewardNonce(ctx, topicId)
	s.Require().NoError(err, "Getting an unset topic reward nonce should not fail")
	s.Require().Equal(int64(0), nonce, "Nonce for an unset topicId should be 0")

	// Test Set
	expectedNonce := int64(12345)
	err = keeper.SetTopicRewardNonce(ctx, topicId, expectedNonce)
	s.Require().NoError(err, "Setting topic reward nonce should not fail")

	// Test Get after Set, should return the set value
	nonce, err = keeper.GetTopicRewardNonce(ctx, topicId)
	s.Require().NoError(err, "Getting set topic reward nonce should not fail")
	s.Require().Equal(expectedNonce, nonce, "Nonce should match the value set earlier")

	// Test Delete
	err = keeper.DeleteTopicRewardNonce(ctx, topicId)
	s.Require().NoError(err, "Deleting topic reward nonce should not fail")

	// Test Get after Delete, should return 0
	nonce, err = keeper.GetTopicRewardNonce(ctx, topicId)
	s.Require().NoError(err, "Getting deleted topic reward nonce should not fail")
	s.Require().Equal(int64(0), nonce, "Nonce should be 0 after deletion")
}

/// UTILS

func (s *KeeperTestSuite) TestCalcAppropriatePaginationForUint64Cursor() {
	ctx := s.ctx
	keeper := s.emissionsKeeper

	defaultLimit := uint64(20)
	maxLimit := uint64(50)

	params := types.Params{
		DefaultLimit: defaultLimit,
		MaxLimit:     maxLimit,
	}
	err := keeper.SetParams(ctx, params)
	s.Require().NoError(err, "Setting default and max limit parameters should not fail")

	maxLimitActual, err := keeper.GetParamsMaxLimit(ctx)
	s.Require().NoError(err)
	s.Require().Equal(maxLimit, maxLimitActual, "Max limit should be set correctly")

	defaultLimitActual, err := keeper.GetParamsDefaultLimit(ctx)
	s.Require().NoError(err)
	s.Require().Equal(defaultLimit, defaultLimitActual, "Default limit should be set correctly")

	// Test 1: Pagination request is nil
	limit, cursor, err := keeper.CalcAppropriatePaginationForUint64Cursor(ctx, nil)
	s.Require().NoError(err, "Should handle nil pagination request without error")
	s.Require().Equal(defaultLimit, limit, "Limit should default to the default limit")
	s.Require().Equal(uint64(0), cursor, "Cursor should be 0 when key nil")

	// Test 2: Pagination Key is empty and Limit is zero
	pagination := &types.SimpleCursorPaginationRequest{Key: []byte{}, Limit: 0}
	limit, cursor, err = keeper.CalcAppropriatePaginationForUint64Cursor(ctx, pagination)
	s.Require().NoError(err, "Should handle empty key and zero limit without error")
	s.Require().Equal(defaultLimit, limit, "Limit should default to the default limit")
	s.Require().Equal(uint64(0), cursor, "Cursor should be 0 when key is empty")

	// Test 3: Valid key and non-zero limit within bounds
	validKey := binary.BigEndian.AppendUint64(nil, uint64(12345)) // Convert 12345 to big-endian byte slice
	pagination = &types.SimpleCursorPaginationRequest{Key: validKey, Limit: 30}
	limit, cursor, err = keeper.CalcAppropriatePaginationForUint64Cursor(ctx, pagination)
	s.Require().NoError(err, "Handling valid key and valid limit should not fail")
	s.Require().Equal(uint64(30), limit, "Limit should be as specified")
	s.Require().Equal(uint64(12345), cursor, "Cursor should decode correctly from key")

	// Test 4: Limit exceeds maximum limit
	pagination = &types.SimpleCursorPaginationRequest{Key: validKey, Limit: 60}
	limit, _, err = keeper.CalcAppropriatePaginationForUint64Cursor(ctx, pagination)
	s.Require().NoError(err, "Handling limit exceeding maximum should not fail")
	s.Require().Equal(maxLimit, limit, "Limit should be capped at the maximum limit")
}

// STATE MANAGEMENT

func (s *KeeperTestSuite) TestPruneRecordsAfterRewards() {
	// Set infereces, forecasts, and reputations for a topic
	topicId := uint64(1)
	block := types.BlockHeight(100)
	expectedInferences := types.Inferences{
		Inferences: []*types.Inference{
			{
				Value:   alloraMath.NewDecFromInt64(1), // Assuming NewDecFromInt64 exists and is appropriate
				Inferer: "allo10es2a97cr7u2m3aa08tcu7yd0d300thdct45ve",
			},
			{
				Value:   alloraMath.NewDecFromInt64(2),
				Inferer: "allo1snm6pxg7p9jetmkhz0jz9ku3vdzmszegy9q5lh",
			},
		},
	}
	nonce := types.Nonce{BlockHeight: block} // Assuming block type cast to int64 if needed
	err := s.emissionsKeeper.InsertInferences(s.ctx, topicId, nonce, expectedInferences)
	s.Require().NoError(err, "Inserting inferences should not fail")

	expectedForecasts := types.Forecasts{
		Forecasts: []*types.Forecast{
			{
				TopicId:    topicId,
				Forecaster: "allo1snm6pxg7p9jetmkhz0jz9ku3vdzmszegy9q5lh",
			},
			{
				TopicId:    topicId,
				Forecaster: "allo10es2a97cr7u2m3aa08tcu7yd0d300thdct45ve",
			},
		},
	}
	err = s.emissionsKeeper.InsertForecasts(s.ctx, topicId, nonce, expectedForecasts)
	s.Require().NoError(err)

	reputerLossBundles := types.ReputerValueBundles{}
	err = s.emissionsKeeper.InsertReputerLossBundlesAtBlock(s.ctx, topicId, block, reputerLossBundles)
	s.Require().NoError(err, "InsertReputerLossBundlesAtBlock should not return an error")

	networkLosses := types.ValueBundle{}
	err = s.emissionsKeeper.InsertNetworkLossBundleAtBlock(s.ctx, topicId, block, networkLosses)
	s.Require().NoError(err, "InsertNetworkLossBundleAtBlock should not return an error")

	// Check if the records are set
	_, err = s.emissionsKeeper.GetInferencesAtBlock(s.ctx, topicId, block)
	s.Require().NoError(err, "Getting inferences should not fail")
	_, err = s.emissionsKeeper.GetForecastsAtBlock(s.ctx, topicId, block)
	s.Require().NoError(err, "Getting forecasts should not fail")
	_, err = s.emissionsKeeper.GetReputerLossBundlesAtBlock(s.ctx, topicId, block)
	s.Require().NoError(err, "Getting reputer loss bundles should not fail")
	_, err = s.emissionsKeeper.GetNetworkLossBundleAtBlock(s.ctx, topicId, block)
	s.Require().NoError(err, "Getting network loss bundle should not fail")

	// Prune records in the subsequent block
	err = s.emissionsKeeper.PruneRecordsAfterRewards(s.ctx, topicId, block+1)
	s.Require().NoError(err, "Pruning records after rewards should not fail")

	// Check if the records are pruned
	_, err = s.emissionsKeeper.GetInferencesAtBlock(s.ctx, topicId, block)
	s.Require().Error(err, "Should return error for non-existent data")
	_, err = s.emissionsKeeper.GetForecastsAtBlock(s.ctx, topicId, block)
	s.Require().Error(err, "Should return error for non-existent data")
	_, err = s.emissionsKeeper.GetReputerLossBundlesAtBlock(s.ctx, topicId, block)
	s.Require().Error(err, "Should return error for non-existent data")
	_, err = s.emissionsKeeper.GetNetworkLossBundleAtBlock(s.ctx, topicId, block)
	s.Require().Error(err, "Should return error for non-existent data")
}

<<<<<<< HEAD
func (s *KeeperTestSuite) TestPruneWorkerNoncesLogicCorrectness() {
	tests := []struct {
		name                 string
		blockHeightThreshold int64
		nonces               []*types.Nonce
		expectedNonces       []*types.Nonce
	}{
		{
			name:                 "No nonces",
			blockHeightThreshold: 10,
			nonces:               []*types.Nonce{},
			expectedNonces:       []*types.Nonce{},
		},
		{
			name:                 "All nonces pruned",
			blockHeightThreshold: 10,
			nonces:               []*types.Nonce{{BlockHeight: 5}, {BlockHeight: 7}},
			expectedNonces:       []*types.Nonce{},
		},
		{
			name:                 "Some nonces pruned",
			blockHeightThreshold: 10,
			nonces:               []*types.Nonce{{BlockHeight: 5}, {BlockHeight: 15}},
			expectedNonces:       []*types.Nonce{{BlockHeight: 15}},
		},
		{
			name:                 "Some nonces pruned on the edge",
			blockHeightThreshold: 10,
			nonces:               []*types.Nonce{{BlockHeight: 5}, {BlockHeight: 10}, {BlockHeight: 15}},
			expectedNonces:       []*types.Nonce{{BlockHeight: 10}, {BlockHeight: 15}},
		},
		{
			name:                 "No nonces pruned",
			blockHeightThreshold: 10,
			nonces:               []*types.Nonce{{BlockHeight: 15}, {BlockHeight: 20}},
			expectedNonces:       []*types.Nonce{{BlockHeight: 15}, {BlockHeight: 20}},
		},
	}
	keeper := s.emissionsKeeper
	topicId1 := uint64(1)
	for _, tt := range tests {
		s.Run(tt.name, func() {
			keeper.DeleteUnfulfilledWorkerNonces(s.ctx, topicId1)
			// Set multiple worker nonces
			for _, val := range tt.nonces {
				err := keeper.AddWorkerNonce(s.ctx, topicId1, val)
				s.Require().NoError(err, "Failed to add worker nonce, topicId1")
			}

			// Call pruneWorkerNonces
			err := s.emissionsKeeper.PruneWorkerNonces(s.ctx, topicId1, tt.blockHeightThreshold)
			s.Require().NoError(err)

			// Check remaining nonces
			nonces, err := s.emissionsKeeper.GetUnfulfilledWorkerNonces(s.ctx, topicId1)
			s.Require().NoError(err)
			// for loop nonces
			for _, nonce := range nonces.Nonces {
				s.Require().Contains(tt.expectedNonces, nonce)
			}
			for _, nonce := range tt.expectedNonces {
				s.Require().Contains(nonces.Nonces, nonce)
			}

		})
	}
}

func (s *KeeperTestSuite) TestPruneReputerNoncesLogicCorrectness() {
	tests := []struct {
		name                 string
		blockHeightThreshold int64
		nonces               []*types.ReputerRequestNonce
		expectedNonces       []*types.ReputerRequestNonce
	}{
		{
			name:                 "No nonces",
			blockHeightThreshold: 10,
			nonces:               []*types.ReputerRequestNonce{},
			expectedNonces:       []*types.ReputerRequestNonce{},
		},
		{
			name:                 "All nonces pruned",
			blockHeightThreshold: 10,
			nonces: []*types.ReputerRequestNonce{
				{ReputerNonce: &types.Nonce{BlockHeight: 5}, WorkerNonce: &types.Nonce{BlockHeight: 3}},
				{ReputerNonce: &types.Nonce{BlockHeight: 7}, WorkerNonce: &types.Nonce{BlockHeight: 5}}},
			expectedNonces: []*types.ReputerRequestNonce{},
		},
		{
			name:                 "Some nonces pruned",
			blockHeightThreshold: 10,
			nonces: []*types.ReputerRequestNonce{
				{ReputerNonce: &types.Nonce{BlockHeight: 5}, WorkerNonce: &types.Nonce{BlockHeight: 3}},
				{ReputerNonce: &types.Nonce{BlockHeight: 15}, WorkerNonce: &types.Nonce{BlockHeight: 13}},
			},
			expectedNonces: []*types.ReputerRequestNonce{
				{ReputerNonce: &types.Nonce{BlockHeight: 15}, WorkerNonce: &types.Nonce{BlockHeight: 13}}},
		},
		{
			name:                 "Nonces pruned on the edge",
			blockHeightThreshold: 10,
			nonces: []*types.ReputerRequestNonce{
				{ReputerNonce: &types.Nonce{BlockHeight: 5}, WorkerNonce: &types.Nonce{BlockHeight: 3}},
				{ReputerNonce: &types.Nonce{BlockHeight: 10}, WorkerNonce: &types.Nonce{BlockHeight: 8}},
				{ReputerNonce: &types.Nonce{BlockHeight: 15}, WorkerNonce: &types.Nonce{BlockHeight: 13}}},
			expectedNonces: []*types.ReputerRequestNonce{
				{ReputerNonce: &types.Nonce{BlockHeight: 10}, WorkerNonce: &types.Nonce{BlockHeight: 8}},
				{ReputerNonce: &types.Nonce{BlockHeight: 15}, WorkerNonce: &types.Nonce{BlockHeight: 13}}},
		},
		{
			name:                 "No nonces pruned",
			blockHeightThreshold: 10,
			nonces: []*types.ReputerRequestNonce{
				{ReputerNonce: &types.Nonce{BlockHeight: 15}, WorkerNonce: &types.Nonce{BlockHeight: 8}},
				{ReputerNonce: &types.Nonce{BlockHeight: 20}, WorkerNonce: &types.Nonce{BlockHeight: 13}}},
			expectedNonces: []*types.ReputerRequestNonce{
				{ReputerNonce: &types.Nonce{BlockHeight: 15}, WorkerNonce: &types.Nonce{BlockHeight: 8}},
				{ReputerNonce: &types.Nonce{BlockHeight: 20}, WorkerNonce: &types.Nonce{BlockHeight: 13}}},
		},
	}
	keeper := s.emissionsKeeper
	topicId1 := uint64(1)
	for _, tt := range tests {
		s.Run(tt.name, func() {
			keeper.DeleteUnfulfilledReputerNonces(s.ctx, topicId1)
			// Set multiple reputer nonces
			for _, val := range tt.nonces {
				err := keeper.AddReputerNonce(s.ctx, topicId1, val.ReputerNonce, val.WorkerNonce)
				s.Require().NoError(err, "Failed to add reputer nonce, topicId1")
			}

			// Call PruneReputerNonces
			err := s.emissionsKeeper.PruneReputerNonces(s.ctx, topicId1, tt.blockHeightThreshold)
			s.Require().NoError(err)

			// Check remaining nonces
			nonces, err := s.emissionsKeeper.GetUnfulfilledReputerNonces(s.ctx, topicId1)
			s.Require().NoError(err)
			// for loop nonces
			for _, nonce := range nonces.Nonces {
				s.Require().Contains(tt.expectedNonces, nonce)
			}
			for _, nonce := range tt.expectedNonces {
				s.Require().Contains(nonces.Nonces, nonce)
			}
		})
	}
}

func (s *KeeperTestSuite) TestDeleteUnfulfilledWorkerNonces() {
	topicId := uint64(1)
	keeper := s.emissionsKeeper
	// Setup initial nonces
	err := keeper.AddWorkerNonce(s.ctx, topicId, &types.Nonce{BlockHeight: 10})
	s.Require().NoError(err)
	err = keeper.AddWorkerNonce(s.ctx, topicId, &types.Nonce{BlockHeight: 20})
	s.Require().NoError(err)

	// Call DeleteUnfulfilledWorkerNonces
	err = s.emissionsKeeper.DeleteUnfulfilledWorkerNonces(s.ctx, topicId)
	s.Require().NoError(err)

	// Check that the nonces were removed
	nonces, err := s.emissionsKeeper.GetUnfulfilledWorkerNonces(s.ctx, topicId)
	s.Require().NoError(err)
	s.Require().Nil(nonces.Nonces)
}

func (s *KeeperTestSuite) TestDeleteUnfulfilledreputerNonces() {
	topicId := uint64(1)
	keeper := s.emissionsKeeper
	// Setup initial nonces
	err := keeper.AddReputerNonce(s.ctx, topicId, &types.Nonce{BlockHeight: 50}, &types.Nonce{BlockHeight: 40})
	s.Require().NoError(err)
	err = keeper.AddReputerNonce(s.ctx, topicId, &types.Nonce{BlockHeight: 60}, &types.Nonce{BlockHeight: 50})
	s.Require().NoError(err)

	// Call DeleteUnfulfilledWorkerNonces
	err = s.emissionsKeeper.DeleteUnfulfilledReputerNonces(s.ctx, topicId)
	s.Require().NoError(err)

	// Check that the nonces were removed
	nonces, err := s.emissionsKeeper.GetUnfulfilledReputerNonces(s.ctx, topicId)
	s.Require().NoError(err)
	s.Require().Nil(nonces.Nonces)
=======
func (s *KeeperTestSuite) TestGetTargetWeight() {
	params, err := s.emissionsKeeper.GetParams(s.ctx)
	if err != nil {
		s.T().Fatalf("Failed to get parameters: %v", err)
	}

	dec, err := alloraMath.NewDecFromString("22.36067977499789696409173668731276")

	testCases := []struct {
		name             string
		topicStake       alloraMath.Dec
		topicEpochLength int64
		topicFeeRevenue  alloraMath.Dec
		stakeImportance  alloraMath.Dec
		feeImportance    alloraMath.Dec
		want             alloraMath.Dec
		expectError      bool
	}{
		{
			name:             "Basic valid inputs",
			topicStake:       alloraMath.NewDecFromInt64(100),
			topicEpochLength: 10,
			topicFeeRevenue:  alloraMath.NewDecFromInt64(50),
			stakeImportance:  params.TopicRewardStakeImportance,
			feeImportance:    params.TopicRewardFeeRevenueImportance,
			want:             dec,
			expectError:      false,
		},
		{
			name:             "Zero epoch length",
			topicStake:       alloraMath.NewDecFromInt64(100),
			topicEpochLength: 0,
			topicFeeRevenue:  alloraMath.NewDecFromInt64(50),
			stakeImportance:  params.TopicRewardStakeImportance,
			feeImportance:    params.TopicRewardFeeRevenueImportance,
			want:             alloraMath.Dec{},
			expectError:      true,
		},
		{
			name:             "Negative stake",
			topicStake:       alloraMath.NewDecFromInt64(-100),
			topicEpochLength: 10,
			topicFeeRevenue:  alloraMath.NewDecFromInt64(50),
			stakeImportance:  params.TopicRewardStakeImportance,
			feeImportance:    params.TopicRewardFeeRevenueImportance,
			want:             alloraMath.Dec{},
			expectError:      true,
		},
	}

	for _, tc := range testCases {
		s.Run(tc.name, func() {
			got, err := s.emissionsKeeper.GetTargetWeight(tc.topicStake, tc.topicEpochLength, tc.topicFeeRevenue, tc.stakeImportance, tc.feeImportance)
			if tc.expectError {
				s.Require().Error(err, "Expected an error for case: %s", tc.name)
			} else {
				s.Require().NoError(err, "Did not expect an error for case: %s", tc.name)
				s.Require().True(tc.want.Equal(got), "Expected %s, got %s for case %s", tc.want.String(), got.String(), tc.name)
			}
		})
	}
}

func (s *KeeperTestSuite) TestGetCurrentTopicWeight() {

	ctrl := gomock.NewController(s.T())
	s.topicKeeper = emissionstestutil.NewMockTopicKeeper(ctrl)

	params, err := s.emissionsKeeper.GetParams(s.ctx)
	if err != nil {
		s.T().Fatalf("Failed to get parameters: %v", err)
	}

	if s.topicKeeper == nil {
		s.T().Fatal("MockTopicKeeper is nil")
	}

	targetweight, err := alloraMath.NewDecFromString("1.0")
	previousTopicWeight, err := alloraMath.NewDecFromString("0.8")
	emaWeight, err := alloraMath.NewDecFromString("0.9")

	topicId := uint64(1)
	topicEpochLength := int64(10)
	topicRewardAlpha := params.TopicRewardAlpha
	stakeImportance := params.TopicRewardStakeImportance
	feeImportance := params.TopicRewardFeeRevenueImportance
	additionalRevenue := cosmosMath.NewInt(100)

	s.topicKeeper.EXPECT().GetTopicStake(s.ctx, topicId).Return(cosmosMath.NewUint(1000), nil).AnyTimes()
	s.topicKeeper.EXPECT().NewDecFromSdkUint(cosmosMath.NewUint(1000)).Return(alloraMath.NewDecFromInt64(1000), nil).AnyTimes()
	s.topicKeeper.EXPECT().GetTopicFeeRevenue(s.ctx, topicId).Return(types.TopicFeeRevenue{Revenue: cosmosMath.NewInt(500)}, nil).AnyTimes()
	newFeeRevenue := cosmosMath.NewIntFromBigInt(additionalRevenue.BigInt()).Add(cosmosMath.NewInt(500))
	s.topicKeeper.EXPECT().NewDecFromSdkInt(newFeeRevenue).Return(alloraMath.NewDecFromInt64(600), nil).AnyTimes()
	s.topicKeeper.EXPECT().GetTargetWeight(gomock.Any(), gomock.Any(), gomock.Any(), gomock.Any(), gomock.Any()).Return(targetweight, nil).AnyTimes()
	s.topicKeeper.EXPECT().GetPreviousTopicWeight(s.ctx, topicId).Return(previousTopicWeight, false, nil).AnyTimes()
	s.topicKeeper.EXPECT().CalcEma(topicRewardAlpha, targetweight, previousTopicWeight, false).Return(emaWeight, nil).AnyTimes()

	weight, revenue, err := s.emissionsKeeper.GetCurrentTopicWeight(s.ctx, topicId, topicEpochLength, topicRewardAlpha, stakeImportance, feeImportance, additionalRevenue)

	fmt.Println("weight ", weight, emaWeight)
	fmt.Println("revenue ", cosmosMath.NewInt(500), revenue)
	s.Require().NoError(err)
>>>>>>> 2fddc486
}<|MERGE_RESOLUTION|>--- conflicted
+++ resolved
@@ -2936,7 +2936,6 @@
 	s.Require().Error(err, "Should return error for non-existent data")
 }
 
-<<<<<<< HEAD
 func (s *KeeperTestSuite) TestPruneWorkerNoncesLogicCorrectness() {
 	tests := []struct {
 		name                 string
@@ -3087,43 +3086,6 @@
 	}
 }
 
-func (s *KeeperTestSuite) TestDeleteUnfulfilledWorkerNonces() {
-	topicId := uint64(1)
-	keeper := s.emissionsKeeper
-	// Setup initial nonces
-	err := keeper.AddWorkerNonce(s.ctx, topicId, &types.Nonce{BlockHeight: 10})
-	s.Require().NoError(err)
-	err = keeper.AddWorkerNonce(s.ctx, topicId, &types.Nonce{BlockHeight: 20})
-	s.Require().NoError(err)
-
-	// Call DeleteUnfulfilledWorkerNonces
-	err = s.emissionsKeeper.DeleteUnfulfilledWorkerNonces(s.ctx, topicId)
-	s.Require().NoError(err)
-
-	// Check that the nonces were removed
-	nonces, err := s.emissionsKeeper.GetUnfulfilledWorkerNonces(s.ctx, topicId)
-	s.Require().NoError(err)
-	s.Require().Nil(nonces.Nonces)
-}
-
-func (s *KeeperTestSuite) TestDeleteUnfulfilledreputerNonces() {
-	topicId := uint64(1)
-	keeper := s.emissionsKeeper
-	// Setup initial nonces
-	err := keeper.AddReputerNonce(s.ctx, topicId, &types.Nonce{BlockHeight: 50}, &types.Nonce{BlockHeight: 40})
-	s.Require().NoError(err)
-	err = keeper.AddReputerNonce(s.ctx, topicId, &types.Nonce{BlockHeight: 60}, &types.Nonce{BlockHeight: 50})
-	s.Require().NoError(err)
-
-	// Call DeleteUnfulfilledWorkerNonces
-	err = s.emissionsKeeper.DeleteUnfulfilledReputerNonces(s.ctx, topicId)
-	s.Require().NoError(err)
-
-	// Check that the nonces were removed
-	nonces, err := s.emissionsKeeper.GetUnfulfilledReputerNonces(s.ctx, topicId)
-	s.Require().NoError(err)
-	s.Require().Nil(nonces.Nonces)
-=======
 func (s *KeeperTestSuite) TestGetTargetWeight() {
 	params, err := s.emissionsKeeper.GetParams(s.ctx)
 	if err != nil {
@@ -3187,6 +3149,44 @@
 	}
 }
 
+func (s *KeeperTestSuite) TestDeleteUnfulfilledWorkerNonces() {
+	topicId := uint64(1)
+	keeper := s.emissionsKeeper
+	// Setup initial nonces
+	err := keeper.AddWorkerNonce(s.ctx, topicId, &types.Nonce{BlockHeight: 10})
+	s.Require().NoError(err)
+	err = keeper.AddWorkerNonce(s.ctx, topicId, &types.Nonce{BlockHeight: 20})
+	s.Require().NoError(err)
+
+	// Call DeleteUnfulfilledWorkerNonces
+	err = s.emissionsKeeper.DeleteUnfulfilledWorkerNonces(s.ctx, topicId)
+	s.Require().NoError(err)
+
+	// Check that the nonces were removed
+	nonces, err := s.emissionsKeeper.GetUnfulfilledWorkerNonces(s.ctx, topicId)
+	s.Require().NoError(err)
+	s.Require().Nil(nonces.Nonces)
+}
+
+func (s *KeeperTestSuite) TestDeleteUnfulfilledreputerNonces() {
+	topicId := uint64(1)
+	keeper := s.emissionsKeeper
+	// Setup initial nonces
+	err := keeper.AddReputerNonce(s.ctx, topicId, &types.Nonce{BlockHeight: 50}, &types.Nonce{BlockHeight: 40})
+	s.Require().NoError(err)
+	err = keeper.AddReputerNonce(s.ctx, topicId, &types.Nonce{BlockHeight: 60}, &types.Nonce{BlockHeight: 50})
+	s.Require().NoError(err)
+
+	// Call DeleteUnfulfilledWorkerNonces
+	err = s.emissionsKeeper.DeleteUnfulfilledReputerNonces(s.ctx, topicId)
+	s.Require().NoError(err)
+
+	// Check that the nonces were removed
+	nonces, err := s.emissionsKeeper.GetUnfulfilledReputerNonces(s.ctx, topicId)
+	s.Require().NoError(err)
+	s.Require().Nil(nonces.Nonces)
+}
+
 func (s *KeeperTestSuite) TestGetCurrentTopicWeight() {
 
 	ctrl := gomock.NewController(s.T())
@@ -3226,5 +3226,4 @@
 	fmt.Println("weight ", weight, emaWeight)
 	fmt.Println("revenue ", cosmosMath.NewInt(500), revenue)
 	s.Require().NoError(err)
->>>>>>> 2fddc486
 }