package keeper_test

import (
	"encoding/binary"
	"strconv"
	"testing"
	"time"

	"cosmossdk.io/core/header"
	cosmosMath "cosmossdk.io/math"
	storetypes "cosmossdk.io/store/types"
	"github.com/allora-network/allora-chain/app/params"
	alloraMath "github.com/allora-network/allora-chain/math"
	"github.com/allora-network/allora-chain/x/emissions/keeper"
	"github.com/allora-network/allora-chain/x/emissions/keeper/msgserver"
	emissionstestutil "github.com/allora-network/allora-chain/x/emissions/testutil"
	"github.com/allora-network/allora-chain/x/emissions/types"
	"github.com/cosmos/cosmos-sdk/codec/address"
	"github.com/cosmos/cosmos-sdk/runtime"
	"github.com/cosmos/cosmos-sdk/testutil"
	simtestutil "github.com/cosmos/cosmos-sdk/testutil/sims"
	sdk "github.com/cosmos/cosmos-sdk/types"
	moduletestutil "github.com/cosmos/cosmos-sdk/types/module/testutil"
	"github.com/golang/mock/gomock"
	"github.com/stretchr/testify/suite"
)

var (
	PKS     = simtestutil.CreateTestPubKeys(4)
	Addr    = sdk.AccAddress(PKS[0].Address())
	ValAddr = sdk.ValAddress(Addr)
)

type KeeperTestSuite struct {
	suite.Suite

	ctx             sdk.Context
	bankKeeper      *emissionstestutil.MockBankKeeper
	authKeeper      *emissionstestutil.MockAccountKeeper
	topicKeeper     *emissionstestutil.MockTopicKeeper
	emissionsKeeper keeper.Keeper
	msgServer       types.MsgServer
	mockCtrl        *gomock.Controller
	key             *storetypes.KVStoreKey
}

func (s *KeeperTestSuite) SetupTest() {
	key := storetypes.NewKVStoreKey("emissions")
	storeService := runtime.NewKVStoreService(key)
	testCtx := testutil.DefaultContextWithDB(s.T(), key, storetypes.NewTransientStoreKey("transient_test"))
	ctx := testCtx.Ctx.WithHeaderInfo(header.Info{Time: time.Now()})
	encCfg := moduletestutil.MakeTestEncodingConfig()
	addressCodec := address.NewBech32Codec(params.Bech32PrefixAccAddr)
	ctrl := gomock.NewController(s.T())

	s.bankKeeper = emissionstestutil.NewMockBankKeeper(ctrl)
	s.authKeeper = emissionstestutil.NewMockAccountKeeper(ctrl)

	s.ctx = ctx
	s.emissionsKeeper = keeper.NewKeeper(encCfg.Codec, addressCodec, storeService, s.authKeeper, s.bankKeeper, "fee_collector")
	s.msgServer = msgserver.NewMsgServerImpl(s.emissionsKeeper)
	s.mockCtrl = ctrl
	s.key = key

	// Add all tests addresses in whitelists
	for _, addr := range PKS {
		s.emissionsKeeper.AddWhitelistAdmin(ctx, addr.Address().String())
	}
}

func TestKeeperTestSuite(t *testing.T) {
	suite.Run(t, new(KeeperTestSuite))
}

/// WORKER NONCE TESTS

func (s *KeeperTestSuite) TestAddWorkerNonce() {
	ctx := s.ctx
	keeper := s.emissionsKeeper
	topicId := uint64(1)

	unfulfilledNonces, err := keeper.GetUnfulfilledWorkerNonces(ctx, topicId)
	s.Require().NoError(err, "Error retrieving nonces")

	s.Require().Len(unfulfilledNonces.Nonces, 0, "Unfulfilled nonces should be empty")

	// Set worker nonce
	newNonce := &types.Nonce{BlockHeight: 42}
	err = keeper.AddWorkerNonce(ctx, topicId, newNonce)
	s.Require().NoError(err)

	unfulfilledNonces, err = keeper.GetUnfulfilledWorkerNonces(ctx, topicId)
	s.Require().NoError(err, "Error retrieving nonces")

	s.Require().Len(unfulfilledNonces.Nonces, 1, "Unfulfilled nonces should not be empty")

	// Check that the nonce is the correct nonce
	s.Require().Equal(newNonce.BlockHeight, unfulfilledNonces.Nonces[0].BlockHeight, "Unfulfilled nonces should contain the new nonce")
}

func (s *KeeperTestSuite) TestNewlyAddedWorkerNonceIsUnfulfilled() {
	ctx := s.ctx
	keeper := s.emissionsKeeper
	topicId := uint64(1)
	newNonce := &types.Nonce{BlockHeight: 42}

	isUnfulfilled, err := keeper.IsWorkerNonceUnfulfilled(ctx, topicId, newNonce)
	s.Require().NoError(err)
	s.Require().False(isUnfulfilled, "non existent nonce should not be listed as unfulfilled")

	// Set worker nonce
	err = keeper.AddWorkerNonce(ctx, topicId, newNonce)
	s.Require().NoError(err)

	isUnfulfilled, err = keeper.IsWorkerNonceUnfulfilled(ctx, topicId, newNonce)
	s.Require().NoError(err)
	s.Require().True(isUnfulfilled, "new nonce should be unfulfilled")
}

func (s *KeeperTestSuite) TestCanFulfillNewWorkerNonce() {
	ctx := s.ctx
	keeper := s.emissionsKeeper
	topicId := uint64(1)
	newNonce := &types.Nonce{BlockHeight: 42}

	// Set worker nonce
	err := keeper.AddWorkerNonce(ctx, topicId, newNonce)
	s.Require().NoError(err)

	isUnfulfilled, err := keeper.IsWorkerNonceUnfulfilled(ctx, topicId, newNonce)
	s.Require().NoError(err)
	s.Require().True(isUnfulfilled, "new nonce should not be unfulfilled")

	// Fulfill the nonce
	success, err := keeper.FulfillWorkerNonce(ctx, topicId, newNonce)
	s.Require().NoError(err)
	s.Require().True(success, "nonce should be able to be fulfilled")

	// Check that the nonce is no longer unfulfilled
	isUnfulfilled, err = keeper.IsWorkerNonceUnfulfilled(ctx, topicId, newNonce)
	s.Require().NoError(err)
	s.Require().False(isUnfulfilled, "new nonce should be fulfilled")
}

func (s *KeeperTestSuite) TestGetMultipleUnfulfilledWorkerNonces() {
	ctx := s.ctx
	keeper := s.emissionsKeeper
	topicId := uint64(1)

	// Initially, ensure no unfulfilled nonces exist
	initialNonces, err := keeper.GetUnfulfilledWorkerNonces(ctx, topicId)
	s.Require().NoError(err, "Error retrieving nonces")
	s.Require().Len(initialNonces.Nonces, 0, "Initial unfulfilled nonces should be empty")

	// Set multiple worker nonces
	nonceValues := []int64{42, 43, 44}
	for _, val := range nonceValues {
		err = keeper.AddWorkerNonce(ctx, topicId, &types.Nonce{BlockHeight: val})
		s.Require().NoError(err, "Failed to add worker nonce")
	}

	// Retrieve and verify the nonces
	retrievedNonces, err := keeper.GetUnfulfilledWorkerNonces(ctx, topicId)
	s.Require().NoError(err, "Error retrieving nonces after adding")
	s.Require().Len(retrievedNonces.Nonces, len(nonceValues), "Should match the number of added nonces")

	// Check that all the expected nonces are present and correct
	for i, nonce := range retrievedNonces.Nonces {
		s.Require().Equal(nonceValues[len(nonceValues)-i-1], nonce.BlockHeight, "Nonce value should match the expected value")
	}
}

func (s *KeeperTestSuite) TestGetAndFulfillMultipleUnfulfilledWorkerNonces() {
	ctx := s.ctx
	keeper := s.emissionsKeeper
	topicId := uint64(1)

	// Initially, ensure no unfulfilled nonces exist
	initialNonces, err := keeper.GetUnfulfilledWorkerNonces(ctx, topicId)
	s.Require().NoError(err, "Error retrieving nonces")
	s.Require().Len(initialNonces.Nonces, 0, "Initial unfulfilled nonces should be empty")

	// Set multiple worker nonces
	nonceValues := []int64{42, 43, 44, 45, 46}
	for _, val := range nonceValues {
		err = keeper.AddWorkerNonce(ctx, topicId, &types.Nonce{BlockHeight: val})
		s.Require().NoError(err, "Failed to add worker nonce")
	}
	// Retrieve and verify the nonces
	retrievedNonces, err := keeper.GetUnfulfilledWorkerNonces(ctx, topicId)
	s.Require().NoError(err, "Error retrieving nonces after fulfilling some")
	s.Require().Len(retrievedNonces.Nonces, len(nonceValues), "Should match the number of unfulfilled nonces")

	// Fulfill some nonces: 43 and 45
	fulfillNonces := []int64{43, 45}
	for _, val := range fulfillNonces {
		success, err := keeper.FulfillWorkerNonce(ctx, topicId, &types.Nonce{BlockHeight: val})
		s.Require().True(success, "Nonce should be successfully fulfilled")
		s.Require().NoError(err, "Error fulfilling nonce")
	}

	// Retrieve and verify the nonces
	retrievedNonces, err = keeper.GetUnfulfilledWorkerNonces(ctx, topicId)
	s.Require().NoError(err, "Error retrieving nonces after fulfilling some")
	s.Require().Len(retrievedNonces.Nonces, len(nonceValues)-len(fulfillNonces), "Should match the number of unfulfilled nonces")

	// Check that all the expected unfulfilled nonces are present and correct
	expectedUnfulfilled := []int64{46, 44, 42} // Expected remaining unfulfilled nonces
	for i, nonce := range retrievedNonces.Nonces {
		s.Require().Equal(expectedUnfulfilled[i], nonce.BlockHeight, "Remaining nonce value should match the expected unfulfilled value")
	}
}

func (s *KeeperTestSuite) TestWorkerNonceLimitEnforcement() {
	ctx := s.ctx
	keeper := s.emissionsKeeper
	topicId := uint64(1)
	maxUnfulfilledRequests := uint64(3)
	// Set the maximum number of unfulfilled worker nonces
	params := types.Params{
		MaxUnfulfilledWorkerRequests: maxUnfulfilledRequests,
	}

	// Set the maximum number of unfulfilled worker nonces via the SetParams method
	err := keeper.SetParams(ctx, params)
	s.Require().NoError(err, "Error retrieving nonces after addition")

	// Initially add nonces to exceed the maxUnfulfilledRequests
	nonceValues := []int64{10, 20, 30, 40, 50}
	for _, val := range nonceValues {
		err := keeper.AddWorkerNonce(ctx, topicId, &types.Nonce{BlockHeight: val})
		s.Require().NoError(err, "Failed to add worker nonce")
	}

	// Retrieve and verify the nonces to check if only the last 'maxUnfulfilledRequests' are retained
	unfulfilledNonces, err := keeper.GetUnfulfilledWorkerNonces(ctx, topicId)
	s.Require().NoError(err, "Error retrieving nonces after addition")
	s.Require().Len(unfulfilledNonces.Nonces, int(maxUnfulfilledRequests), "Should only contain max unfulfilled nonces")

	// Check that the nonces are the most recent ones
	expectedNonces := []int64{50, 40, 30} // These should be the last three nonces added
	for i, nonce := range unfulfilledNonces.Nonces {
		s.Require().Equal(expectedNonces[i], nonce.BlockHeight, "Nonce should match the expected recent nonce")
	}
}

/// REPUTER NONCE TESTS

func (s *KeeperTestSuite) TestAddReputerNonce() {
	ctx := s.ctx
	keeper := s.emissionsKeeper
	topicId := uint64(1)

	unfulfilledNonces, err := keeper.GetUnfulfilledReputerNonces(ctx, topicId)
	s.Require().NoError(err, "Error retrieving nonces")

	s.Require().Len(unfulfilledNonces.Nonces, 0, "Unfulfilled nonces should be empty")

	// Set reputer nonce
	newReputerNonce := &types.Nonce{BlockHeight: 42}
	newWorkerNonce := &types.Nonce{BlockHeight: 43}
	err = keeper.AddReputerNonce(ctx, topicId, newReputerNonce, newWorkerNonce)
	s.Require().NoError(err)

	unfulfilledNonces, err = keeper.GetUnfulfilledReputerNonces(ctx, topicId)
	s.Require().NoError(err, "Error retrieving nonces after addition")

	s.Require().Len(unfulfilledNonces.Nonces, 1, "Unfulfilled nonces should not be empty")

	// Check that the nonce is the correct nonce
	s.Require().Equal(
		newReputerNonce.BlockHeight,
		unfulfilledNonces.Nonces[0].ReputerNonce.BlockHeight,
		"Unfulfilled nonces should contain the new reputer nonce")
	s.Require().Equal(
		newWorkerNonce.BlockHeight,
		unfulfilledNonces.Nonces[0].WorkerNonce.BlockHeight,
		"Unfulfilled nonces should contain the new worker nonce")
}

func (s *KeeperTestSuite) TestNewlyAddedReputerNonceIsUnfulfilled() {
	ctx := s.ctx
	keeper := s.emissionsKeeper
	topicId := uint64(1)
	newReputerNonce := &types.Nonce{BlockHeight: 42}
	newWorkerNonce := &types.Nonce{BlockHeight: 43}

	isUnfulfilled, err := keeper.IsReputerNonceUnfulfilled(ctx, topicId, newReputerNonce)
	s.Require().NoError(err)
	s.Require().False(isUnfulfilled, "Non-existent nonce should not be listed as unfulfilled")

	// Set reputer nonce
	err = keeper.AddReputerNonce(ctx, topicId, newReputerNonce, newWorkerNonce)
	s.Require().NoError(err)

	isUnfulfilled, err = keeper.IsReputerNonceUnfulfilled(ctx, topicId, newReputerNonce)
	s.Require().NoError(err)
	s.Require().True(isUnfulfilled, "New nonce should be unfulfilled")
}

func (s *KeeperTestSuite) TestCanFulfillNewReputerNonce() {
	ctx := s.ctx
	keeper := s.emissionsKeeper
	topicId := uint64(1)
	newReputerNonce := &types.Nonce{BlockHeight: 42}
	newWorkerNonce := &types.Nonce{BlockHeight: 43}

	// Set reputer nonce
	err := keeper.AddReputerNonce(ctx, topicId, newReputerNonce, newWorkerNonce)
	s.Require().NoError(err)

	// Check that the nonce is the correct nonce
	isUnfulfilled, err := keeper.IsReputerNonceUnfulfilled(ctx, topicId, newReputerNonce)
	s.Require().NoError(err)
	s.Require().True(isUnfulfilled, "New nonce should be unfulfilled")

	// Fulfill the nonce
	nonceIsUnfulfilled, err := keeper.FulfillReputerNonce(ctx, topicId, newReputerNonce)
	s.Require().NoError(err)
	s.Require().True(nonceIsUnfulfilled, "Nonce should be able to be fulfilled")

	// Check that the nonce is no longer unfulfilled
	isUnfulfilled, err = keeper.IsReputerNonceUnfulfilled(ctx, topicId, newReputerNonce)
	s.Require().NoError(err)
	s.Require().False(isUnfulfilled, "New nonce should be fulfilled")
}

func (s *KeeperTestSuite) TestGetAndFulfillMultipleUnfulfilledReputerNonces() {
	ctx := s.ctx
	keeper := s.emissionsKeeper
	topicId := uint64(1)

	// Initially, ensure no unfulfilled nonces exist
	initialNonces, err := keeper.GetUnfulfilledReputerNonces(ctx, topicId)
	s.Require().NoError(err, "Error retrieving nonces")
	s.Require().Len(initialNonces.Nonces, 0, "Initial unfulfilled nonces should be empty")

	// Set multiple reputer nonces
	nonceValues := []int64{42, 43, 44, 45, 46}
	for _, val := range nonceValues {
		err = keeper.AddReputerNonce(ctx, topicId, &types.Nonce{BlockHeight: val}, &types.Nonce{BlockHeight: val})
		s.Require().NoError(err, "Failed to add reputer nonce")
	}

	// Fulfill some nonces: 43 and 45
	fulfillNonces := []int64{43, 45}
	for _, val := range fulfillNonces {
		nonceIsUnfulfilled, err := keeper.FulfillReputerNonce(ctx, topicId, &types.Nonce{BlockHeight: val})
		s.Require().NoError(err, "Error fulfilling nonce")
		s.Require().True(nonceIsUnfulfilled, "Nonce should be able to be fulfilled")
	}

	// Retrieve and verify the nonces
	retrievedNonces, err := keeper.GetUnfulfilledReputerNonces(ctx, topicId)
	s.Require().NoError(err, "Error retrieving nonces after fulfilling some")
	s.Require().Len(retrievedNonces.Nonces, len(nonceValues)-len(fulfillNonces), "Should match the number of unfulfilled nonces")

	// Check that all the expected unfulfilled nonces are present and correct
	expectedUnfulfilled := []int64{46, 44, 42} // Expected remaining unfulfilled nonces
	for i, nonce := range retrievedNonces.Nonces {
		s.Require().Equal(expectedUnfulfilled[i], nonce.ReputerNonce.BlockHeight, "Remaining nonce value should match the expected unfulfilled value")
	}
}

func (s *KeeperTestSuite) TestReputerNonceLimitEnforcement() {
	ctx := s.ctx
	keeper := s.emissionsKeeper
	topicId := uint64(1)
	maxUnfulfilledRequests := uint64(3)

	// Set the maximum number of unfulfilled reputer nonces
	params := types.Params{
		MaxUnfulfilledReputerRequests: maxUnfulfilledRequests,
	}

	// Set the maximum number of unfulfilled reputer nonces via the SetParams method
	err := keeper.SetParams(ctx, params)
	s.Require().NoError(err, "Failed to set parameters")

	// Initially add nonces to exceed the maxUnfulfilledRequests
	nonceValues := []int64{10, 20, 30, 40, 50}
	for _, val := range nonceValues {
		err := keeper.AddReputerNonce(ctx, topicId, &types.Nonce{BlockHeight: val}, &types.Nonce{BlockHeight: val})
		s.Require().NoError(err, "Failed to add reputer nonce")
	}

	// Retrieve and verify the nonces to check if only the last 'maxUnfulfilledRequests' are retained
	unfulfilledNonces, err := keeper.GetUnfulfilledReputerNonces(ctx, topicId)
	s.Require().NoError(err, "Error retrieving nonces after addition")
	s.Require().Len(unfulfilledNonces.Nonces, int(maxUnfulfilledRequests), "Should only contain max unfulfilled nonces")

	// Check that the nonces are the most recent ones
	expectedNonces := []int64{50, 40, 30} // These should be the last three nonces added
	for i, nonce := range unfulfilledNonces.Nonces {
		s.Require().Equal(expectedNonces[i], nonce.ReputerNonce.BlockHeight, "Nonce should match the expected recent nonce")
	}
}

/// REGRET TESTS

func (s *KeeperTestSuite) TestSetAndGetInfererNetworkRegret() {
	ctx := s.ctx
	keeper := s.emissionsKeeper
	topicId := uint64(1)
	worker := "worker-address"
	regret := types.TimestampedValue{BlockHeight: 100, Value: alloraMath.NewDecFromInt64(10)}

	// Set Inferer Network Regret
	err := keeper.SetInfererNetworkRegret(ctx, topicId, worker, regret)
	s.Require().NoError(err)

	// Get Inferer Network Regret
	gotRegret, _, err := keeper.GetInfererNetworkRegret(ctx, topicId, worker)
	s.Require().NoError(err)
	s.Require().Equal(regret, gotRegret)
}

func (s *KeeperTestSuite) TestSetAndGetForecasterNetworkRegret() {
	ctx := s.ctx
	keeper := s.emissionsKeeper
	topicId := uint64(1)
	worker := "forecaster-address" // Assuming sdk.AccAddress is initialized with a string representing the address

	regret := types.TimestampedValue{BlockHeight: 100, Value: alloraMath.NewDecFromInt64(20)}

	// Set Forecaster Network Regret
	err := keeper.SetForecasterNetworkRegret(ctx, topicId, worker, regret)
	s.Require().NoError(err)

	// Get Forecaster Network Regret
	gotRegret, noPrior, err := keeper.GetForecasterNetworkRegret(ctx, topicId, worker)
	s.Require().NoError(err)
	s.Require().Equal(regret, gotRegret)
	s.Require().Equal(regret.BlockHeight, gotRegret.BlockHeight)
	s.Require().Equal(noPrior, false)
}

func (s *KeeperTestSuite) TestSetAndGetOneInForecasterNetworkRegret() {
	ctx := s.ctx
	keeper := s.emissionsKeeper
	topicId := uint64(1)
	forecaster := "forecaster-address"
	inferer := "inferer-address"

	regret := types.TimestampedValue{BlockHeight: 200, Value: alloraMath.NewDecFromInt64(30)}

	// Set One-In Forecaster Network Regret
	err := keeper.SetOneInForecasterNetworkRegret(ctx, topicId, forecaster, inferer, regret)
	s.Require().NoError(err)

	// Get One-In Forecaster Network Regret
	gotRegret, noPrior, err := keeper.GetOneInForecasterNetworkRegret(ctx, topicId, forecaster, inferer)
	s.Require().NoError(err)
	s.Require().Equal(regret, gotRegret)
	s.Require().Equal(regret.BlockHeight, gotRegret.BlockHeight)
	s.Require().Equal(noPrior, false)
}

func (s *KeeperTestSuite) TestGetInfererNetworkRegretNotFound() {
	ctx := s.ctx
	keeper := s.emissionsKeeper
	topicId := uint64(1)
	worker := "nonexistent-inferer-address"

	// Attempt to get Inferer Network Regret for a nonexistent worker
	regret, noPrior, err := keeper.GetInfererNetworkRegret(ctx, topicId, worker)
	s.Require().NoError(err)
	s.Require().Equal(types.TimestampedValue{BlockHeight: 0, Value: alloraMath.NewDecFromInt64(0)}, regret, "Default regret value should be returned for nonexistent inferer")
	s.Require().Equal(noPrior, true, "No prior regret should be returned for nonexistent inferer")
}

func (s *KeeperTestSuite) TestGetForecasterNetworkRegretNotFound() {
	ctx := s.ctx
	keeper := s.emissionsKeeper
	topicId := uint64(1)
	worker := "nonexistent-forecaster-address"

	// Attempt to get Forecaster Network Regret for a nonexistent worker
	regret, noPrior, err := keeper.GetForecasterNetworkRegret(ctx, topicId, worker)
	s.Require().NoError(err)
	s.Require().Equal(types.TimestampedValue{BlockHeight: 0, Value: alloraMath.NewDecFromInt64(0)}, regret, "Default regret value should be returned for nonexistent forecaster")
	s.Require().Equal(noPrior, true, "No prior regret should be returned for nonexistent forecaster")
}

func (s *KeeperTestSuite) TestGetOneInForecasterNetworkRegretNotFound() {
	ctx := s.ctx
	keeper := s.emissionsKeeper
	topicId := uint64(1)
	forecaster := "nonexistent-forecaster-address"
	inferer := "nonexistent-inferer-address"

	// Attempt to get One-In Forecaster Network Regret for a nonexistent forecaster-inferer pair
	regret, noPrior, err := keeper.GetOneInForecasterNetworkRegret(ctx, topicId, forecaster, inferer)
	s.Require().NoError(err)
	s.Require().Equal(types.TimestampedValue{BlockHeight: 0, Value: alloraMath.NewDecFromInt64(0)}, regret, "Default regret value should be returned for nonexistent forecaster-inferer pair")
	s.Require().Equal(noPrior, true, "No prior regret should be returned for nonexistent forecaster-inferer pair")
}

func (s *KeeperTestSuite) TestDifferentTopicIdsYieldDifferentInfererRegrets() {
	ctx := s.ctx
	keeper := s.emissionsKeeper
	worker := "worker-address"

	// Topic IDs
	topicId1 := uint64(1)
	topicId2 := uint64(2)

	// Zero regret for initial check
	noRegret := types.TimestampedValue{BlockHeight: 0, Value: alloraMath.NewDecFromInt64(0)}

	// Initial regrets should be zero
	gotRegret1, noPrior1, err := keeper.GetInfererNetworkRegret(ctx, topicId1, worker)
	s.Require().NoError(err)
	s.Require().Equal(noRegret, gotRegret1, "Initial regret should be zero for Topic ID 1")
	s.Require().Equal(true, noPrior1, "Should return true for no prior regret on Topic ID 1")

	gotRegret2, noPrior2, err := keeper.GetInfererNetworkRegret(ctx, topicId2, worker)
	s.Require().NoError(err)
	s.Require().Equal(noRegret, gotRegret2, "Initial regret should be zero for Topic ID 2")
	s.Require().Equal(true, noPrior2, "Should return true for no prior regret on Topic ID 2")

	// Regrets to be set
	regret1 := types.TimestampedValue{BlockHeight: 100, Value: alloraMath.NewDecFromInt64(10)}
	regret2 := types.TimestampedValue{BlockHeight: 200, Value: alloraMath.NewDecFromInt64(20)}

	// Set regrets for the same worker under different topic IDs
	err = keeper.SetInfererNetworkRegret(ctx, topicId1, worker, regret1)
	s.Require().NoError(err)
	err = keeper.SetInfererNetworkRegret(ctx, topicId2, worker, regret2)
	s.Require().NoError(err)

	// Get and compare regrets after setting them
	gotRegret1, noPrior1, err = keeper.GetInfererNetworkRegret(ctx, topicId1, worker)
	s.Require().NoError(err)
	s.Require().Equal(regret1, gotRegret1)
	s.Require().Equal(regret1.BlockHeight, gotRegret1.BlockHeight)
	s.Require().Equal(false, noPrior1, "Should return false indicating prior regret is now set for Topic ID 1")

	gotRegret2, noPrior2, err = keeper.GetInfererNetworkRegret(ctx, topicId2, worker)
	s.Require().NoError(err)
	s.Require().Equal(regret2, gotRegret2)
	s.Require().Equal(regret2.BlockHeight, gotRegret2.BlockHeight)
	s.Require().Equal(false, noPrior2, "Should return false indicating prior regret is now set for Topic ID 2")

	s.Require().NotEqual(gotRegret1, gotRegret2, "Regrets from different topics should not be equal")
}

func (s *KeeperTestSuite) TestDifferentTopicIdsYieldDifferentForecasterRegrets() {
	ctx := s.ctx
	keeper := s.emissionsKeeper
	worker := "forecaster-address"

	// Topic IDs
	topicId1 := uint64(1)
	topicId2 := uint64(2)

	// Regrets
	noRagret := types.TimestampedValue{BlockHeight: 0, Value: alloraMath.NewDecFromInt64(0)}
	regret1 := types.TimestampedValue{BlockHeight: 100, Value: alloraMath.NewDecFromInt64(10)}
	regret2 := types.TimestampedValue{BlockHeight: 200, Value: alloraMath.NewDecFromInt64(20)}

	gotRegret1, noPrior1, err := keeper.GetForecasterNetworkRegret(ctx, topicId1, worker)
	s.Require().NoError(err)
	s.Require().Equal(noRagret, gotRegret1)
	s.Require().Equal(noPrior1, true)

	// Set regrets for the same worker under different topic IDs
	err = keeper.SetForecasterNetworkRegret(ctx, topicId1, worker, regret1)
	s.Require().NoError(err)
	err = keeper.SetForecasterNetworkRegret(ctx, topicId2, worker, regret2)
	s.Require().NoError(err)

	// Get and compare regrets
	gotRegret1, noPrior1, err = keeper.GetForecasterNetworkRegret(ctx, topicId1, worker)
	s.Require().NoError(err)
	s.Require().Equal(regret1, gotRegret1)
	s.Require().Equal(regret1.BlockHeight, gotRegret1.BlockHeight)
	s.Require().Equal(noPrior1, false)

	gotRegret2, noPrior2, err := keeper.GetForecasterNetworkRegret(ctx, topicId2, worker)
	s.Require().NoError(err)
	s.Require().Equal(regret2, gotRegret2)
	s.Require().Equal(regret2.BlockHeight, gotRegret2.BlockHeight)
	s.Require().Equal(noPrior2, false)

	s.Require().NotEqual(gotRegret1, gotRegret2, "Regrets from different topics should not be equal")
}

func (s *KeeperTestSuite) TestDifferentTopicIdsYieldDifferentOneInForecasterNetworkRegrets() {
	ctx := s.ctx
	keeper := s.emissionsKeeper
	forecaster := "forecaster-address"
	inferer := "inferer-address"

	// Topic IDs
	topicId1 := uint64(1)
	topicId2 := uint64(2)

	// Zero regret for initial checks
	noRegret := types.TimestampedValue{BlockHeight: 0, Value: alloraMath.NewDecFromInt64(0)}

	// Initial regrets should be zero
	gotRegret1, noPrior1, err := keeper.GetOneInForecasterNetworkRegret(ctx, topicId1, forecaster, inferer)
	s.Require().NoError(err)
	s.Require().Equal(noRegret, gotRegret1, "Initial regret should be zero for Topic ID 1")
	s.Require().Equal(true, noPrior1, "Should return true indicating no prior regret for Topic ID 1")

	gotRegret2, noPrior2, err := keeper.GetOneInForecasterNetworkRegret(ctx, topicId2, forecaster, inferer)
	s.Require().NoError(err)
	s.Require().Equal(noRegret, gotRegret2, "Initial regret should be zero for Topic ID 2")
	s.Require().Equal(true, noPrior2, "Should return true indicating no prior regret for Topic ID 2")

	// Regrets to be set
	regret1 := types.TimestampedValue{BlockHeight: 100, Value: alloraMath.NewDecFromInt64(10)}
	regret2 := types.TimestampedValue{BlockHeight: 200, Value: alloraMath.NewDecFromInt64(20)}

	// Set regrets for the same forecaster-inferer pair under different topic IDs
	err = keeper.SetOneInForecasterNetworkRegret(ctx, topicId1, forecaster, inferer, regret1)
	s.Require().NoError(err)
	err = keeper.SetOneInForecasterNetworkRegret(ctx, topicId2, forecaster, inferer, regret2)
	s.Require().NoError(err)

	// Get and compare regrets after setting them
	gotRegret1, noPrior1, err = keeper.GetOneInForecasterNetworkRegret(ctx, topicId1, forecaster, inferer)
	s.Require().NoError(err)
	s.Require().Equal(regret1, gotRegret1)
	s.Require().Equal(regret1.BlockHeight, gotRegret1.BlockHeight)
	s.Require().Equal(false, noPrior1, "Should return false now that prior regret is set for Topic ID 1")

	gotRegret2, noPrior2, err = keeper.GetOneInForecasterNetworkRegret(ctx, topicId2, forecaster, inferer)
	s.Require().NoError(err)
	s.Require().Equal(regret2, gotRegret2)
	s.Require().Equal(regret2.BlockHeight, gotRegret2.BlockHeight)
	s.Require().Equal(false, noPrior2, "Should return false now that prior regret is set for Topic ID 2")

	s.Require().NotEqual(gotRegret1, gotRegret2, "Regrets from different topics should not be equal")
}

// / PARAMS TESTS
func (s *KeeperTestSuite) TestSetGetMaxTopicsPerBlock() {
	ctx := s.ctx
	keeper := s.emissionsKeeper
	expectedValue := uint64(100)

	// Set the parameter
	params := types.Params{MaxTopicsPerBlock: expectedValue}
	err := keeper.SetParams(ctx, params)
	s.Require().NoError(err)

	// Get the parameter
	moduleParams, err := keeper.GetParams(ctx)
	s.Require().NoError(err)
	actualValue := moduleParams.MaxTopicsPerBlock
	s.Require().Equal(expectedValue, actualValue)
}

func (s *KeeperTestSuite) TestSetGetRemoveStakeDelayWindow() {
	ctx := s.ctx
	keeper := s.emissionsKeeper
	expectedValue := types.BlockHeight(50)

	// Set the parameter
	params := types.Params{RemoveStakeDelayWindow: expectedValue}
	err := keeper.SetParams(ctx, params)
	s.Require().NoError(err)

	// Get the parameter
	moduleParams, err := keeper.GetParams(ctx)
	s.Require().NoError(err)
	actualValue := moduleParams.RemoveStakeDelayWindow
	s.Require().Equal(expectedValue, actualValue)
}

func (s *KeeperTestSuite) TestSetGetValidatorsVsAlloraPercentReward() {
	ctx := s.ctx
	keeper := s.emissionsKeeper
	expectedValue := alloraMath.MustNewDecFromString("0.25") // Assume a function to create LegacyDec

	// Set the parameter
	params := types.Params{ValidatorsVsAlloraPercentReward: expectedValue}
	err := keeper.SetParams(ctx, params)
	s.Require().NoError(err)

	// Get the parameter
	moduleParams, err := keeper.GetParams(ctx)
	s.Require().NoError(err)
	actualValue := moduleParams.ValidatorsVsAlloraPercentReward
	s.Require().Equal(expectedValue, actualValue)
}

func (s *KeeperTestSuite) TestGetParamsMinTopicUnmetDemand() {
	ctx := s.ctx
	keeper := s.emissionsKeeper
	expectedValue := alloraMath.NewDecFromInt64(300)

	// Set the parameter
	params := types.Params{MinTopicWeight: expectedValue}
	err := keeper.SetParams(ctx, params)
	s.Require().NoError(err)

	// Get the parameter
	moduleParams, err := keeper.GetParams(ctx)
	s.Require().NoError(err)
	actualValue := moduleParams.MinTopicWeight
	s.Require().Equal(expectedValue, actualValue)
}

func (s *KeeperTestSuite) TestGetParamsRequiredMinimumStake() {
	ctx := s.ctx
	keeper := s.emissionsKeeper
	expectedValue, ok := cosmosMath.NewIntFromString("500")
	s.Require().True(ok)

	// Set the parameter
	params := types.Params{RequiredMinimumStake: expectedValue}
	err := keeper.SetParams(ctx, params)
	s.Require().NoError(err)

	// Get the parameter
	moduleParams, err := keeper.GetParams(ctx)
	s.Require().NoError(err)
	actualValue := moduleParams.RequiredMinimumStake
	s.Require().Equal(expectedValue, actualValue)
}

func (s *KeeperTestSuite) TestGetParamsMinEpochLength() {
	ctx := s.ctx
	keeper := s.emissionsKeeper
	expectedValue := types.BlockHeight(720)

	// Set the parameter
	params := types.Params{MinEpochLength: expectedValue}
	err := keeper.SetParams(ctx, params)
	s.Require().NoError(err)

	// Get the parameter
	moduleParams, err := keeper.GetParams(ctx)
	s.Require().NoError(err)
	actualValue := moduleParams.MinEpochLength
	s.Require().Equal(expectedValue, actualValue)
}

func (s *KeeperTestSuite) TestGetParamsEpsilon() {
	ctx := s.ctx
	keeper := s.emissionsKeeper
	expectedValue := alloraMath.MustNewDecFromString("0.1")

	// Set the parameter
	params := types.Params{Epsilon: expectedValue}
	err := keeper.SetParams(ctx, params)
	s.Require().NoError(err)

	// Get the parameter
	moduleParams, err := keeper.GetParams(ctx)
	s.Require().NoError(err)
	actualValue := moduleParams.Epsilon
	s.Require().True(expectedValue.Equal(actualValue))
}

func (s *KeeperTestSuite) TestGetParamsTopicCreationFee() {
	ctx := s.ctx
	keeper := s.emissionsKeeper
	expectedValue := cosmosMath.NewInt(1000)

	// Set the parameter
	params := types.Params{CreateTopicFee: expectedValue}
	err := keeper.SetParams(ctx, params)
	s.Require().NoError(err)

	// Get the parameter
	moduleParams, err := keeper.GetParams(ctx)
	s.Require().NoError(err)
	actualValue := moduleParams.CreateTopicFee
	s.Require().True(expectedValue.Equal(actualValue))
}

func (s *KeeperTestSuite) TestGetParamsRegistrationFee() {
	ctx := s.ctx
	keeper := s.emissionsKeeper
	expectedValue := cosmosMath.NewInt(500)

	// Set the parameter
	params := types.Params{RegistrationFee: expectedValue}
	err := keeper.SetParams(ctx, params)
	s.Require().NoError(err)

	// Get the parameter
	moduleParams, err := keeper.GetParams(ctx)
	s.Require().NoError(err)
	actualValue := moduleParams.RegistrationFee
	s.Require().True(expectedValue.Equal(actualValue))
}

func (s *KeeperTestSuite) TestGetParamsMaxSamplesToScaleScores() {
	ctx := s.ctx
	keeper := s.emissionsKeeper
	expectedValue := uint64(1500)

	// Set the parameter
	params := types.Params{MaxSamplesToScaleScores: expectedValue}
	err := keeper.SetParams(ctx, params)
	s.Require().NoError(err)

	// Get the parameter
	moduleParams, err := keeper.GetParams(ctx)
	s.Require().NoError(err)
	actualValue := moduleParams.MaxSamplesToScaleScores
	s.Require().Equal(expectedValue, actualValue)
}

func (s *KeeperTestSuite) TestGetParamsMaxTopInferersToReward() {
	ctx := s.ctx
	keeper := s.emissionsKeeper
	expectedValue := uint64(50) // Example expected value

	// Set the parameter
	params := types.Params{MaxTopInferersToReward: expectedValue}
	err := keeper.SetParams(ctx, params)
	s.Require().NoError(err)

	// Get the parameter
	moduleParams, err := keeper.GetParams(ctx)
	s.Require().NoError(err)
	actualValue := moduleParams.MaxTopInferersToReward
	s.Require().Equal(expectedValue, actualValue, "The retrieved MaxTopWorkersToReward should match the expected value")
}

func (s *KeeperTestSuite) TestGetParamsMaxTopForecastersToReward() {
	ctx := s.ctx
	keeper := s.emissionsKeeper
	expectedValue := uint64(50) // Example expected value

	// Set the parameter
	params := types.Params{MaxTopForecastersToReward: expectedValue}
	err := keeper.SetParams(ctx, params)
	s.Require().NoError(err)

	// Get the parameter

	moduleParams, err := keeper.GetParams(ctx)
	s.Require().NoError(err)
	actualValue := moduleParams.MaxTopForecastersToReward
	s.Require().Equal(expectedValue, actualValue, "The retrieved MaxTopForecastersToReward should match the expected value")
}

func (s *KeeperTestSuite) TestGetParamsMaxRetriesToFulfilNoncesWorker() {
	ctx := s.ctx
	keeper := s.emissionsKeeper
	expectedValue := int64(5) // Example expected value

	// Set the parameter
	params := types.Params{MaxRetriesToFulfilNoncesWorker: expectedValue}
	err := keeper.SetParams(ctx, params)
	s.Require().NoError(err)

	// Get the parameter
	moduleParams, err := keeper.GetParams(ctx)
	s.Require().NoError(err)
	actualValue := moduleParams.MaxRetriesToFulfilNoncesWorker
	s.Require().Equal(expectedValue, actualValue, "The retrieved MaxRetriesToFulfilNoncesWorker should match the expected value")
}

func (s *KeeperTestSuite) TestGetParamsMaxRetriesToFulfilNoncesReputer() {
	ctx := s.ctx
	keeper := s.emissionsKeeper
	expectedValue := int64(5) // Example expected value

	// Set the parameter
	params := types.Params{MaxRetriesToFulfilNoncesReputer: expectedValue}
	err := keeper.SetParams(ctx, params)
	s.Require().NoError(err)

	// Get the parameter
	moduleParams, err := keeper.GetParams(ctx)
	s.Require().NoError(err)
	actualValue := moduleParams.MaxRetriesToFulfilNoncesReputer
	s.Require().Equal(expectedValue, actualValue, "The retrieved MaxRetriesToFulfilNoncesReputer should match the expected value")
}

func (s *KeeperTestSuite) TestGetMinEpochLengthRecordLimit() {
	ctx := s.ctx
	keeper := s.emissionsKeeper
	expectedValue := int64(10)

	// Set the parameter
	params := types.Params{MinEpochLengthRecordLimit: expectedValue}
	err := keeper.SetParams(ctx, params)
	s.Require().NoError(err)

	// Get the parameter
	moduleParams, err := keeper.GetParams(ctx)
	s.Require().NoError(err)
	actualValue := moduleParams.MinEpochLengthRecordLimit
	s.Require().Equal(expectedValue, actualValue, "The retrieved MinEpochLengthRecordLimit should be equal to the expected value")
}

func (s *KeeperTestSuite) TestGetMaxSerializedMsgLength() {
	ctx := s.ctx
	keeper := s.emissionsKeeper
	expectedValue := int64(2048)

	// Set the parameter
	params := types.Params{MaxSerializedMsgLength: expectedValue}
	err := keeper.SetParams(ctx, params)
	s.Require().NoError(err)

	// Get the parameter
	moduleParams, err := keeper.GetParams(ctx)
	s.Require().NoError(err)
	actualValue := moduleParams.MaxSerializedMsgLength
	s.Require().Equal(expectedValue, actualValue, "The retrieved MaxSerializedMsgLength should be equal to the expected value")
}

/// INFERENCES, FORECASTS

func (s *KeeperTestSuite) TestGetInferencesAtBlock() {
	ctx := s.ctx
	keeper := s.emissionsKeeper
	topicId := uint64(1)
	block := types.BlockHeight(100)
	expectedInferences := types.Inferences{
		Inferences: []*types.Inference{
			{
				Value:   alloraMath.NewDecFromInt64(1), // Assuming NewDecFromInt64 exists and is appropriate
				Inferer: "allo10es2a97cr7u2m3aa08tcu7yd0d300thdct45ve",
			},
			{
				Value:   alloraMath.NewDecFromInt64(2),
				Inferer: "allo1snm6pxg7p9jetmkhz0jz9ku3vdzmszegy9q5lh",
			},
		},
	}

	// Assume InsertInferences correctly sets up inferences
	nonce := types.Nonce{BlockHeight: block} // Assuming block type cast to int64 if needed
	err := keeper.InsertInferences(ctx, topicId, nonce, expectedInferences)
	s.Require().NoError(err)

	// Retrieve inferences
	actualInferences, err := keeper.GetInferencesAtBlock(ctx, topicId, block)
	s.Require().NoError(err)
	s.Require().Equal(&expectedInferences, actualInferences)
}

func (s *KeeperTestSuite) TestGetLatestTopicInferences() {
	ctx := s.ctx
	keeper := s.emissionsKeeper

	topicId := uint64(1)

	// Initially, there should be no inferences, so we expect an empty result
	emptyInferences, emptyBlockHeight, err := keeper.GetLatestTopicInferences(ctx, topicId)
	s.Require().NoError(err, "Retrieving latest inferences when none exist should not result in an error")
	s.Require().Equal(&types.Inferences{Inferences: []*types.Inference{}}, emptyInferences, "Expected no inferences initially")
	s.Require().Equal(types.BlockHeight(0), emptyBlockHeight, "Expected block height to be zero initially")

	// Insert first set of inferences
	blockHeight1 := types.BlockHeight(12345)
	newInference1 := types.Inference{
		TopicId:     uint64(topicId),
		BlockHeight: blockHeight1,
		Inferer:     "worker1",
		Value:       alloraMath.MustNewDecFromString("10"),
		ExtraData:   []byte("data1"),
		Proof:       "proof1",
	}
	inferences1 := types.Inferences{
		Inferences: []*types.Inference{&newInference1},
	}
	nonce1 := types.Nonce{BlockHeight: blockHeight1}
	err = keeper.InsertInferences(ctx, topicId, nonce1, inferences1)
	s.Require().NoError(err, "Inserting first set of inferences should not fail")

	// Insert second set of inferences
	blockHeight2 := types.BlockHeight(12346)
	newInference2 := types.Inference{
		TopicId:     uint64(topicId),
		BlockHeight: blockHeight2,
		Inferer:     "worker2",
		Value:       alloraMath.MustNewDecFromString("20"),
		ExtraData:   []byte("data2"),
		Proof:       "proof2",
	}
	inferences2 := types.Inferences{
		Inferences: []*types.Inference{&newInference2},
	}
	nonce2 := types.Nonce{BlockHeight: blockHeight2}
	err = keeper.InsertInferences(ctx, topicId, nonce2, inferences2)
	s.Require().NoError(err, "Inserting second set of inferences should not fail")

	// Retrieve the latest inferences
	latestInferences, latestBlockHeight, err := keeper.GetLatestTopicInferences(ctx, topicId)
	s.Require().NoError(err, "Retrieving latest inferences should not fail")
	s.Require().Equal(&inferences2, latestInferences, "Latest inferences should match the second inserted set")
	s.Require().Equal(blockHeight2, latestBlockHeight, "Latest block height should match the second inserted set")
}

func (s *KeeperTestSuite) TestGetWorkerLatestInferenceByTopicId() {
	ctx := s.ctx
	keeper := s.emissionsKeeper

	topicId := uint64(1)
	workerAccStr := "allo1xy0pf5hq85j873glav6aajkvtennmg3fpu3cec"

	_, err := keeper.GetWorkerLatestInferenceByTopicId(ctx, topicId, workerAccStr)
	s.Require().Error(err, "Retrieving an inference that does not exist should result in an error")

	blockHeight1 := int64(12345)
	newInference1 := types.Inference{
		TopicId:     uint64(topicId),
		BlockHeight: blockHeight1,
		Inferer:     workerAccStr,
		Value:       alloraMath.MustNewDecFromString("10"),
		ExtraData:   []byte("data"),
		Proof:       "proof123",
	}
	inferences1 := types.Inferences{
		Inferences: []*types.Inference{&newInference1},
	}
	nonce := types.Nonce{BlockHeight: blockHeight1}
	err = keeper.InsertInferences(ctx, topicId, nonce, inferences1)
	s.Require().NoError(err, "Inserting inferences should not fail")

	blockHeight2 := int64(12346)
	newInference2 := types.Inference{
		TopicId:     uint64(topicId),
		BlockHeight: blockHeight2,
		Inferer:     workerAccStr,
		Value:       alloraMath.MustNewDecFromString("10"),
		ExtraData:   []byte("data"),
		Proof:       "proof123",
	}
	inferences2 := types.Inferences{
		Inferences: []*types.Inference{&newInference2},
	}
	nonce2 := types.Nonce{BlockHeight: blockHeight2}
	err = keeper.InsertInferences(ctx, topicId, nonce2, inferences2)
	s.Require().NoError(err, "Inserting inferences should not fail")

	retrievedInference, err := keeper.GetWorkerLatestInferenceByTopicId(ctx, topicId, workerAccStr)
	s.Require().NoError(err, "Retrieving an existing inference should not fail")
	s.Require().Equal(newInference2, retrievedInference, "Retrieved inference should match the inserted one")
}

func (s *KeeperTestSuite) TestGetForecastsAtBlock() {
	ctx := s.ctx
	keeper := s.emissionsKeeper
	topicId := uint64(1)
	block := types.BlockHeight(100)
	expectedForecasts := types.Forecasts{
		Forecasts: []*types.Forecast{
			{
				TopicId:    topicId,
				Forecaster: "allo10es2a97cr7u2m3aa08tcu7yd0d300thdct45ve",
			},
			{
				TopicId:    topicId,
				Forecaster: "allo1snm6pxg7p9jetmkhz0jz9ku3vdzmszegy9q5lh",
			},
		},
	}

	// Assume InsertForecasts correctly sets up forecasts
	nonce := types.Nonce{BlockHeight: int64(block)}
	err := keeper.InsertForecasts(ctx, topicId, nonce, expectedForecasts)
	s.Require().NoError(err)

	// Retrieve forecasts
	actualForecasts, err := keeper.GetForecastsAtBlock(ctx, topicId, block)
	s.Require().NoError(err)
	s.Require().Equal(&expectedForecasts, actualForecasts)
}

func (s *KeeperTestSuite) TestInsertReputerLossBundlesAtBlock() {
	ctx := s.ctx
	require := s.Require()
	topicId := uint64(1)
	block := types.BlockHeight(100)
	reputerLossBundles := types.ReputerValueBundles{}

	// Test inserting data
	err := s.emissionsKeeper.InsertReputerLossBundlesAtBlock(ctx, topicId, block, reputerLossBundles)
	require.NoError(err, "InsertReputerLossBundlesAtBlock should not return an error")

	// Retrieve data to verify insertion
	result, err := s.emissionsKeeper.GetReputerLossBundlesAtBlock(ctx, topicId, block)
	require.NoError(err)
	require.NotNil(result)
	require.Equal(&reputerLossBundles, result, "Retrieved data should match inserted data")
}

func (s *KeeperTestSuite) TestGetReputerLossBundlesAtBlock() {
	ctx := s.ctx
	require := s.Require()
	topicId := uint64(1)
	block := types.BlockHeight(100)

	// Test getting data before any insert, should return error or nil
	result, err := s.emissionsKeeper.GetReputerLossBundlesAtBlock(ctx, topicId, block)
	require.Error(err, "Should return error for non-existent data")
	require.Nil(result, "Result should be nil for non-existent data")
}

func (s *KeeperTestSuite) TestInsertNetworkLossBundleAtBlock() {
	ctx := s.ctx
	require := s.Require()
	topicId := uint64(1)
	block := types.BlockHeight(100)
	lossBundle := types.ValueBundle{
		CombinedValue: alloraMath.MustNewDecFromString("123"),
	}

	err := s.emissionsKeeper.InsertNetworkLossBundleAtBlock(ctx, topicId, block, lossBundle)
	require.NoError(err, "InsertNetworkLossBundleAtBlock should not return an error")

	// Verify the insertion
	result, err := s.emissionsKeeper.GetNetworkLossBundleAtBlock(ctx, topicId, block)
	require.NoError(err)
	require.NotNil(result)
	require.Equal(&lossBundle, result, "Retrieved data should match inserted data")
}

func (s *KeeperTestSuite) TestGetNetworkLossBundleAtBlock() {
	ctx := s.ctx
	require := s.Require()
	topicId := uint64(1)
	block := types.BlockHeight(100)

	// Attempt to retrieve before insertion
	result, err := s.emissionsKeeper.GetNetworkLossBundleAtBlock(ctx, topicId, block)
	require.Error(err, "Should return error for non-existent data")
	require.Nil(result, "Result should be nil for non-existent data")
}

// ########################################
// #           Staking tests              #
// ########################################

func (s *KeeperTestSuite) TestGetSetTotalStake() {
	ctx := s.ctx
	keeper := s.emissionsKeeper

	// Set total stake
	newTotalStake := cosmosMath.NewInt(1000)
	err := keeper.SetTotalStake(ctx, newTotalStake)
	s.Require().NoError(err)

	// Check total stake
	totalStake, err := keeper.GetTotalStake(ctx)
	s.Require().NoError(err)
	s.Require().Equal(newTotalStake, totalStake)
}

func (s *KeeperTestSuite) TestAddReputerStake() {
	ctx := s.ctx
	keeper := s.emissionsKeeper
	topicId := uint64(1)
	reputerAddr := PKS[0].Address().String()
	stakeAmount := cosmosMath.NewInt(500)

	// Initial Values
	initialTotalStake := cosmosMath.NewInt(0)
	initialTopicStake := cosmosMath.NewInt(0)

	// Add stake
	err := keeper.AddReputerStake(ctx, topicId, reputerAddr, stakeAmount)
	s.Require().NoError(err)

	// Check updated stake for delegator
	delegatorStake, err := keeper.GetStakeReputerAuthority(ctx, topicId, reputerAddr)
	s.Require().NoError(err)
	s.Require().Equal(stakeAmount, delegatorStake, "Delegator stake should be equal to stake amount after addition")

	// Check updated topic stake
	topicStake, err := keeper.GetTopicStake(ctx, topicId)
	s.Require().NoError(err)
	s.Require().Equal(initialTopicStake.Add(stakeAmount), topicStake, "Topic stake should be incremented by stake amount after addition")

	// Check updated total stake
	totalStake, err := keeper.GetTotalStake(ctx)
	s.Require().NoError(err)
	s.Require().Equal(initialTotalStake.Add(stakeAmount), totalStake, "Total stake should be incremented by stake amount after addition")
}

func (s *KeeperTestSuite) TestAddDelegateStake() {
	ctx := s.ctx
	keeper := s.emissionsKeeper
	topicId := uint64(1)
	delegatorAddr := sdk.AccAddress(PKS[0].Address()).String()
	reputerAddr := sdk.AccAddress(PKS[1].Address()).String()
	initialStakeAmount := cosmosMath.NewInt(500)
	additionalStakeAmount := cosmosMath.NewInt(300)

	// Setup initial stake
	err := keeper.AddDelegateStake(ctx, topicId, delegatorAddr, reputerAddr, initialStakeAmount)
	s.Require().NoError(err)

	// Check updated stake for delegator
	delegatorStake, err := keeper.GetStakeFromDelegatorInTopic(ctx, topicId, delegatorAddr)
	s.Require().NoError(err)
	s.Require().Equal(initialStakeAmount, delegatorStake, "Total delegator stake should be the sum of initial and additional stake amounts")

	// Add additional stake
	err = keeper.AddDelegateStake(ctx, topicId, delegatorAddr, reputerAddr, additionalStakeAmount)
	s.Require().NoError(err)

	// Check updated stake for delegator
	delegatorStake, err = keeper.GetStakeFromDelegatorInTopic(ctx, topicId, delegatorAddr)
	s.Require().NoError(err)
	s.Require().Equal(initialStakeAmount.Add(additionalStakeAmount), delegatorStake, "Total delegator stake should be the sum of initial and additional stake amounts")
}

func (s *KeeperTestSuite) TestAddReputerStakeZeroAmount() {
	ctx := s.ctx
	keeper := s.emissionsKeeper
	topicId := uint64(1)
	delegatorAddr := PKS[0].Address().String()
	zeroStakeAmount := cosmosMath.NewInt(0)

	// Try to add zero stake
	err := keeper.AddReputerStake(ctx, topicId, delegatorAddr, zeroStakeAmount)
<<<<<<< HEAD
	s.Require().NoError(err)
=======
	s.Require().ErrorIs(err, types.ErrInvalidValue)
>>>>>>> 0fda8dea
}

func (s *KeeperTestSuite) TestRemoveStake() {
	ctx := s.ctx
	keeper := s.emissionsKeeper
	topicId := uint64(1)
	reputerAddr := PKS[0].Address().String()
	stakeAmount := cosmosMath.NewInt(500)
	moduleParams, err := keeper.GetParams(ctx)
	s.Require().NoError(err)
	startBlock := ctx.BlockHeight()
	endBlock := startBlock + moduleParams.RemoveStakeDelayWindow

	// Setup initial stake
	err = keeper.AddReputerStake(ctx, topicId, reputerAddr, stakeAmount)
	s.Require().NoError(err)

	// Capture the initial total and topic stakes after adding stake
	initialTotalStake, err := keeper.GetTotalStake(ctx)
	s.Require().NoError(err)

	// make a request to remove stake
	err = keeper.SetStakeRemoval(ctx, types.StakeRemovalInfo{
		TopicId:               topicId,
		Reputer:               reputerAddr,
		Amount:                stakeAmount,
		BlockRemovalStarted:   startBlock,
		BlockRemovalCompleted: endBlock,
	})
	s.Require().NoError(err)

	// Remove stake
	err = keeper.RemoveReputerStake(ctx, endBlock, topicId, reputerAddr, stakeAmount)
	s.Require().NoError(err)

	// Check updated stake for delegator after removal
	delegatorStake, err := keeper.GetStakeReputerAuthority(ctx, topicId, reputerAddr)
	s.Require().NoError(err)
	s.Require().Equal(cosmosMath.ZeroInt(), delegatorStake, "Delegator stake should be zero after removal")

	// Check updated topic stake after removal
	topicStake, err := keeper.GetTopicStake(ctx, topicId)
	s.Require().NoError(err)
	s.Require().Equal(cosmosMath.ZeroInt(), topicStake, "Topic stake should be zero after removal")

	// Check updated total stake after removal
	finalTotalStake, err := keeper.GetTotalStake(ctx)
	s.Require().NoError(err)
	s.Require().True(initialTotalStake.Sub(stakeAmount).Equal(finalTotalStake), "Total stake should be decremented by stake amount after removal")
}

func (s *KeeperTestSuite) TestRemovePartialStakeFromDelegator() {
	ctx := s.ctx
	keeper := s.emissionsKeeper
	topicId := uint64(1)
	delegatorAddr := PKS[0].Address().String()
	reputerAddr := PKS[1].Address().String()
	initialStakeAmount := cosmosMath.NewInt(1000)
	removeStakeAmount := cosmosMath.NewInt(500)
	moduleParams, err := keeper.GetParams(ctx)
	s.Require().NoError(err)
	startBlock := ctx.BlockHeight()
	endBlock := startBlock + moduleParams.RemoveStakeDelayWindow

	// Setup initial stake
	err = keeper.AddDelegateStake(ctx, topicId, delegatorAddr, reputerAddr, initialStakeAmount)
	s.Require().NoError(err)

	// make a request to remove stake
	err = keeper.SetDelegateStakeRemoval(ctx, types.DelegateStakeRemovalInfo{
		BlockRemovalStarted:   startBlock,
		BlockRemovalCompleted: endBlock,
		TopicId:               topicId,
		Delegator:             delegatorAddr,
		Reputer:               reputerAddr,
		Amount:                removeStakeAmount,
	})
	s.Require().NoError(err)

	// Remove a portion of stake
	err = keeper.RemoveDelegateStake(ctx, endBlock, topicId, delegatorAddr, reputerAddr, removeStakeAmount)
	s.Require().NoError(err)

	// Check remaining stake for delegator
	remainingStake, err := keeper.GetStakeFromDelegatorInTopic(ctx, topicId, delegatorAddr)
	s.Require().NoError(err)
	s.Require().Equal(initialStakeAmount.Sub(removeStakeAmount), remainingStake, "Remaining delegator stake should be initial minus removed amount")

	// Check remaining stake for delegator
	stakeUponReputer, err := keeper.GetDelegateStakeUponReputer(ctx, topicId, reputerAddr)
	s.Require().NoError(err)
	s.Require().Equal(initialStakeAmount.Sub(removeStakeAmount), stakeUponReputer, "Remaining reputer stake should be initial minus removed amount")
}

func (s *KeeperTestSuite) TestRemoveEntireStakeFromDelegator() {
	ctx := s.ctx
	keeper := s.emissionsKeeper
	topicId := uint64(1)
	delegatorAddr := PKS[0].Address().String()
	reputerAddr := PKS[1].Address().String()
	initialStakeAmount := cosmosMath.NewInt(1000)
	moduleParams, err := keeper.GetParams(ctx)
	s.Require().NoError(err)
	startBlock := ctx.BlockHeight()
	endBlock := startBlock + moduleParams.RemoveStakeDelayWindow

	// Setup initial stake
	err = keeper.AddDelegateStake(ctx, topicId, delegatorAddr, reputerAddr, initialStakeAmount)
	s.Require().NoError(err)

	// make a request to remove stake
	err = keeper.SetDelegateStakeRemoval(ctx, types.DelegateStakeRemovalInfo{
		BlockRemovalStarted:   startBlock,
		BlockRemovalCompleted: endBlock,
		TopicId:               topicId,
		Delegator:             delegatorAddr,
		Reputer:               reputerAddr,
		Amount:                initialStakeAmount,
	})
	s.Require().NoError(err)

	// Remove a portion of stake
	err = keeper.RemoveDelegateStake(ctx, endBlock, topicId, delegatorAddr, reputerAddr, initialStakeAmount)
	s.Require().NoError(err)

	// Check remaining stake for delegator
	remainingStake, err := keeper.GetStakeFromDelegatorInTopic(ctx, topicId, delegatorAddr)
	s.Require().NoError(err)
	s.Require().Equal(cosmosMath.ZeroInt(), remainingStake, "Remaining delegator stake should be initial minus removed amount")

	// Check remaining stake for Reputer
	stakeUponReputer, err := keeper.GetDelegateStakeUponReputer(ctx, topicId, reputerAddr)
	s.Require().NoError(err)
	s.Require().Equal(cosmosMath.ZeroInt(), stakeUponReputer, "Remaining reputer stake should be initial minus removed amount")
}

func (s *KeeperTestSuite) TestRemoveStakeZeroAmount() {
	ctx := s.ctx
	keeper := s.emissionsKeeper
	topicId := uint64(1)
	reputerAddr := PKS[0].Address().String()
	initialStakeAmount := cosmosMath.NewInt(500)
	zeroStakeAmount := cosmosMath.NewInt(0)

	// Setup initial stake
	err := keeper.AddReputerStake(ctx, topicId, reputerAddr, initialStakeAmount)
	s.Require().NoError(err)

	// Try to remove zero stake
	err = keeper.RemoveReputerStake(ctx, ctx.BlockHeight(), topicId, reputerAddr, zeroStakeAmount)
	s.Require().NoError(err)
}

func (s *KeeperTestSuite) TestRemoveStakeNonExistingDelegatorOrTarget() {
	ctx := s.ctx
	keeper := s.emissionsKeeper
	topicId := uint64(1)
	nonExistingDelegatorAddr := PKS[0].Address().String()
	stakeAmount := cosmosMath.NewInt(500)

	// Try to remove stake with non-existing delegator or target
	err := keeper.RemoveReputerStake(ctx, ctx.BlockHeight(), topicId, nonExistingDelegatorAddr, stakeAmount)
	s.Require().Error(err)
}

func (s *KeeperTestSuite) TestGetAllStakeForDelegator() {
	ctx := s.ctx
	keeper := s.emissionsKeeper
	delegatorAddr := sdk.AccAddress(PKS[2].Address()).String()

	// Mock setup
	topicId := uint64(1)
	targetAddr := PKS[1].Address().String()
	stakeAmount := cosmosMath.NewInt(500)

	// Add stake to create bonds
	err := keeper.AddDelegateStake(ctx, topicId, delegatorAddr, targetAddr, stakeAmount)
	s.Require().NoError(err)

	// Add stake to create bonds
	err = keeper.AddDelegateStake(ctx, topicId, delegatorAddr, targetAddr, stakeAmount.Mul(cosmosMath.NewInt(2)))
	s.Require().NoError(err)

	// Get all bonds for delegator
	amount, err := keeper.GetStakeFromDelegatorInTopic(ctx, topicId, delegatorAddr)

	s.Require().NoError(err, "Getting all bonds for delegator should not return an error")
	s.Require().Equal(stakeAmount.Mul(cosmosMath.NewInt(3)), amount, "The total amount is incorrect")
}

func (s *KeeperTestSuite) TestSetGetDeleteStakeRemovalByAddressWithDetailedPlacement() {
	ctx := s.ctx
	keeper := s.emissionsKeeper

	topic0 := uint64(101)
	reputer0 := "allo146fyx5akdrcpn2ypjpg4tra2l7q2wevs05pz2n"

	topic1 := uint64(102)
	reputer1 := "allo1snm6pxg7p9jetmkhz0jz9ku3vdzmszegy9q5lh"

	// Create a sample stake removal information
	removalInfo0 := types.StakeRemovalInfo{
		BlockRemovalStarted:   12,
		BlockRemovalCompleted: 13,
		TopicId:               topic0,
		Reputer:               reputer0,
		Amount:                cosmosMath.NewInt(100),
	}
	removalInfo1 := types.StakeRemovalInfo{
		BlockRemovalStarted:   13,
		BlockRemovalCompleted: 14,
		TopicId:               topic1,
		Reputer:               reputer1,
		Amount:                cosmosMath.NewInt(200),
	}

	// Set stake removal information
	err := keeper.SetStakeRemoval(ctx, removalInfo0)
	s.Require().NoError(err)
	err = keeper.SetStakeRemoval(ctx, removalInfo1)
	s.Require().NoError(err)

	// Topic 101

	// Retrieve the stake removal information
	retrievedInfo, err := keeper.GetStakeRemovalsForBlock(ctx, removalInfo0.BlockRemovalCompleted)
	s.Require().NoError(err)
	s.Require().Len(retrievedInfo, 1, "There should be only one delegate stake removal information for the block")
	s.Require().Equal(removalInfo0.BlockRemovalStarted, retrievedInfo[0].BlockRemovalStarted, "Block removal started should match")
	s.Require().Equal(removalInfo0.BlockRemovalCompleted, retrievedInfo[0].BlockRemovalCompleted, "Block removal completed should match")
	s.Require().Equal(removalInfo0.TopicId, retrievedInfo[0].TopicId, "Topic IDs should match for all placements")
	s.Require().Equal(removalInfo0.Reputer, retrievedInfo[0].Reputer, "Reputer addresses should match for all placements")
	s.Require().Equal(removalInfo0.Amount, retrievedInfo[0].Amount, "Amounts should match for all placements")

	// Topic 102

	// Retrieve the stake removal information
	retrievedInfo, err = keeper.GetStakeRemovalsForBlock(ctx, removalInfo1.BlockRemovalCompleted)
	s.Require().NoError(err)
	s.Require().Len(retrievedInfo, 1, "There should be only one delegate stake removal information for the block")
	s.Require().Equal(removalInfo1.BlockRemovalStarted, retrievedInfo[0].BlockRemovalStarted, "Block removal started should match")
	s.Require().Equal(removalInfo1.BlockRemovalCompleted, retrievedInfo[0].BlockRemovalCompleted, "Block removal started should match")
	s.Require().Equal(removalInfo1.TopicId, retrievedInfo[0].TopicId, "Topic IDs should match for all placements")
	s.Require().Equal(removalInfo1.Reputer, retrievedInfo[0].Reputer, "Reputer addresses should match for all placements")
	s.Require().Equal(removalInfo1.Amount, retrievedInfo[0].Amount, "Amounts should match for all placements")

	// delete 101
	err = keeper.DeleteStakeRemoval(ctx, removalInfo0.BlockRemovalCompleted, removalInfo0.TopicId, removalInfo0.Reputer)
	s.Require().NoError(err)
	removals, err := keeper.GetStakeRemovalsForBlock(ctx, removalInfo0.BlockRemovalCompleted)
	s.Require().NoError(err)
	s.Require().Len(removals, 0)

	// delete 102
	err = keeper.DeleteStakeRemoval(ctx, removalInfo1.BlockRemovalCompleted, removalInfo1.TopicId, removalInfo1.Reputer)
	s.Require().NoError(err)
	removals, err = keeper.GetStakeRemovalsForBlock(ctx, removalInfo1.BlockRemovalCompleted)
	s.Require().NoError(err)
	s.Require().Len(removals, 0)
}

func (s *KeeperTestSuite) TestGetStakeRemovalsForBlockNotFound() {
	ctx := s.ctx
	keeper := s.emissionsKeeper

	// Attempt to retrieve stake removal info for an address with no set info
	removals, err := keeper.GetStakeRemovalsForBlock(ctx, 202)
	s.Require().NoError(err)
	s.Require().Len(removals, 0)
}

func (s *KeeperTestSuite) TestSetGetDeleteDelegateStakeRemovalByAddress() {
	ctx := s.ctx
	keeper := s.emissionsKeeper

	topic0 := uint64(201)
	reputer0 := "allo146fyx5akdrcpn2ypjpg4tra2l7q2wevs05pz2n"
	delegator0 := "allo10es2a97cr7u2m3aa08tcu7yd0d300thdct45ve"

	topic1 := uint64(202)
	reputer1 := "allo1snm6pxg7p9jetmkhz0jz9ku3vdzmszegy9q5lh"
	delegator1 := "allo16skpmhw8etsu70kknkmxquk5ut7lsewgtqqtlu"

	// Create sample delegate stake removal information
	removalInfo0 := types.DelegateStakeRemovalInfo{
		BlockRemovalStarted:   12,
		BlockRemovalCompleted: 13,
		TopicId:               topic0,
		Reputer:               reputer0,
		Delegator:             delegator0,
		Amount:                cosmosMath.NewInt(300),
	}
	removalInfo1 := types.DelegateStakeRemovalInfo{
		BlockRemovalStarted:   13,
		BlockRemovalCompleted: 14,
		TopicId:               topic1,
		Reputer:               reputer1,
		Delegator:             delegator1,
		Amount:                cosmosMath.NewInt(400),
	}

	// Set delegate stake removal information
	err := keeper.SetDelegateStakeRemoval(ctx, removalInfo0)
	s.Require().NoError(err)
	err = keeper.SetDelegateStakeRemoval(ctx, removalInfo1)
	s.Require().NoError(err)

	// Topic 201

	// Retrieve the delegate stake removal information
	retrievedInfo, err := keeper.GetDelegateStakeRemovalsForBlock(ctx, removalInfo0.BlockRemovalCompleted)
	s.Require().NoError(err)
	s.Require().Len(retrievedInfo, 1, "There should be only one delegate stake removal information for the block")
	s.Require().Equal(removalInfo0.BlockRemovalStarted, retrievedInfo[0].BlockRemovalStarted, "Block removal started should match")
	s.Require().Equal(removalInfo0.TopicId, retrievedInfo[0].TopicId, "Topic IDs should match for all placements")
	s.Require().Equal(removalInfo0.Reputer, retrievedInfo[0].Reputer, "Reputer addresses should match for all placements")
	s.Require().Equal(removalInfo0.Delegator, retrievedInfo[0].Delegator, "Delegator addresses should match for all placements")
	s.Require().Equal(removalInfo0.Amount, retrievedInfo[0].Amount, "Amounts should match for all placements")

	// Topic 202

	// Retrieve the delegate stake removal information
	retrievedInfo, err = keeper.GetDelegateStakeRemovalsForBlock(ctx, removalInfo1.BlockRemovalCompleted)
	s.Require().NoError(err)
	s.Require().Len(retrievedInfo, 1)
	s.Require().Equal(removalInfo1.BlockRemovalStarted, retrievedInfo[0].BlockRemovalStarted, "Block removal started should match")
	s.Require().Equal(removalInfo1.TopicId, retrievedInfo[0].TopicId, "Topic IDs should match for all placements")
	s.Require().Equal(removalInfo1.Reputer, retrievedInfo[0].Reputer, "Reputer addresses should match for all placements")
	s.Require().Equal(removalInfo1.Delegator, retrievedInfo[0].Delegator, "Delegator addresses should match for all placements")
	s.Require().Equal(removalInfo1.Amount, retrievedInfo[0].Amount, "Amounts should match for all placements")

	// delete 101
	err = keeper.DeleteDelegateStakeRemoval(ctx, removalInfo0.BlockRemovalCompleted, removalInfo0.TopicId, removalInfo0.Reputer, removalInfo0.Delegator)
	s.Require().NoError(err)
	removals, err := keeper.GetDelegateStakeRemovalsForBlock(ctx, removalInfo0.BlockRemovalCompleted)
	s.Require().NoError(err)
	s.Require().Len(removals, 0)

	// delete 102
	err = keeper.DeleteDelegateStakeRemoval(ctx, removalInfo1.BlockRemovalCompleted, removalInfo1.TopicId, removalInfo1.Reputer, removalInfo1.Delegator)
	s.Require().NoError(err)
	removals, err = keeper.GetDelegateStakeRemovalsForBlock(ctx, removalInfo1.BlockRemovalCompleted)
	s.Require().NoError(err)
	s.Require().Len(removals, 0)
}

func (s *KeeperTestSuite) TestGetDelegateStakeRemovalByAddressNotFound() {
	ctx := s.ctx
	keeper := s.emissionsKeeper

	// Attempt to retrieve delegate stake removal info for an address with no set info
	removals, err := keeper.GetDelegateStakeRemovalsForBlock(ctx, 201)
	s.Require().NoError(err)
	s.Require().Len(removals, 0)
}

func (s *KeeperTestSuite) TestSetParams() {
	ctx := s.ctx
	keeper := s.emissionsKeeper

	params := types.Params{
		Version:                         "v1.0.0",
		MinTopicWeight:                  alloraMath.NewDecFromInt64(100),
		MaxTopicsPerBlock:               1000,
		RequiredMinimumStake:            cosmosMath.NewInt(1),
		RemoveStakeDelayWindow:          172800,
		MinEpochLength:                  60,
		BetaEntropy:                     alloraMath.NewDecFromInt64(0),
		LearningRate:                    alloraMath.NewDecFromInt64(0),
		MinStakeFraction:                alloraMath.NewDecFromInt64(0),
		Epsilon:                         alloraMath.NewDecFromInt64(0),
		MaxUnfulfilledWorkerRequests:    0,
		MaxUnfulfilledReputerRequests:   0,
		TopicRewardStakeImportance:      alloraMath.NewDecFromInt64(0),
		TopicRewardFeeRevenueImportance: alloraMath.NewDecFromInt64(0),
		TopicRewardAlpha:                alloraMath.NewDecFromInt64(0),
		TaskRewardAlpha:                 alloraMath.NewDecFromInt64(0),
		ValidatorsVsAlloraPercentReward: alloraMath.NewDecFromInt64(0),
		MaxSamplesToScaleScores:         0,
		MaxTopInferersToReward:          10,
		MaxTopForecastersToReward:       10,
		MaxTopReputersToReward:          10,
		CreateTopicFee:                  cosmosMath.ZeroInt(),
		GradientDescentMaxIters:         0,
		MaxRetriesToFulfilNoncesWorker:  0,
		MaxRetriesToFulfilNoncesReputer: 0,
		RegistrationFee:                 cosmosMath.ZeroInt(),
		DefaultPageLimit:                0,
		MaxPageLimit:                    0,
		PRewardInference:                alloraMath.NewDecFromInt64(0),
		PRewardForecast:                 alloraMath.NewDecFromInt64(0),
		PRewardReputer:                  alloraMath.NewDecFromInt64(0),
		CRewardInference:                alloraMath.NewDecFromInt64(0),
		CRewardForecast:                 alloraMath.NewDecFromInt64(0),
		FTolerance:                      alloraMath.NewDecFromInt64(0),
		CNorm:                           alloraMath.NewDecFromInt64(0),
	}

	// Set params
	err := keeper.SetParams(ctx, params)
	s.Require().NoError(err)

	// Check params
	paramsFromKeeper, err := keeper.GetParams(ctx)
	s.Require().NoError(err)
	s.Require().Equal(params.Version, paramsFromKeeper.Version, "Params should be equal to the set params: Version")
	s.Require().True(params.MinTopicWeight.Equal(paramsFromKeeper.MinTopicWeight), "Params should be equal to the set params: MinTopicWeight")
	s.Require().Equal(params.MaxTopicsPerBlock, paramsFromKeeper.MaxTopicsPerBlock, "Params should be equal to the set params: MaxTopicsPerBlock")
	s.Require().True(params.RequiredMinimumStake.Equal(paramsFromKeeper.RequiredMinimumStake), "Params should be equal to the set params: RequiredMinimumStake")
	s.Require().Equal(params.RemoveStakeDelayWindow, paramsFromKeeper.RemoveStakeDelayWindow, "Params should be equal to the set params: RemoveStakeDelayWindow")
	s.Require().Equal(params.MinEpochLength, paramsFromKeeper.MinEpochLength, "Params should be equal to the set params: MinEpochLength")
	s.Require().Equal(params.MaxTopInferersToReward, paramsFromKeeper.MaxTopInferersToReward, "Params should be equal to the set params: MaxTopInferersToReward")
	s.Require().Equal(params.MaxTopForecastersToReward, paramsFromKeeper.MaxTopForecastersToReward, "Params should be equal to the set params: MaxTopForecastersToReward")
	s.Require().Equal(params.MaxTopReputersToReward, paramsFromKeeper.MaxTopReputersToReward, "Params should be equal to the set params: MaxTopReputersToReward")
}

// / REPUTERS AND WORKER
func (s *KeeperTestSuite) TestInsertWorker() {
	ctx := s.ctx
	keeper := s.emissionsKeeper
	worker := "sampleWorkerAddress"
	key := "worker-libp2p-key-sample"
	topicId := uint64(401)

	// Define sample OffchainNode information for a worker
	workerInfo := types.OffchainNode{
		LibP2PKey:    key,
		MultiAddress: "worker-multi-address-sample",
		Owner:        "worker-owner-sample",
		NodeAddress:  "worker-node-address-sample",
		NodeId:       "worker-node-id-sample",
	}

	// Attempt to insert the worker for multiple topics
	err := keeper.InsertWorker(ctx, topicId, worker, workerInfo)
	s.Require().NoError(err)

	node, err := keeper.GetWorkerByLibp2pKey(ctx, key)

	s.Require().NoError(err)
	s.Require().Equal(workerInfo.LibP2PKey, node.LibP2PKey)
	s.Require().Equal(workerInfo.MultiAddress, node.MultiAddress)
	s.Require().Equal(workerInfo.Owner, node.Owner)
	s.Require().Equal(workerInfo.NodeAddress, node.NodeAddress)
	s.Require().Equal(workerInfo.NodeId, node.NodeId)
}

func (s *KeeperTestSuite) TestGetWorkerAddressByP2PKey() {
	ctx := s.ctx
	keeper := s.emissionsKeeper
	worker := "sampleWorkerAddress"
	topicId := uint64(401)

	// Define sample OffchainNode information for a worker
	workerInfo := types.OffchainNode{
		LibP2PKey:    "worker-libp2p-key-sample",
		MultiAddress: "worker-multi-address-sample",
		Owner:        "allo146fyx5akdrcpn2ypjpg4tra2l7q2wevs05pz2n",
		NodeAddress:  "worker-node-address-sample",
		NodeId:       "worker-node-id-sample",
	}

	// Attempt to insert the worker for multiple topics
	err := keeper.InsertWorker(ctx, topicId, worker, workerInfo)
	s.Require().NoError(err)

	// Call the function to get the worker address using the P2P key
	retrievedAddress, err := keeper.GetWorkerAddressByP2PKey(ctx, workerInfo.LibP2PKey)
	s.Require().NoError(err)
	workerAddress, err := sdk.AccAddressFromBech32(workerInfo.Owner)
	s.Require().NoError(err)
	s.Require().Equal(workerAddress, retrievedAddress)
}

func (s *KeeperTestSuite) TestRemoveWorker() {
	ctx := s.ctx
	keeper := s.emissionsKeeper
	worker := "sampleWorkerAddress"
	topicId := uint64(401) // Assume the worker is associated with this topicId initially

	// Define sample OffchainNode information for a worker
	workerInfo := types.OffchainNode{
		LibP2PKey:    "worker-libp2p-key-sample",
		MultiAddress: "worker-multi-address-sample",
		Owner:        "worker-owner-sample",
		NodeAddress:  "worker-node-address-sample",
		NodeId:       "worker-node-id-sample",
	}

	// Insert the worker
	insertErr := keeper.InsertWorker(ctx, topicId, worker, workerInfo)
	s.Require().NoError(insertErr, "Failed to insert worker initially")

	// Verify the worker is registered in the topic
	isRegisteredPre, preErr := keeper.IsWorkerRegisteredInTopic(ctx, topicId, worker)
	s.Require().NoError(preErr, "Failed to check worker registration before removal")
	s.Require().True(isRegisteredPre, "Worker should be registered in the topic before removal")

	// Perform the removal
	removeErr := keeper.RemoveWorker(ctx, topicId, worker)
	s.Require().NoError(removeErr, "Failed to remove worker")

	// Verify the worker is no longer registered in the topic
	isRegisteredPost, postErr := keeper.IsWorkerRegisteredInTopic(ctx, topicId, worker)
	s.Require().NoError(postErr, "Failed to check worker registration after removal")
	s.Require().False(isRegisteredPost, "Worker should not be registered in the topic after removal")
}

func (s *KeeperTestSuite) TestInsertReputer() {
	ctx := s.ctx
	keeper := s.emissionsKeeper
	reputer := "sampleReputerAddress"
	topicId := uint64(501)

	// Define sample OffchainNode information for a reputer
	reputerInfo := types.OffchainNode{
		LibP2PKey:    "reputer-libp2p-key-sample",
		MultiAddress: "reputer-multi-address-sample",
		Owner:        "reputer-owner-sample",
		NodeAddress:  "reputer-node-address-sample",
		NodeId:       "reputer-node-id-sample",
	}

	// Attempt to insert the reputer for multiple topics
	err := keeper.InsertReputer(ctx, topicId, reputer, reputerInfo)
	s.Require().NoError(err)

	// Optionally check if reputer is registered in each topic using an assumed IsReputerRegisteredInTopic method
	isRegistered, regErr := keeper.IsReputerRegisteredInTopic(ctx, topicId, reputer)
	s.Require().NoError(regErr, "Checking reputer registration should not fail")
	s.Require().True(isRegistered, "Reputer should be registered in each topic")
}

func (s *KeeperTestSuite) TestGetReputerByLibp2pKey() {
	ctx := s.ctx
	reputer := "sampleReputerAddress"
	topicId := uint64(501)
	keeper := s.emissionsKeeper
	reputerKey := "someLibP2PKey123"
	reputerInfo := types.OffchainNode{
		LibP2PKey:    reputerKey,
		MultiAddress: "/ip4/127.0.0.1/tcp/4001",
		Owner:        "cosmos1...",
		NodeAddress:  "cosmosNodeAddress",
		NodeId:       "nodeId123",
	}

	err := keeper.InsertReputer(ctx, topicId, reputer, reputerInfo)
	s.Require().NoError(err)

	actualReputer, err := keeper.GetReputerByLibp2pKey(ctx, reputerKey)
	s.Require().NoError(err)
	s.Require().Equal(reputerInfo, actualReputer)

	nonExistentKey := "nonExistentKey123"
	_, err = keeper.GetReputerByLibp2pKey(ctx, nonExistentKey)
	s.Require().Error(err)
}

func (s *KeeperTestSuite) TestRemoveReputer() {
	ctx := s.ctx
	keeper := s.emissionsKeeper
	reputer := "sampleReputerAddress"
	topicId := uint64(501)

	// Pre-setup: Insert the reputer for initial setup
	err := keeper.InsertReputer(ctx, topicId, reputer, types.OffchainNode{Owner: "sample-owner"})
	s.Require().NoError(err, "InsertReputer failed during setup")

	// Verify the reputer is registered in the topic
	isRegisteredPre, preErr := keeper.IsReputerRegisteredInTopic(ctx, topicId, reputer)
	s.Require().NoError(preErr, "Failed to check reputer registration before removal")
	s.Require().True(isRegisteredPre, "Reputer should be registered in the topic before removal")

	// Perform the removal
	removeErr := keeper.RemoveReputer(ctx, topicId, reputer)
	s.Require().NoError(removeErr, "Failed to remove reputer")

	// Verify the reputer is no longer registered in the topic
	isRegisteredPost, postErr := keeper.IsReputerRegisteredInTopic(ctx, topicId, reputer)
	s.Require().NoError(postErr, "Failed to check reputer registration after removal")
	s.Require().False(isRegisteredPost, "Reputer should not be registered in the topic after removal")
}

func (s *KeeperTestSuite) TestGetReputerAddressByP2PKey() {
	ctx := s.ctx
	keeper := s.emissionsKeeper
	reputer := "sampleReputerAddress"
	topicId := uint64(501)

	// Define sample OffchainNode information for a reputer
	reputerInfo := types.OffchainNode{
		LibP2PKey:    "reputer-libp2p-key-sample",
		MultiAddress: "reputer-multi-address-sample",
		Owner:        "allo146fyx5akdrcpn2ypjpg4tra2l7q2wevs05pz2n",
		NodeAddress:  "reputer-node-address-sample",
		NodeId:       "reputer-node-id-sample",
	}

	// Insert the reputer for multiple topics
	err := keeper.InsertReputer(ctx, topicId, reputer, reputerInfo)
	s.Require().NoError(err)

	// Retrieve the reputer address using the P2P key
	retrievedAddress, err := keeper.GetReputerAddressByP2PKey(ctx, reputerInfo.LibP2PKey)
	s.Require().NoError(err)
	expectedAddress, err := sdk.AccAddressFromBech32(reputerInfo.Owner)
	s.Require().NoError(err)
	s.Require().Equal(expectedAddress, retrievedAddress, "The retrieved address should match the expected address")
}

/// TOPICS

func (s *KeeperTestSuite) TestSetAndGetPreviousTopicWeight() {
	ctx := s.ctx
	keeper := s.emissionsKeeper
	topicId := uint64(1)

	// Set previous topic weight
	weightToSet := alloraMath.NewDecFromInt64(10)
	err := keeper.SetPreviousTopicWeight(ctx, topicId, weightToSet)
	s.Require().NoError(err, "Setting previous topic weight should not fail")

	// Get the previously set topic weight
	retrievedWeight, noPrior, err := keeper.GetPreviousTopicWeight(ctx, topicId)
	s.Require().NoError(err, "Getting previous topic weight should not fail")
	s.Require().Equal(weightToSet, retrievedWeight, "Retrieved weight should match the set weight")
	s.Require().False(noPrior, "Should indicate prior weight for a set topic")
}

func (s *KeeperTestSuite) TestGetPreviousTopicWeightNotFound() {
	ctx := s.ctx
	keeper := s.emissionsKeeper
	topicId := uint64(2)

	// Attempt to get a weight for a topic that has no set weight
	retrievedWeight, noPrior, err := keeper.GetPreviousTopicWeight(ctx, topicId)
	s.Require().NoError(err, "Getting weight for an unset topic should not error but return zero value")
	s.Require().True(alloraMath.ZeroDec().Equal(retrievedWeight), "Weight for an unset topic should be zero")
	s.Require().True(noPrior, "Should indicate no prior weight for an unset topic")
}

func (s *KeeperTestSuite) TestInactivateAndActivateTopic() {
	ctx := s.ctx
	keeper := s.emissionsKeeper
	topicId := uint64(3)

	// Assume topic initially active
	initialTopic := types.Topic{Id: topicId}
	_ = keeper.SetTopic(ctx, topicId, initialTopic)

	// Activate the topic
	err := keeper.ActivateTopic(ctx, topicId)
	s.Require().NoError(err, "Reactivating topic should not fail")

	// Check if topic is active
	topicActive, err := keeper.IsTopicActive(ctx, topicId)
	s.Require().NoError(err, "Getting topic should not fail after reactivation")
	s.Require().True(topicActive, "Topic should be active again")

	// Inactivate the topic
	err = keeper.InactivateTopic(ctx, topicId)
	s.Require().NoError(err, "Inactivating topic should not fail")

	// Check if topic is inactive
	topicActive, err = keeper.IsTopicActive(ctx, topicId)
	s.Require().NoError(err, "Getting topic should not fail after inactivation")
	s.Require().False(topicActive, "Topic should be inactive")

	// Activate the topic
	err = keeper.ActivateTopic(ctx, topicId)
	s.Require().NoError(err, "Reactivating topic should not fail")

	// Check if topic is active again
	topicActive, err = keeper.IsTopicActive(ctx, topicId)
	s.Require().NoError(err, "Getting topic should not fail after reactivation")
	s.Require().True(topicActive, "Topic should be active again")
}

func (s *KeeperTestSuite) TestGetActiveTopics() {
	ctx := s.ctx
	keeper := s.emissionsKeeper

	topic1 := types.Topic{Id: 1}
	topic2 := types.Topic{Id: 2}
	topic3 := types.Topic{Id: 3}

	_ = keeper.SetTopic(ctx, topic1.Id, topic1)
	_ = keeper.ActivateTopic(ctx, topic1.Id)
	_ = keeper.SetTopic(ctx, topic2.Id, topic2) // Inactive topic
	_ = keeper.SetTopic(ctx, topic3.Id, topic3)
	_ = keeper.ActivateTopic(ctx, topic3.Id)

	// Fetch only active topics
	pagination := &types.SimpleCursorPaginationRequest{
		Key:   nil,
		Limit: 10,
	}
	activeTopics, _, err := keeper.GetIdsOfActiveTopics(ctx, pagination)
	s.Require().NoError(err, "Fetching active topics should not produce an error")

	s.Require().Equal(len(activeTopics), 2, "Should retrieve exactly two active topics")

	for _, topicId := range activeTopics {
		isActive, err := keeper.IsTopicActive(ctx, topicId)
		s.Require().NoError(err, "Checking topic activity should not fail")
		s.Require().True(isActive, "Only active topics should be returned")
		switch topicId {
		case 1:
			s.Require().Equal(topic1.Id, topicId, "The details of topic 1 should match")
		case 3:
			s.Require().Equal(topic3.Id, topicId, "The details of topic 3 should match")
		default:
			s.Fail("Unexpected topic ID retrieved")
		}
	}
}

func (s *KeeperTestSuite) TestIncrementTopicId() {
	ctx := s.ctx
	keeper := s.emissionsKeeper

	// Initial check for the current topic ID
	initialTopicId, err := keeper.IncrementTopicId(ctx)
	s.Require().NoError(err, "Getting initial topic ID should not fail")

	// Increment the topic ID
	newTopicId, err := keeper.IncrementTopicId(ctx)
	s.Require().NoError(err, "Incrementing topic ID should not fail")
	s.Require().Equal(initialTopicId+1, newTopicId, "New topic ID should be one more than the initial topic ID")
}

func (s *KeeperTestSuite) TestGetNumTopicsWithActualTopicCreation() {
	ctx := s.ctx
	keeper := s.emissionsKeeper

	nextTopicIdStart, err := keeper.GetNextTopicId(ctx)
	s.Require().NoError(err, "Fetching the number of topics should not fail")

	// Create multiple topics to simulate actual usage
	topicsToCreate := 5
	for i := 1; i <= topicsToCreate; i++ {
		topicId, err := keeper.IncrementTopicId(ctx)
		s.Require().NoError(err, "Incrementing topic ID should not fail")

		newTopic := types.Topic{Id: topicId}

		err = keeper.SetTopic(ctx, topicId, newTopic)
		s.Require().NoError(err, "Setting a new topic should not fail")
	}

	// Now retrieve the total number of topics
	nextTopicIdEnd, err := keeper.GetNextTopicId(ctx)
	s.Require().NoError(err, "Fetching the number of topics should not fail")
	s.Require().Equal(uint64(topicsToCreate), nextTopicIdEnd-nextTopicIdStart)
}

func (s *KeeperTestSuite) TestUpdateAndGetTopicEpochLastEnded() {
	ctx := s.ctx
	keeper := s.emissionsKeeper
	topicId := uint64(1)
	epochLastEnded := types.BlockHeight(100)

	// Setup a topic initially
	initialTopic := types.Topic{Id: topicId}
	_ = keeper.SetTopic(ctx, topicId, initialTopic)

	// Update the epoch last ended
	err := keeper.UpdateTopicEpochLastEnded(ctx, topicId, epochLastEnded)
	s.Require().NoError(err, "Updating topic epoch last ended should not fail")

	// Retrieve the last ended epoch for the topic
	retrievedEpoch, err := keeper.GetTopicEpochLastEnded(ctx, topicId)
	s.Require().NoError(err, "Retrieving topic epoch last ended should not fail")
	s.Require().Equal(epochLastEnded, retrievedEpoch, "The retrieved epoch last ended should match the updated value")
}

func (s *KeeperTestSuite) TestTopicExists() {
	ctx := s.ctx
	keeper := s.emissionsKeeper

	// Test a topic ID that does not exist
	nonExistentTopicId := uint64(999) // Assuming this ID has not been used
	exists, err := keeper.TopicExists(ctx, nonExistentTopicId)
	s.Require().NoError(err, "Checking existence for a non-existent topic should not fail")
	s.Require().False(exists, "No topic should exist for an unused topic ID")

	// Create a topic to test existence
	existentTopicId, err := keeper.IncrementTopicId(ctx)
	s.Require().NoError(err, "Incrementing topic ID should not fail")

	newTopic := types.Topic{Id: existentTopicId}

	err = keeper.SetTopic(ctx, existentTopicId, newTopic)
	s.Require().NoError(err, "Setting a new topic should not fail")

	// Test the newly created topic ID
	exists, err = keeper.TopicExists(ctx, existentTopicId)
	s.Require().NoError(err, "Checking existence for an existent topic should not fail")
	s.Require().True(exists, "Topic should exist for a newly created topic ID")
}

func (s *KeeperTestSuite) TestGetTopic() {
	ctx := s.ctx
	keeper := s.emissionsKeeper

	topicId := uint64(1)
	metadata := "metadata"
	_, err := keeper.GetTopic(ctx, topicId)
	s.Require().Error(err, "Retrieving a non-existent topic should result in an error")

	newTopic := types.Topic{Id: topicId, Metadata: metadata}

	err = keeper.SetTopic(ctx, topicId, newTopic)
	s.Require().NoError(err, "Setting a new topic should not fail")

	retrievedTopic, err := keeper.GetTopic(ctx, topicId)
	s.Require().NoError(err, "Retrieving an existent topic should not fail")
	s.Require().Equal(newTopic, retrievedTopic, "Retrieved topic should match the set topic")
	s.Require().Equal(newTopic.Metadata, retrievedTopic.Metadata, "Retrieved topic should match the set topic")
}

/// FEE REVENUE

func (s *KeeperTestSuite) TestGetTopicFeeRevenue() {
	ctx := s.ctx
	keeper := s.emissionsKeeper
	topicId := uint64(1)

	newTopic := types.Topic{Id: topicId}
	err := keeper.SetTopic(ctx, topicId, newTopic)
	s.Require().NoError(err, "Setting a new topic should not fail")

	// Test getting revenue for a topic with no existing revenue
	feeRev, err := keeper.GetTopicFeeRevenue(ctx, topicId)
	s.Require().NoError(err, "Should not error when revenue does not exist")
	s.Require().Equal(cosmosMath.ZeroInt(), feeRev, "Revenue should be zero for non-existing entries")

	// Setup a topic with some revenue
	initialRevenue := cosmosMath.NewInt(100)
	initialRevenueInt := cosmosMath.NewInt(100)
	keeper.AddTopicFeeRevenue(ctx, topicId, initialRevenue)

	// Test getting revenue for a topic with existing revenue
	feeRev, err = keeper.GetTopicFeeRevenue(ctx, topicId)
	s.Require().NoError(err, "Should not error when retrieving existing revenue")
	s.Require().Equal(feeRev.String(), initialRevenueInt.String(), "Revenue should match the initial setup")
}

func (s *KeeperTestSuite) TestAddTopicFeeRevenue() {
	ctx := s.ctx
	keeper := s.emissionsKeeper
	topicId := uint64(1)
	block := int64(100)

	newTopic := types.Topic{Id: topicId}
	err := keeper.SetTopic(ctx, topicId, newTopic)
	s.Require().NoError(err, "Setting a new topic should not fail")
	err = keeper.DripTopicFeeRevenue(ctx, topicId, block)
	s.Require().NoError(err, "Resetting topic fee revenue should not fail")

	// Add initial revenue
	initialAmount := cosmosMath.NewInt(100)
	err = keeper.AddTopicFeeRevenue(ctx, topicId, initialAmount)
	s.Require().NoError(err, "Adding initial revenue should not fail")

	// Verify initial revenue
	feeRev, _ := keeper.GetTopicFeeRevenue(ctx, topicId)
	s.Require().Equal(initialAmount, feeRev, "Initial revenue should be correctly recorded")
}

/// TOPIC CHURN

func (s *KeeperTestSuite) TestChurnableTopics() {
	ctx := s.ctx
	keeper := s.emissionsKeeper
	topicId := uint64(123)
	topicId2 := uint64(456)

	err := keeper.AddChurnableTopic(ctx, topicId)
	s.Require().NoError(err)

	err = keeper.AddChurnableTopic(ctx, topicId2)
	s.Require().NoError(err)

	// Ensure the first topic is retrieved
	retrievedIds, err := keeper.GetChurnableTopics(ctx)
	s.Require().NoError(err)
	s.Require().Len(retrievedIds, 2, "Should retrieve all churn ready topics")

	// Reset the churn ready topics
	err = keeper.ResetChurnableTopics(ctx)
	s.Require().NoError(err)

	// Ensure no topics remain
	remainingIds, err := keeper.GetChurnableTopics(ctx)
	s.Require().NoError(err)
	s.Require().Len(remainingIds, 0, "Should have no churn ready topics after reset")
}

/// SCORES

func (s *KeeperTestSuite) TestGetLatestScores() {
	ctx := s.ctx
	keeper := s.emissionsKeeper
	topicId := uint64(1)
	worker := "worker1"
	forecaster := "forecaster1"
	reputer := "reputer1"

	// Test getting latest scores when none are set
	infererScore, err := keeper.GetLatestInfererScore(ctx, topicId, worker)
	s.Require().NoError(err, "Fetching latest inferer score should not fail")
	s.Require().Equal(types.Score{}, infererScore, "Inferer score should be empty if not set")

	forecasterScore, err := keeper.GetLatestForecasterScore(ctx, topicId, forecaster)
	s.Require().NoError(err, "Fetching latest forecaster score should not fail")
	s.Require().Equal(types.Score{}, forecasterScore, "Forecaster score should be empty if not set")

	reputerScore, err := keeper.GetLatestReputerScore(ctx, topicId, reputer)
	s.Require().NoError(err, "Fetching latest reputer score should not fail")
	s.Require().Equal(types.Score{}, reputerScore, "Reputer score should be empty if not set")
}

func (s *KeeperTestSuite) TestSetLatestScores() {
	ctx := s.ctx
	keeper := s.emissionsKeeper
	topicId := uint64(1)
	worker := "worker1"
	forecaster := "forecaster1"
	reputer := "reputer1"
	oldScore := types.Score{TopicId: topicId, BlockHeight: 1, Address: worker, Score: alloraMath.NewDecFromInt64(90)}
	newScore := types.Score{TopicId: topicId, BlockHeight: 2, Address: worker, Score: alloraMath.NewDecFromInt64(95)}

	// Set an initial score for inferer and attempt to update with an older score
	_ = keeper.SetLatestInfererScore(ctx, topicId, worker, newScore)
	err := keeper.SetLatestInfererScore(ctx, topicId, worker, oldScore)
	s.Require().NoError(err, "Setting an older inferer score should not fail but should not update")
	updatedScore, _ := keeper.GetLatestInfererScore(ctx, topicId, worker)
	s.Require().NotEqual(oldScore.Score, updatedScore.Score, "Older score should not replace newer score")

	// Set a new score for forecaster
	_ = keeper.SetLatestForecasterScore(ctx, topicId, forecaster, newScore)
	forecasterScore, _ := keeper.GetLatestForecasterScore(ctx, topicId, forecaster)
	s.Require().Equal(newScore.Score, forecasterScore.Score, "Newer forecaster score should be set")

	// Set a new score for reputer
	_ = keeper.SetLatestReputerScore(ctx, topicId, reputer, newScore)
	reputerScore, _ := keeper.GetLatestReputerScore(ctx, topicId, reputer)
	s.Require().Equal(newScore.Score, reputerScore.Score, "Newer reputer score should be set")
}

func (s *KeeperTestSuite) TestInsertWorkerInferenceScore() {
	ctx := s.ctx
	keeper := s.emissionsKeeper
	topicId := uint64(1)
	blockHeight := int64(100)
	score := types.Score{
		TopicId:     topicId,
		BlockHeight: blockHeight,
		Address:     "worker1",
		Score:       alloraMath.NewDecFromInt64(95),
	}

	// Set the maximum number of scores using system parameters
	maxNumScores := uint64(5)
	params := types.Params{MaxSamplesToScaleScores: maxNumScores}
	err := keeper.SetParams(ctx, params)
	s.Require().NoError(err, "Setting parameters should not fail")

	// Insert scores more than the max limit to test trimming
	for i := 0; i < int(maxNumScores+2); i++ {
		err := keeper.InsertWorkerInferenceScore(ctx, topicId, blockHeight, score)
		s.Require().NoError(err, "Inserting worker inference score should not fail")
	}

	// Fetch scores to check if trimming happened
	scores, err := keeper.GetWorkerInferenceScoresAtBlock(ctx, topicId, blockHeight)
	s.Require().NoError(err, "Fetching scores at block should not fail")
	s.Require().Len(scores.Scores, int(maxNumScores), "Scores should not exceed the maximum limit")
}

func (s *KeeperTestSuite) TestInsertWorkerInferenceScore2() {
	ctx := s.ctx
	keeper := s.emissionsKeeper
	topicId := uint64(1)
	blockHeight := int64(100)

	// Set the maximum number of scores using system parameters
	maxNumScores := uint64(5)
	params := types.Params{MaxSamplesToScaleScores: maxNumScores}
	err := keeper.SetParams(ctx, params)
	s.Require().NoError(err, "Setting parameters should not fail")

	// Insert scores more than the max limit to test trimming
	for i := 0; i < int(maxNumScores+2); i++ { // Inserting 7 scores where the limit is 5
		scoreValue := alloraMath.NewDecFromInt64(int64(90 + i)) // Increment score value to simulate variation
		score := types.Score{
			TopicId:     topicId,
			BlockHeight: blockHeight,
			Address:     "worker1",
			Score:       scoreValue,
		}
		err := keeper.InsertWorkerInferenceScore(ctx, topicId, blockHeight, score)
		s.Require().NoError(err, "Inserting worker inference score should not fail")
	}

	// Fetch scores to check if trimming happened
	scores, err := keeper.GetWorkerInferenceScoresAtBlock(ctx, topicId, blockHeight)
	s.Require().NoError(err, "Fetching scores at block should not fail")
	s.Require().Len(scores.Scores, int(maxNumScores), "Scores should not exceed the maximum limit")

	// Check that the retained scores are the last five inserted
	for idx, score := range scores.Scores {
		expectedScoreValue := alloraMath.NewDecFromInt64(int64(92 + idx)) // Expecting the last 5 scores: 94, 95, 96, 97
		s.Require().Equal(expectedScoreValue, score.Score, "Score should match the expected last scores")
	}
}

func (s *KeeperTestSuite) TestGetInferenceScoresUntilBlock() {
	ctx := s.ctx
	keeper := s.emissionsKeeper
	topicId := uint64(1)
	workerAddress := sdk.AccAddress("allo16jmt7f7r4e6j9k4ds7jgac2t4k4cz0wthv4u88")
	blockHeight := int64(105)

	// Insert scores for different workers and blocks
	for blockHeight := int64(100); blockHeight <= 110; blockHeight++ {
		// Scores for the targeted worker
		scoreForWorker := types.Score{
			TopicId:     topicId,
			BlockHeight: blockHeight,
			Address:     workerAddress.String(),
			Score:       alloraMath.NewDecFromInt64(blockHeight),
		}
		_ = keeper.InsertWorkerInferenceScore(ctx, topicId, blockHeight, scoreForWorker)
	}

	// Get scores for the worker up to block 105
	scores, err := keeper.GetInferenceScoresUntilBlock(ctx, topicId, blockHeight)
	s.Require().NoError(err, "Fetching worker inference scores until block should not fail")
	s.Require().Len(scores, 6, "Should retrieve correct number of scores up to block 105")

	// Verify that the scores are correct and ordered as expected (descending block number)
	expectedBlock := blockHeight
	for _, score := range scores {
		s.Require().Equal(workerAddress.String(), score.Address, "Only scores for the specified worker should be returned")
		s.Require().Equal(expectedBlock, score.BlockHeight, "Scores should be returned in descending order by block")
		s.Require().Equal(alloraMath.NewDecFromInt64(expectedBlock), score.Score, "Score value should match expected")
		expectedBlock--
	}
}

func (s *KeeperTestSuite) TestInsertWorkerForecastScore() {
	ctx := s.ctx
	keeper := s.emissionsKeeper
	topicId := uint64(1)
	blockHeight := int64(100)

	// Set the maximum number of scores using system parameters
	maxNumScores := uint64(5)
	params := types.Params{MaxSamplesToScaleScores: maxNumScores}
	err := keeper.SetParams(ctx, params)
	s.Require().NoError(err, "Setting parameters should not fail")

	// Insert scores more than the max limit to test trimming
	for i := 0; i < int(maxNumScores+2); i++ { // Inserting 7 scores where the limit is 5
		score := types.Score{
			TopicId:     topicId,
			BlockHeight: blockHeight,
			Address:     "worker1",
			Score:       alloraMath.NewDecFromInt64(int64(90 + i)), // Increment score value to simulate variation
		}
		err := keeper.InsertWorkerForecastScore(ctx, topicId, blockHeight, score)
		s.Require().NoError(err, "Inserting worker forecast score should not fail")
	}

	// Fetch scores to check if trimming happened
	scores, err := keeper.GetWorkerForecastScoresAtBlock(ctx, topicId, blockHeight)
	s.Require().NoError(err, "Fetching forecast scores at block should not fail")
	s.Require().Len(scores.Scores, int(maxNumScores), "Scores should not exceed the maximum limit")
}

func (s *KeeperTestSuite) TestGetForecastScoresUntilBlock() {
	ctx := s.ctx
	keeper := s.emissionsKeeper
	topicId := uint64(1)
	blockHeight := int64(105)

	// Insert scores for the worker at various blocks
	for i := int64(100); i <= 110; i++ {
		score := types.Score{
			TopicId:     topicId,
			BlockHeight: i,
			Score:       alloraMath.NewDecFromInt64(i),
		}
		_ = keeper.InsertWorkerForecastScore(ctx, topicId, i, score)
	}

	// Get forecast scores for the worker up to block 105
	scores, err := keeper.GetForecastScoresUntilBlock(ctx, topicId, blockHeight)
	s.Require().NoError(err, "Fetching worker forecast scores until block should not fail")
	s.Require().Len(scores, 6, "Should retrieve correct number of scores up to block 105")
}

func (s *KeeperTestSuite) TestGetWorkerForecastScoresAtBlock() {
	ctx := s.ctx
	keeper := s.emissionsKeeper
	topicId := uint64(1)
	blockHeight := int64(100)

	// Insert scores at the block
	for i := 0; i < 5; i++ {
		score := types.Score{
			TopicId:     topicId,
			BlockHeight: blockHeight,
			Address:     "worker" + strconv.Itoa(i+1),
			Score:       alloraMath.NewDecFromInt64(int64(100 + i)),
		}
		_ = keeper.InsertWorkerForecastScore(ctx, topicId, blockHeight, score)
	}

	// Fetch scores at the specific block
	scores, err := keeper.GetWorkerForecastScoresAtBlock(ctx, topicId, blockHeight)
	s.Require().NoError(err, "Fetching forecast scores at block should not fail")
	s.Require().Len(scores.Scores, 5, "Should retrieve all scores at the block")
}

func (s *KeeperTestSuite) TestInsertReputerScore() {
	ctx := s.ctx
	keeper := s.emissionsKeeper
	topicId := uint64(1)
	blockHeight := int64(100)

	// Set the maximum number of scores using system parameters
	maxNumScores := uint64(5)
	params := types.Params{MaxSamplesToScaleScores: maxNumScores}
	err := keeper.SetParams(ctx, params)
	s.Require().NoError(err, "Setting parameters should not fail")

	// Insert scores more than the max limit to test trimming
	for i := 0; i < int(maxNumScores+2); i++ { // Inserting 7 scores where the limit is 5
		score := types.Score{
			TopicId:     topicId,
			BlockHeight: blockHeight,
			Address:     "reputer1",
			Score:       alloraMath.NewDecFromInt64(int64(90 + i)), // Increment score value to simulate variation
		}
		err := keeper.InsertReputerScore(ctx, topicId, blockHeight, score)
		s.Require().NoError(err, "Inserting reputer score should not fail")
	}

	// Fetch scores to check if trimming happened
	scores, err := keeper.GetReputersScoresAtBlock(ctx, topicId, blockHeight)
	s.Require().NoError(err, "Fetching reputer scores at block should not fail")
	s.Require().Len(scores.Scores, int(maxNumScores), "Scores should not exceed the maximum limit")
}

func (s *KeeperTestSuite) TestGetReputersScoresAtBlock() {
	ctx := s.ctx
	keeper := s.emissionsKeeper
	topicId := uint64(1)
	blockHeight := int64(100)

	// Insert multiple scores at the block
	for i := 0; i < 5; i++ {
		score := types.Score{
			TopicId:     topicId,
			BlockHeight: blockHeight,
			Address:     "reputer" + strconv.Itoa(i+1),
			Score:       alloraMath.NewDecFromInt64(int64(100 + i)),
		}
		_ = keeper.InsertReputerScore(ctx, topicId, blockHeight, score)
	}

	// Fetch scores at the specific block
	scores, err := keeper.GetReputersScoresAtBlock(ctx, topicId, blockHeight)
	s.Require().NoError(err, "Fetching reputer scores at block should not fail")
	s.Require().Len(scores.Scores, 5, "Should retrieve all scores at the block")
}

func (s *KeeperTestSuite) TestSetListeningCoefficient() {
	ctx := s.ctx
	keeper := s.emissionsKeeper
	topicId := uint64(1)
	reputer := "sampleReputerAddress"

	// Define a listening coefficient
	coefficient := types.ListeningCoefficient{
		Coefficient: alloraMath.NewDecFromInt64(10),
	}

	// Set the listening coefficient
	err := keeper.SetListeningCoefficient(ctx, topicId, reputer, coefficient)
	s.Require().NoError(err, "Setting listening coefficient should not fail")

	// Retrieve the set coefficient to verify it was set correctly
	retrievedCoef, err := keeper.GetListeningCoefficient(ctx, topicId, reputer)
	s.Require().NoError(err, "Fetching listening coefficient should not fail")
	s.Require().Equal(coefficient.Coefficient, retrievedCoef.Coefficient, "The retrieved coefficient should match the set value")
}

func (s *KeeperTestSuite) TestGetListeningCoefficient() {
	ctx := s.ctx
	keeper := s.emissionsKeeper
	topicId := uint64(1)
	reputer := "sampleReputerAddress"

	// Attempt to fetch a coefficient before setting it
	defaultCoef, err := keeper.GetListeningCoefficient(ctx, topicId, reputer)
	s.Require().NoError(err, "Fetching coefficient should not fail when not set")
	s.Require().Equal(alloraMath.NewDecFromInt64(1), defaultCoef.Coefficient, "Should return the default coefficient when not set")

	// Now set a specific coefficient
	setCoef := types.ListeningCoefficient{
		Coefficient: alloraMath.NewDecFromInt64(5),
	}
	_ = keeper.SetListeningCoefficient(ctx, topicId, reputer, setCoef)

	// Fetch and verify the coefficient after setting
	fetchedCoef, err := keeper.GetListeningCoefficient(ctx, topicId, reputer)
	s.Require().NoError(err, "Fetching coefficient should not fail after setting")
	s.Require().Equal(setCoef.Coefficient, fetchedCoef.Coefficient, "The fetched coefficient should match the set value")
}

/// REWARD FRACTION

func (s *KeeperTestSuite) TestSetPreviousReputerRewardFraction() {
	ctx := s.ctx
	keeper := s.emissionsKeeper
	topicId := uint64(1)
	reputer := "reputerAddressExample"

	// Define a reward fraction to set
	rewardFraction := alloraMath.NewDecFromInt64(75) // Assuming 0.75 as a fraction example

	// Set the reward fraction
	err := keeper.SetPreviousReputerRewardFraction(ctx, topicId, reputer, rewardFraction)
	s.Require().NoError(err, "Setting previous reputer reward fraction should not fail")

	// Verify by fetching the same
	fetchedReward, noPrior, err := keeper.GetPreviousReputerRewardFraction(ctx, topicId, reputer)
	s.Require().NoError(err, "Fetching the set reward fraction should not fail")
	s.Require().True(fetchedReward.Equal(rewardFraction), "The fetched reward fraction should match the set value")
	s.Require().False(noPrior, "Should not return no prior value when set")
}

func (s *KeeperTestSuite) TestGetPreviousReputerRewardFraction() {
	ctx := s.ctx
	keeper := s.emissionsKeeper
	topicId := uint64(1)
	reputer := "reputerAddressExample"

	// Attempt to fetch a reward fraction before setting it
	defaultReward, _, err := keeper.GetPreviousReputerRewardFraction(ctx, topicId, reputer)
	s.Require().NoError(err, "Fetching reward fraction should not fail when not set")
	s.Require().True(defaultReward.IsZero(), "Should return zero reward fraction when not set")

	// Now set a specific reward fraction
	setReward := alloraMath.NewDecFromInt64(50) // Assuming 0.50 as a fraction example
	_ = keeper.SetPreviousReputerRewardFraction(ctx, topicId, reputer, setReward)

	// Fetch and verify the reward fraction after setting
	fetchedReward, noPrior, err := keeper.GetPreviousReputerRewardFraction(ctx, topicId, reputer)
	s.Require().NoError(err, "Fetching reward fraction should not fail after setting")
	s.Require().True(fetchedReward.Equal(setReward), "The fetched reward fraction should match the set value")
	s.Require().False(noPrior, "Should not return no prior value after setting")
}

func (s *KeeperTestSuite) TestSetPreviousInferenceRewardFraction() {
	ctx := s.ctx
	keeper := s.emissionsKeeper
	topicId := uint64(1)
	worker := "workerAddressExample"

	// Define a reward fraction to set
	rewardFraction := alloraMath.NewDecFromInt64(25)

	// Set the reward fraction
	err := keeper.SetPreviousInferenceRewardFraction(ctx, topicId, worker, rewardFraction)
	s.Require().NoError(err, "Setting previous inference reward fraction should not fail")

	// Verify by fetching the same
	fetchedReward, noPrior, err := keeper.GetPreviousInferenceRewardFraction(ctx, topicId, worker)
	s.Require().NoError(err, "Fetching the set reward fraction should not fail")
	s.Require().True(fetchedReward.Equal(rewardFraction), "The fetched reward fraction should match the set value")
	s.Require().False(noPrior, "Should not return no prior value when set")
}

func (s *KeeperTestSuite) TestGetPreviousInferenceRewardFraction() {
	ctx := s.ctx
	keeper := s.emissionsKeeper
	topicId := uint64(1)
	worker := "workerAddressExample"

	// Attempt to fetch a reward fraction before setting it
	defaultReward, noPrior, err := keeper.GetPreviousInferenceRewardFraction(ctx, topicId, worker)
	s.Require().NoError(err, "Fetching reward fraction should not fail when not set")
	s.Require().True(defaultReward.IsZero(), "Should return zero reward fraction when not set")
	s.Require().True(noPrior, "Should return no prior value when not set")

	// Now set a specific reward fraction
	setReward := alloraMath.NewDecFromInt64(75)
	_ = keeper.SetPreviousInferenceRewardFraction(ctx, topicId, worker, setReward)

	// Fetch and verify the reward fraction after setting
	fetchedReward, noPrior, err := keeper.GetPreviousInferenceRewardFraction(ctx, topicId, worker)
	s.Require().NoError(err, "Fetching reward fraction should not fail after setting")
	s.Require().True(fetchedReward.Equal(setReward), "The fetched reward fraction should match the set value")
	s.Require().False(noPrior, "Should not return no prior value after setting")
}

func (s *KeeperTestSuite) TestSetPreviousForecastRewardFraction() {
	ctx := s.ctx
	keeper := s.emissionsKeeper
	topicId := uint64(1)
	worker := "forecastWorkerAddress"

	// Define a reward fraction to set
	rewardFraction := alloraMath.NewDecFromInt64(50) // Assume setting the fraction to 0.50

	// Set the forecast reward fraction
	err := keeper.SetPreviousForecastRewardFraction(ctx, topicId, worker, rewardFraction)
	s.Require().NoError(err, "Setting previous forecast reward fraction should not fail")

	// Verify by fetching the set value
	fetchedReward, noPrior, err := keeper.GetPreviousForecastRewardFraction(ctx, topicId, worker)
	s.Require().NoError(err, "Fetching the set forecast reward fraction should not fail")
	s.Require().True(fetchedReward.Equal(rewardFraction), "The fetched forecast reward fraction should match the set value")
	s.Require().False(noPrior, "Should not return no prior value when set")
}

func (s *KeeperTestSuite) TestGetPreviousForecastRewardFraction() {
	ctx := s.ctx
	keeper := s.emissionsKeeper
	topicId := uint64(1)
	worker := "forecastWorkerAddress"

	// Attempt to fetch the reward fraction before setting it, expecting default value
	defaultReward, noPrior, err := keeper.GetPreviousForecastRewardFraction(ctx, topicId, worker)
	s.Require().NoError(err, "Fetching forecast reward fraction should not fail when not set")
	s.Require().True(defaultReward.IsZero(), "Should return zero forecast reward fraction when not set")
	s.Require().True(noPrior, "Should return no prior value when not set")

	// Now set a specific reward fraction
	setReward := alloraMath.NewDecFromInt64(75) // Assume setting it to 0.75
	_ = keeper.SetPreviousForecastRewardFraction(ctx, topicId, worker, setReward)

	// Fetch and verify the reward fraction after setting
	fetchedReward, noPrior, err := keeper.GetPreviousForecastRewardFraction(ctx, topicId, worker)
	s.Require().NoError(err, "Fetching forecast reward fraction should not fail after setting")
	s.Require().True(fetchedReward.Equal(setReward), "The fetched forecast reward fraction should match the set value")
	s.Require().False(noPrior, "Should not return no prior value after setting")
}

/// WHITELISTS

func (s *KeeperTestSuite) TestWhitelistAdminOperations() {
	ctx := s.ctx
	keeper := s.emissionsKeeper
	adminAddress := "adminAddressExample"

	// Test Adding to whitelist
	err := keeper.AddWhitelistAdmin(ctx, adminAddress)
	s.Require().NoError(err, "Adding whitelist admin should not fail")

	// Test Checking whitelist
	isAdmin, err := keeper.IsWhitelistAdmin(ctx, adminAddress)
	s.Require().NoError(err, "Checking if address is an admin should not fail")
	s.Require().True(isAdmin, "Address should be an admin after being added")

	// Test Removing from whitelist
	err = keeper.RemoveWhitelistAdmin(ctx, adminAddress)
	s.Require().NoError(err, "Removing whitelist admin should not fail")

	// Verify removal
	isAdmin, err = keeper.IsWhitelistAdmin(ctx, adminAddress)
	s.Require().NoError(err, "Checking admin status after removal should not fail")
	s.Require().False(isAdmin, "Address should not be an admin after being removed")
}

/// TOPIC REWARD NONCE

func (s *KeeperTestSuite) TestGetSetDeleteTopicRewardNonce() {
	ctx := s.ctx
	keeper := s.emissionsKeeper
	topicId := uint64(1)

	// Test Get on an unset topicId, should return 0
	nonce, err := keeper.GetTopicRewardNonce(ctx, topicId)
	s.Require().NoError(err, "Getting an unset topic reward nonce should not fail")
	s.Require().Equal(int64(0), nonce, "Nonce for an unset topicId should be 0")

	// Test Set
	expectedNonce := int64(12345)
	err = keeper.SetTopicRewardNonce(ctx, topicId, expectedNonce)
	s.Require().NoError(err, "Setting topic reward nonce should not fail")

	// Test Get after Set, should return the set value
	nonce, err = keeper.GetTopicRewardNonce(ctx, topicId)
	s.Require().NoError(err, "Getting set topic reward nonce should not fail")
	s.Require().Equal(expectedNonce, nonce, "Nonce should match the value set earlier")

	// Test Delete
	err = keeper.DeleteTopicRewardNonce(ctx, topicId)
	s.Require().NoError(err, "Deleting topic reward nonce should not fail")

	// Test Get after Delete, should return 0
	nonce, err = keeper.GetTopicRewardNonce(ctx, topicId)
	s.Require().NoError(err, "Getting deleted topic reward nonce should not fail")
	s.Require().Equal(int64(0), nonce, "Nonce should be 0 after deletion")
}

/// UTILS

func (s *KeeperTestSuite) TestCalcAppropriatePaginationForUint64Cursor() {
	ctx := s.ctx
	keeper := s.emissionsKeeper

	defaultLimit := uint64(20)
	maxLimit := uint64(50)

	params := types.Params{
		DefaultPageLimit: defaultLimit,
		MaxPageLimit:     maxLimit,
	}
	err := keeper.SetParams(ctx, params)
	s.Require().NoError(err, "Setting default and max limit parameters should not fail")

	paramsActual, err := keeper.GetParams(ctx)
	s.Require().NoError(err)
	s.Require().Equal(maxLimit, paramsActual.MaxPageLimit, "Max limit should be set correctly")
	s.Require().Equal(defaultLimit, paramsActual.DefaultPageLimit, "Default limit should be set correctly")

	// Test 1: Pagination request is nil
	limit, cursor, err := keeper.CalcAppropriatePaginationForUint64Cursor(ctx, nil)
	s.Require().NoError(err, "Should handle nil pagination request without error")
	s.Require().Equal(defaultLimit, limit, "Limit should default to the default limit")
	s.Require().Equal(uint64(0), cursor, "Cursor should be 0 when key nil")

	// Test 2: Pagination Key is empty and Limit is zero
	pagination := &types.SimpleCursorPaginationRequest{Key: []byte{}, Limit: 0}
	limit, cursor, err = keeper.CalcAppropriatePaginationForUint64Cursor(ctx, pagination)
	s.Require().NoError(err, "Should handle empty key and zero limit without error")
	s.Require().Equal(defaultLimit, limit, "Limit should default to the default limit")
	s.Require().Equal(uint64(0), cursor, "Cursor should be 0 when key is empty")

	// Test 3: Valid key and non-zero limit within bounds
	validKey := binary.BigEndian.AppendUint64(nil, uint64(12345)) // Convert 12345 to big-endian byte slice
	pagination = &types.SimpleCursorPaginationRequest{Key: validKey, Limit: 30}
	limit, cursor, err = keeper.CalcAppropriatePaginationForUint64Cursor(ctx, pagination)
	s.Require().NoError(err, "Handling valid key and valid limit should not fail")
	s.Require().Equal(uint64(30), limit, "Limit should be as specified")
	s.Require().Equal(uint64(12345), cursor, "Cursor should decode correctly from key")

	// Test 4: Limit exceeds maximum limit
	pagination = &types.SimpleCursorPaginationRequest{Key: validKey, Limit: 60}
	limit, _, err = keeper.CalcAppropriatePaginationForUint64Cursor(ctx, pagination)
	s.Require().NoError(err, "Handling limit exceeding maximum should not fail")
	s.Require().Equal(maxLimit, limit, "Limit should be capped at the maximum limit")
}

// STATE MANAGEMENT

func (s *KeeperTestSuite) TestPruneRecordsAfterRewards() {
	// Set infereces, forecasts, and reputations for a topic
	topicId := uint64(1)
	block := types.BlockHeight(100)
	expectedInferences := types.Inferences{
		Inferences: []*types.Inference{
			{
				Value:   alloraMath.NewDecFromInt64(1), // Assuming NewDecFromInt64 exists and is appropriate
				Inferer: "allo10es2a97cr7u2m3aa08tcu7yd0d300thdct45ve",
			},
			{
				Value:   alloraMath.NewDecFromInt64(2),
				Inferer: "allo1snm6pxg7p9jetmkhz0jz9ku3vdzmszegy9q5lh",
			},
		},
	}
	nonce := types.Nonce{BlockHeight: block} // Assuming block type cast to int64 if needed
	err := s.emissionsKeeper.InsertInferences(s.ctx, topicId, nonce, expectedInferences)
	s.Require().NoError(err, "Inserting inferences should not fail")

	expectedForecasts := types.Forecasts{
		Forecasts: []*types.Forecast{
			{
				TopicId:    topicId,
				Forecaster: "allo1snm6pxg7p9jetmkhz0jz9ku3vdzmszegy9q5lh",
			},
			{
				TopicId:    topicId,
				Forecaster: "allo10es2a97cr7u2m3aa08tcu7yd0d300thdct45ve",
			},
		},
	}
	err = s.emissionsKeeper.InsertForecasts(s.ctx, topicId, nonce, expectedForecasts)
	s.Require().NoError(err)

	reputerLossBundles := types.ReputerValueBundles{}
	err = s.emissionsKeeper.InsertReputerLossBundlesAtBlock(s.ctx, topicId, block, reputerLossBundles)
	s.Require().NoError(err, "InsertReputerLossBundlesAtBlock should not return an error")

	networkLosses := types.ValueBundle{}
	err = s.emissionsKeeper.InsertNetworkLossBundleAtBlock(s.ctx, topicId, block, networkLosses)
	s.Require().NoError(err, "InsertNetworkLossBundleAtBlock should not return an error")

	// Check if the records are set
	_, err = s.emissionsKeeper.GetInferencesAtBlock(s.ctx, topicId, block)
	s.Require().NoError(err, "Getting inferences should not fail")
	_, err = s.emissionsKeeper.GetForecastsAtBlock(s.ctx, topicId, block)
	s.Require().NoError(err, "Getting forecasts should not fail")
	_, err = s.emissionsKeeper.GetReputerLossBundlesAtBlock(s.ctx, topicId, block)
	s.Require().NoError(err, "Getting reputer loss bundles should not fail")
	_, err = s.emissionsKeeper.GetNetworkLossBundleAtBlock(s.ctx, topicId, block)
	s.Require().NoError(err, "Getting network loss bundle should not fail")

	// Prune records in the subsequent block
	err = s.emissionsKeeper.PruneRecordsAfterRewards(s.ctx, topicId, block+1)
	s.Require().NoError(err, "Pruning records after rewards should not fail")

	// Check if the records are pruned
	_, err = s.emissionsKeeper.GetInferencesAtBlock(s.ctx, topicId, block)
	s.Require().Error(err, "Should return error for non-existent data")
	_, err = s.emissionsKeeper.GetForecastsAtBlock(s.ctx, topicId, block)
	s.Require().Error(err, "Should return error for non-existent data")
	_, err = s.emissionsKeeper.GetReputerLossBundlesAtBlock(s.ctx, topicId, block)
	s.Require().Error(err, "Should return error for non-existent data")
	_, err = s.emissionsKeeper.GetNetworkLossBundleAtBlock(s.ctx, topicId, block)
	s.Require().Error(err, "Should return error for non-existent data")
}

func (s *KeeperTestSuite) TestPruneWorkerNoncesLogicCorrectness() {
	tests := []struct {
		name                 string
		blockHeightThreshold int64
		nonces               []*types.Nonce
		expectedNonces       []*types.Nonce
	}{
		{
			name:                 "No nonces",
			blockHeightThreshold: 10,
			nonces:               []*types.Nonce{},
			expectedNonces:       []*types.Nonce{},
		},
		{
			name:                 "All nonces pruned",
			blockHeightThreshold: 10,
			nonces:               []*types.Nonce{{BlockHeight: 5}, {BlockHeight: 7}},
			expectedNonces:       []*types.Nonce{},
		},
		{
			name:                 "Some nonces pruned",
			blockHeightThreshold: 10,
			nonces:               []*types.Nonce{{BlockHeight: 5}, {BlockHeight: 15}},
			expectedNonces:       []*types.Nonce{{BlockHeight: 15}},
		},
		{
			name:                 "Some nonces pruned on the edge",
			blockHeightThreshold: 10,
			nonces:               []*types.Nonce{{BlockHeight: 5}, {BlockHeight: 10}, {BlockHeight: 15}},
			expectedNonces:       []*types.Nonce{{BlockHeight: 10}, {BlockHeight: 15}},
		},
		{
			name:                 "No nonces pruned",
			blockHeightThreshold: 10,
			nonces:               []*types.Nonce{{BlockHeight: 15}, {BlockHeight: 20}},
			expectedNonces:       []*types.Nonce{{BlockHeight: 15}, {BlockHeight: 20}},
		},
	}
	keeper := s.emissionsKeeper
	topicId1 := uint64(1)
	for _, tt := range tests {
		s.Run(tt.name, func() {
			keeper.DeleteUnfulfilledWorkerNonces(s.ctx, topicId1)
			// Set multiple worker nonces
			for _, val := range tt.nonces {
				err := keeper.AddWorkerNonce(s.ctx, topicId1, val)
				s.Require().NoError(err, "Failed to add worker nonce, topicId1")
			}

			// Call pruneWorkerNonces
			err := s.emissionsKeeper.PruneWorkerNonces(s.ctx, topicId1, tt.blockHeightThreshold)
			s.Require().NoError(err)

			// Check remaining nonces
			nonces, err := s.emissionsKeeper.GetUnfulfilledWorkerNonces(s.ctx, topicId1)
			s.Require().NoError(err)
			// for loop nonces
			for _, nonce := range nonces.Nonces {
				s.Require().Contains(tt.expectedNonces, nonce)
			}
			for _, nonce := range tt.expectedNonces {
				s.Require().Contains(nonces.Nonces, nonce)
			}

		})
	}
}

func (s *KeeperTestSuite) TestPruneReputerNoncesLogicCorrectness() {
	tests := []struct {
		name                 string
		blockHeightThreshold int64
		nonces               []*types.ReputerRequestNonce
		expectedNonces       []*types.ReputerRequestNonce
	}{
		{
			name:                 "No nonces",
			blockHeightThreshold: 10,
			nonces:               []*types.ReputerRequestNonce{},
			expectedNonces:       []*types.ReputerRequestNonce{},
		},
		{
			name:                 "All nonces pruned",
			blockHeightThreshold: 10,
			nonces: []*types.ReputerRequestNonce{
				{ReputerNonce: &types.Nonce{BlockHeight: 5}, WorkerNonce: &types.Nonce{BlockHeight: 3}},
				{ReputerNonce: &types.Nonce{BlockHeight: 7}, WorkerNonce: &types.Nonce{BlockHeight: 5}}},
			expectedNonces: []*types.ReputerRequestNonce{},
		},
		{
			name:                 "Some nonces pruned",
			blockHeightThreshold: 10,
			nonces: []*types.ReputerRequestNonce{
				{ReputerNonce: &types.Nonce{BlockHeight: 5}, WorkerNonce: &types.Nonce{BlockHeight: 3}},
				{ReputerNonce: &types.Nonce{BlockHeight: 15}, WorkerNonce: &types.Nonce{BlockHeight: 13}},
			},
			expectedNonces: []*types.ReputerRequestNonce{
				{ReputerNonce: &types.Nonce{BlockHeight: 15}, WorkerNonce: &types.Nonce{BlockHeight: 13}}},
		},
		{
			name:                 "Nonces pruned on the edge",
			blockHeightThreshold: 10,
			nonces: []*types.ReputerRequestNonce{
				{ReputerNonce: &types.Nonce{BlockHeight: 5}, WorkerNonce: &types.Nonce{BlockHeight: 3}},
				{ReputerNonce: &types.Nonce{BlockHeight: 10}, WorkerNonce: &types.Nonce{BlockHeight: 8}},
				{ReputerNonce: &types.Nonce{BlockHeight: 15}, WorkerNonce: &types.Nonce{BlockHeight: 13}}},
			expectedNonces: []*types.ReputerRequestNonce{
				{ReputerNonce: &types.Nonce{BlockHeight: 10}, WorkerNonce: &types.Nonce{BlockHeight: 8}},
				{ReputerNonce: &types.Nonce{BlockHeight: 15}, WorkerNonce: &types.Nonce{BlockHeight: 13}}},
		},
		{
			name:                 "No nonces pruned",
			blockHeightThreshold: 10,
			nonces: []*types.ReputerRequestNonce{
				{ReputerNonce: &types.Nonce{BlockHeight: 15}, WorkerNonce: &types.Nonce{BlockHeight: 8}},
				{ReputerNonce: &types.Nonce{BlockHeight: 20}, WorkerNonce: &types.Nonce{BlockHeight: 13}}},
			expectedNonces: []*types.ReputerRequestNonce{
				{ReputerNonce: &types.Nonce{BlockHeight: 15}, WorkerNonce: &types.Nonce{BlockHeight: 8}},
				{ReputerNonce: &types.Nonce{BlockHeight: 20}, WorkerNonce: &types.Nonce{BlockHeight: 13}}},
		},
	}
	keeper := s.emissionsKeeper
	topicId1 := uint64(1)
	for _, tt := range tests {
		s.Run(tt.name, func() {
			keeper.DeleteUnfulfilledReputerNonces(s.ctx, topicId1)
			// Set multiple reputer nonces
			for _, val := range tt.nonces {
				err := keeper.AddReputerNonce(s.ctx, topicId1, val.ReputerNonce, val.WorkerNonce)
				s.Require().NoError(err, "Failed to add reputer nonce, topicId1")
			}

			// Call PruneReputerNonces
			err := s.emissionsKeeper.PruneReputerNonces(s.ctx, topicId1, tt.blockHeightThreshold)
			s.Require().NoError(err)

			// Check remaining nonces
			nonces, err := s.emissionsKeeper.GetUnfulfilledReputerNonces(s.ctx, topicId1)
			s.Require().NoError(err)
			// for loop nonces
			for _, nonce := range nonces.Nonces {
				s.Require().Contains(tt.expectedNonces, nonce)
			}
			for _, nonce := range tt.expectedNonces {
				s.Require().Contains(nonces.Nonces, nonce)
			}
		})
	}
}

func (s *KeeperTestSuite) TestGetTargetWeight() {
	params, err := s.emissionsKeeper.GetParams(s.ctx)
	if err != nil {
		s.T().Fatalf("Failed to get parameters: %v", err)
	}

	dec, err := alloraMath.NewDecFromString("22.36067977499789696409173668731276")
	s.Require().NoError(err)

	testCases := []struct {
		name             string
		topicStake       alloraMath.Dec
		topicEpochLength int64
		topicFeeRevenue  alloraMath.Dec
		stakeImportance  alloraMath.Dec
		feeImportance    alloraMath.Dec
		want             alloraMath.Dec
		expectError      bool
	}{
		{
			name:             "Basic valid inputs",
			topicStake:       alloraMath.NewDecFromInt64(100),
			topicEpochLength: 10,
			topicFeeRevenue:  alloraMath.NewDecFromInt64(50),
			stakeImportance:  params.TopicRewardStakeImportance,
			feeImportance:    params.TopicRewardFeeRevenueImportance,
			want:             dec,
			expectError:      false,
		},
		{
			name:             "Zero epoch length",
			topicStake:       alloraMath.NewDecFromInt64(100),
			topicEpochLength: 0,
			topicFeeRevenue:  alloraMath.NewDecFromInt64(50),
			stakeImportance:  params.TopicRewardStakeImportance,
			feeImportance:    params.TopicRewardFeeRevenueImportance,
			want:             alloraMath.Dec{},
			expectError:      true,
		},
		{
			name:             "Negative stake",
			topicStake:       alloraMath.NewDecFromInt64(-100),
			topicEpochLength: 10,
			topicFeeRevenue:  alloraMath.NewDecFromInt64(50),
			stakeImportance:  params.TopicRewardStakeImportance,
			feeImportance:    params.TopicRewardFeeRevenueImportance,
			want:             alloraMath.Dec{},
			expectError:      true,
		},
	}

	for _, tc := range testCases {
		s.Run(tc.name, func() {
			got, err := s.emissionsKeeper.GetTargetWeight(tc.topicStake, tc.topicEpochLength, tc.topicFeeRevenue, tc.stakeImportance, tc.feeImportance)
			if tc.expectError {
				s.Require().Error(err, "Expected an error for case: %s", tc.name)
			} else {
				s.Require().NoError(err, "Did not expect an error for case: %s", tc.name)
				s.Require().True(tc.want.Equal(got), "Expected %s, got %s for case %s", tc.want.String(), got.String(), tc.name)
			}
		})
	}
}

func (s *KeeperTestSuite) TestDeleteUnfulfilledWorkerNonces() {
	topicId := uint64(1)
	keeper := s.emissionsKeeper
	// Setup initial nonces
	err := keeper.AddWorkerNonce(s.ctx, topicId, &types.Nonce{BlockHeight: 10})
	s.Require().NoError(err)
	err = keeper.AddWorkerNonce(s.ctx, topicId, &types.Nonce{BlockHeight: 20})
	s.Require().NoError(err)

	// Call DeleteUnfulfilledWorkerNonces
	err = s.emissionsKeeper.DeleteUnfulfilledWorkerNonces(s.ctx, topicId)
	s.Require().NoError(err)

	// Check that the nonces were removed
	nonces, err := s.emissionsKeeper.GetUnfulfilledWorkerNonces(s.ctx, topicId)
	s.Require().NoError(err)
	s.Require().Nil(nonces.Nonces)
}

func (s *KeeperTestSuite) TestDeleteUnfulfilledreputerNonces() {
	topicId := uint64(1)
	keeper := s.emissionsKeeper
	// Setup initial nonces
	err := keeper.AddReputerNonce(s.ctx, topicId, &types.Nonce{BlockHeight: 50}, &types.Nonce{BlockHeight: 40})
	s.Require().NoError(err)
	err = keeper.AddReputerNonce(s.ctx, topicId, &types.Nonce{BlockHeight: 60}, &types.Nonce{BlockHeight: 50})
	s.Require().NoError(err)

	// Call DeleteUnfulfilledWorkerNonces
	err = s.emissionsKeeper.DeleteUnfulfilledReputerNonces(s.ctx, topicId)
	s.Require().NoError(err)

	// Check that the nonces were removed
	nonces, err := s.emissionsKeeper.GetUnfulfilledReputerNonces(s.ctx, topicId)
	s.Require().NoError(err)
	s.Require().Nil(nonces.Nonces)
}

func (s *KeeperTestSuite) TestGetCurrentTopicWeight() {

	ctrl := gomock.NewController(s.T())
	s.topicKeeper = emissionstestutil.NewMockTopicKeeper(ctrl)

	params, err := s.emissionsKeeper.GetParams(s.ctx)
	if err != nil {
		s.T().Fatalf("Failed to get parameters: %v", err)
	}

	if s.topicKeeper == nil {
		s.T().Fatal("MockTopicKeeper is nil")
	}

	targetweight, err := alloraMath.NewDecFromString("1.0")
	s.Require().NoError(err)
	previousTopicWeight, err := alloraMath.NewDecFromString("0.8")
	s.Require().NoError(err)
	emaWeight, err := alloraMath.NewDecFromString("0.9")
	s.Require().NoError(err)

	topicId := uint64(1)
	topicEpochLength := int64(10)
	topicRewardAlpha := params.TopicRewardAlpha
	stakeImportance := params.TopicRewardStakeImportance
	feeImportance := params.TopicRewardFeeRevenueImportance
	additionalRevenue := cosmosMath.NewInt(100)

	s.topicKeeper.EXPECT().GetTopicStake(s.ctx, topicId).Return(cosmosMath.NewInt(1000), nil).AnyTimes()
	s.topicKeeper.EXPECT().NewDecFromSdkInt(cosmosMath.NewInt(1000)).Return(alloraMath.NewDecFromInt64(1000), nil).AnyTimes()
	s.topicKeeper.EXPECT().GetTopicFeeRevenue(s.ctx, topicId).Return(cosmosMath.NewInt(500), nil).AnyTimes()
	newFeeRevenue := additionalRevenue.Add(cosmosMath.NewInt(500))
	s.topicKeeper.EXPECT().NewDecFromSdkInt(newFeeRevenue).Return(alloraMath.NewDecFromInt64(600), nil).AnyTimes()
	s.topicKeeper.EXPECT().GetTargetWeight(gomock.Any(), gomock.Any(), gomock.Any(), gomock.Any(), gomock.Any()).Return(targetweight, nil).AnyTimes()
	s.topicKeeper.EXPECT().GetPreviousTopicWeight(s.ctx, topicId).Return(previousTopicWeight, false, nil).AnyTimes()
	s.topicKeeper.EXPECT().CalcEma(topicRewardAlpha, targetweight, previousTopicWeight, false).Return(emaWeight, nil).AnyTimes()

	weight, revenue, err := s.emissionsKeeper.GetCurrentTopicWeight(s.ctx, topicId, topicEpochLength, topicRewardAlpha, stakeImportance, feeImportance, additionalRevenue)

	s.T().Log("weight ", weight, emaWeight)
	s.T().Log("revenue ", cosmosMath.NewInt(500), revenue)
	s.Require().NoError(err)
}

func (s *KeeperTestSuite) TestGetFirstStakeRemovalForReputerAndTopicId() {
	k := s.emissionsKeeper
	ctx := s.ctx
	reputer := "reputer"
	topicId := uint64(1)

	// Create a stake removal info
	stakeRemovalInfo := types.StakeRemovalInfo{
		BlockRemovalStarted:   0,
		Reputer:               reputer,
		TopicId:               topicId,
		Amount:                cosmosMath.NewInt(100),
		BlockRemovalCompleted: 30,
	}
	anotherStakeRemoval := types.StakeRemovalInfo{
		BlockRemovalStarted:   0,
		Reputer:               "reputer2",
		TopicId:               topicId,
		Amount:                cosmosMath.NewInt(200),
		BlockRemovalCompleted: 30,
	}

	// Set the stake removal info in the keeper
	err := k.SetStakeRemoval(ctx, stakeRemovalInfo)
	s.Require().NoError(err)
	err = k.SetStakeRemoval(ctx, anotherStakeRemoval)
	s.Require().NoError(err)

	// Get the first stake removal for the reputer and topic ID
	result, found, err := k.GetStakeRemovalForReputerAndTopicId(ctx, reputer, topicId)
	s.Require().NoError(err)
	s.Require().True(found)
	s.Require().Equal(stakeRemovalInfo, result)
}

func (s *KeeperTestSuite) TestGetFirstStakeRemovalForReputerAndTopicIdNotFound() {
	k := s.emissionsKeeper
	ctx := s.ctx
	reputer := "reputer"
	topicId := uint64(1)

	_, found, err := k.GetStakeRemovalForReputerAndTopicId(ctx, reputer, topicId)
	s.Require().NoError(err)
	s.Require().False(found)
}

func (s *KeeperTestSuite) TestGetFirstDelegateStakeRemovalForDelegatorReputerAndTopicId() {
	k := s.emissionsKeeper
	ctx := s.ctx
	delegator := "delegator"
	reputer := "reputer"
	topicId := uint64(1)

	// Create a stake removal info
	stakeRemovalInfo := types.DelegateStakeRemovalInfo{
		BlockRemovalStarted:   0,
		Reputer:               reputer,
		Delegator:             delegator,
		TopicId:               topicId,
		Amount:                cosmosMath.NewInt(100),
		BlockRemovalCompleted: 30,
	}
	anotherStakeRemoval := types.DelegateStakeRemovalInfo{
		BlockRemovalStarted:   0,
		Reputer:               "reputer2",
		Delegator:             delegator,
		TopicId:               topicId,
		Amount:                cosmosMath.NewInt(200),
		BlockRemovalCompleted: 30,
	}

	// Set the stake removal info in the keeper
	err := k.SetDelegateStakeRemoval(ctx, stakeRemovalInfo)
	s.Require().NoError(err)
	err = k.SetDelegateStakeRemoval(ctx, anotherStakeRemoval)
	s.Require().NoError(err)

	// Get the first stake removal for the reputer and topic ID
	result, found, err := k.GetDelegateStakeRemovalForDelegatorReputerAndTopicId(ctx, delegator, reputer, topicId)
	s.Require().NoError(err)
	s.Require().True(found)
	s.Require().Equal(stakeRemovalInfo, result)
}

func (s *KeeperTestSuite) TestGetFirstDelegateStakeRemovalForDelegatorReputerAndTopicIdNotFound() {
	k := s.emissionsKeeper
	ctx := s.ctx
	delegator := "delegator"
	reputer := "reputer"
	topicId := uint64(1)

	_, found, err := k.GetDelegateStakeRemovalForDelegatorReputerAndTopicId(ctx, delegator, reputer, topicId)
	s.Require().NoError(err)
	s.Require().False(found)
}<|MERGE_RESOLUTION|>--- conflicted
+++ resolved
@@ -1219,11 +1219,7 @@
 
 	// Try to add zero stake
 	err := keeper.AddReputerStake(ctx, topicId, delegatorAddr, zeroStakeAmount)
-<<<<<<< HEAD
-	s.Require().NoError(err)
-=======
 	s.Require().ErrorIs(err, types.ErrInvalidValue)
->>>>>>> 0fda8dea
 }
 
 func (s *KeeperTestSuite) TestRemoveStake() {
