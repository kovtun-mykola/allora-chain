--- conflicted
+++ resolved
@@ -2855,11 +2855,7 @@
 
 	// Test 4: Limit exceeds maximum limit
 	pagination = &types.SimpleCursorPaginationRequest{Key: validKey, Limit: 60}
-<<<<<<< HEAD
-	limit, cursor, err = keeper.CalcAppropriatePaginationForUint64Cursor(ctx, pagination)
-=======
 	limit, _, err = keeper.CalcAppropriatePaginationForUint64Cursor(ctx, pagination)
->>>>>>> eb7642a6
 	s.Require().NoError(err, "Handling limit exceeding maximum should not fail")
 	s.Require().Equal(maxLimit, limit, "Limit should be capped at the maximum limit")
 }
