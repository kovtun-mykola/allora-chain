--- conflicted
+++ resolved
@@ -1485,10 +1485,6 @@
 		LearningRate:                    alloraMath.NewDecFromInt64(0),
 		MinStakeFraction:                alloraMath.NewDecFromInt64(0),
 		Epsilon:                         alloraMath.NewDecFromInt64(0),
-<<<<<<< HEAD
-=======
-		PRewardSpread:                   alloraMath.NewDecFromInt64(0),
->>>>>>> 3a841ba8
 		MaxUnfulfilledWorkerRequests:    0,
 		MaxUnfulfilledReputerRequests:   0,
 		TopicRewardStakeImportance:      alloraMath.NewDecFromInt64(0),
@@ -1507,7 +1503,6 @@
 		MaxRetriesToFulfilNoncesWorker:  0,
 		MaxRetriesToFulfilNoncesReputer: 0,
 		RegistrationFee:                 cosmosMath.ZeroInt(),
-<<<<<<< HEAD
 		DefaultPageLimit:                    0,
 		MaxPageLimit:                        0,
 		PRewardInference:                alloraMath.NewDecFromInt64(0),
@@ -1517,10 +1512,6 @@
 		CRewardForecast:                 alloraMath.NewDecFromInt64(0),
 		FTolerance:                      alloraMath.NewDecFromInt64(0),
 		CNorm:                           alloraMath.NewDecFromInt64(0),
-=======
-		DefaultPageLimit:                0,
-		MaxPageLimit:                    0,
->>>>>>> 3a841ba8
 	}
 
 	// Set params
