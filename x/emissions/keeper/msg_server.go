--- conflicted
+++ resolved
@@ -170,26 +170,31 @@
 	if err != nil {
 		return nil, err
 	}
-	// check the reputer isn't already registered
+	
+	// check if topics exists and if reputer is already registered in any of them
 	reputerAddr, err := sdk.AccAddressFromBech32(msg.Creator)
 	if err != nil {
 		return nil, err
 	}
-	reputerExists, err := ms.k.IsReputerRegistered(ctx, reputerAddr)
-	if err != nil {
-		return nil, err
-	}
-	if reputerExists {
-		return nil, state.ErrReputerAlreadyRegistered
-	}
-
-	// check if topics exists
+	topicsIds, err := ms.k.GetRegisteredTopicsIdsByReputerAddress(ctx, reputerAddr)
+	if err != nil {
+		return nil, err
+	}
+
 	for _, topicId := range msg.TopicsIds {
+		// check if topic exists
 		exist, err := ms.k.TopicExists(ctx, topicId)
 		if !exist {
 			return nil, fmt.Errorf("topic does not exist")
 		} else if err != nil {
 			return nil, err
+		}
+
+		// check if reputer is already registered in the topic
+		for _, topicIdRegistered := range topicsIds {
+			if topicIdRegistered == topicId {
+				return nil, state.ErrReputerAlreadyRegistered
+			}
 		}
 	}
 
@@ -225,26 +230,30 @@
 	if err != nil {
 		return nil, err
 	}
-	// check the worker isn't already registered
+	// check if topics exists and if worker is already registered in any of them
 	workerAddr, err := sdk.AccAddressFromBech32(msg.Creator)
 	if err != nil {
 		return nil, err
 	}
-	workerExists, err := ms.k.IsWorkerRegistered(ctx, workerAddr)
-	if err != nil {
-		return nil, err
-	}
-	if workerExists {
-		return nil, state.ErrWorkerAlreadyRegistered
-	}
-
-	// check if topics exists
+	topicsIds, err := ms.k.GetRegisteredTopicsIdsByReputerAddress(ctx, workerAddr)
+	if err != nil {
+		return nil, err
+	}
+
 	for _, topicId := range msg.TopicsIds {
+		// check if topic exists
 		exist, err := ms.k.TopicExists(ctx, topicId)
 		if !exist {
 			return nil, fmt.Errorf("topic does not exist")
 		} else if err != nil {
 			return nil, err
+		}
+
+		// check if worker is already registered in the topic
+		for _, topicIdRegistered := range topicsIds {
+			if topicIdRegistered == topicId {
+				return nil, state.ErrWorkerAlreadyRegistered
+			}
 		}
 	}
 
@@ -291,6 +300,7 @@
 	if err != nil {
 		return nil, err
 	}
+
 	// 2. check the target exists and is registered
 	_, err = checkNodeRegistered(ctx, ms, targetAddr)
 	if err != nil {
@@ -383,6 +393,16 @@
 		if err != nil {
 			return nil, err
 		}
+
+		topicsIds, err := ms.k.GetRegisteredTopicsIdsByAddress(ctx, targetAddr)	
+		if err != nil {
+			return nil, err
+		}
+
+		err = ms.k.RemoveStakeFromTopics(ctx, topicsIds, stakeBefore.Amount)
+		if err != nil {
+			return nil, err
+		}
 	}
 	for _, stakeAfter := range msg.PlacementsAdd {
 		targetAddr, err := sdk.AccAddressFromBech32(stakeAfter.Target)
@@ -394,6 +414,16 @@
 			return nil, err
 		}
 		err = ms.k.AddStakePlacedUponTarget(ctx, targetAddr, stakeAfter.Amount)
+		if err != nil {
+			return nil, err
+		}
+
+		topicsIds, err := ms.k.GetRegisteredTopicsIdsByAddress(ctx, targetAddr)	
+		if err != nil {
+			return nil, err
+		}
+
+		err = ms.k.AddStakeToTopics(ctx, topicsIds, stakeAfter.Amount)
 		if err != nil {
 			return nil, err
 		}
@@ -416,62 +446,22 @@
 	if err != nil {
 		return nil, err
 	}
-<<<<<<< HEAD
-
-	// 2. check the target exists and is registered
-	_, err = checkNodeRegistered(ctx, ms, targetAddr)
-	if err != nil {
-		return nil, err
-	}
-
-	// 3. check the sender has enough stake already placed on the target to remove the stake
-	stakePlaced, err := ms.k.GetBond(ctx, senderAddr, targetAddr)
-	if err != nil {
-		return nil, err
-	}
-	if stakePlaced.LT(msg.Amount) {
-		return nil, state.ErrInsufficientStakeToRemove
-	}
-
-	// 4. check the module has enough funds to send back to the sender
-	// bank module does this for us in module SendCoins / subUnlockedCoins so we don't need to check
-	// 5. send the funds
-	amountInt := cosmosMath.NewIntFromBigInt(msg.Amount.BigInt())
-	coins := sdk.NewCoins(sdk.NewCoin(params.DefaultBondDenom, amountInt))
-	ms.k.bankKeeper.SendCoinsFromModuleToAccount(ctx, state.ModuleName, senderAddr, coins)
-
-	// 6. get target topics registrated
-	topicsIds, err := ms.k.GetRegisteredTopicsIdsByAddress(ctx, targetAddr)
-	if err != nil {
-		return nil, err
-	}
-
-	// 7. update the stake data structures
-	err = ms.k.RemoveStakeFromBond(ctx, topicsIds, senderAddr, targetAddr, msg.Amount)
-=======
 	stakeRemoval := state.StakeRemoval{
 		TimestampRemovalStarted: uint64(time.Now().UTC().Unix()),
 		Placements:              make([]*state.StakeRemovalPlacement, 0),
 	}
 	for _, stakePlacement := range msg.PlacementsRemove {
+		// 2. check the target exists and is registered
 		targetAddr, err := sdk.AccAddressFromBech32(stakePlacement.Target)
 		if err != nil {
 			return nil, err
 		}
-
-		// 2. check the target exists and is registered
-		targetNodeType, err := checkNodeRegistered(ctx, ms, targetAddr)
-		if err != nil {
-			return nil, err
-		}
-
-		// 3. check target and sender are signed up for the same topic. err == nil if they are
-		topicId, err := checkSenderAndTargetSameTopic(ctx, ms, senderAddr, senderNodeType, targetAddr, targetNodeType)
-		if err != nil {
-			return nil, err
-		}
-
-		// 4. check the sender has enough stake already placed on the target to remove the stake
+		_, err = checkNodeRegistered(ctx, ms, targetAddr)
+		if err != nil {
+			return nil, err
+		}
+
+		// 3. check the sender has enough stake already placed on the target to remove the stake
 		stakePlaced, err := ms.k.GetBond(ctx, senderAddr, targetAddr)
 		if err != nil {
 			return nil, err
@@ -480,16 +470,21 @@
 			return nil, state.ErrInsufficientStakeToRemove
 		}
 
+		// 4. get topics ids where the target is registered
+		topicsIds, err := ms.k.GetRegisteredTopicsIdsByAddress(ctx, targetAddr)
+		if err != nil {
+			return nil, err
+		}
+
 		// 5. push to the stake removal object
 		stakeRemoval.Placements = append(stakeRemoval.Placements, &state.StakeRemovalPlacement{
-			TopicId: topicId,
+			TopicsIds: topicsIds,
 			Target:  stakePlacement.Target,
 			Amount:  stakePlacement.Amount,
 		})
 	}
 	// 6. if no errors have occured and the removal is valid, add the stake removal to the delayed queue
 	err = ms.k.SetStakeRemovalQueueForDelegator(ctx, senderAddr, stakeRemoval)
->>>>>>> 92ee8488
 	if err != nil {
 		return nil, err
 	}
@@ -510,27 +505,6 @@
 		}
 		return nil, err
 	}
-<<<<<<< HEAD
-	// 2. Get the topic id this sender participates in
-	var topicsIds []uint64
-	if senderType == isReputer {
-		nodeInfo, err := ms.k.GetReputer(ctx, senderAddr)
-		if err != nil {
-			return nil, err
-		}
-		topicsIds = nodeInfo.TopicsIds
-	} else {
-		nodeInfo, err := ms.k.GetWorker(ctx, senderAddr)
-		if err != nil {
-			return nil, err
-		}
-		topicsIds = nodeInfo.TopicsIds
-	}
-	// 2. Get all stake positions for this node
-	targets, amounts, err := ms.k.GetAllBondsForDelegator(ctx, senderAddr)
-	if err != nil {
-		return nil, err
-=======
 	// check the timestamp is valid
 	timeNow := uint64(time.Now().UTC().Unix())
 	if stakeRemoval.TimestampRemovalStarted > timeNow {
@@ -555,11 +529,10 @@
 		ms.k.bankKeeper.SendCoinsFromModuleToAccount(ctx, state.ModuleName, senderAddr, coins)
 
 		// 7. update the stake data structures
-		err = ms.k.RemoveStakeFromBond(ctx, stakePlacement.TopicId, senderAddr, targetAddr, stakePlacement.Amount)
-		if err != nil {
-			return nil, err
-		}
->>>>>>> 92ee8488
+		err = ms.k.RemoveStakeFromBond(ctx, stakePlacement.TopicsIds, senderAddr, targetAddr, stakePlacement.Amount)
+		if err != nil {
+			return nil, err
+		}
 	}
 	return &state.MsgConfirmRemoveStakeResponse{}, nil
 }
@@ -574,26 +547,6 @@
 	if err != nil {
 		return nil, err
 	}
-<<<<<<< HEAD
-	// 5. Check the sender has enough stake to remove
-	if senderStake.IsZero() {
-		return nil, state.ErrNoStakeToRemove
-	}
-	// 6. Send the funds to the sender
-	senderStakeInt := cosmosMath.NewIntFromBigInt(senderStake.BigInt())
-	coins := sdk.NewCoins(sdk.NewCoin(params.DefaultBondDenom, senderStakeInt))
-	ms.k.bankKeeper.SendCoinsFromModuleToAccount(ctx, state.ModuleName, senderAddr, coins)
-	// 7. Update the topicStake data structure (no underflow checks since data comes from chain)
-	for _, topicId := range topicsIds {
-		topicStake, err := ms.k.GetTopicStake(ctx, topicId)
-		if err != nil {
-			return nil, err
-		}
-		err = ms.k.SetTopicStake(ctx, topicId, topicStake.Sub(senderStake))
-		if err != nil {
-			return nil, err
-		}
-=======
 	targets, amounts, err := ms.k.GetAllBondsForDelegator(ctx, senderAddr)
 	if err != nil {
 		return nil, err
@@ -601,7 +554,6 @@
 	msgRemoveStake := &state.MsgStartRemoveStake{
 		Sender:           msg.Sender,
 		PlacementsRemove: make([]*state.StakePlacement, 0),
->>>>>>> 92ee8488
 	}
 	for i, target := range targets {
 		msgRemoveStake.PlacementsRemove = append(msgRemoveStake.PlacementsRemove, &state.StakePlacement{
@@ -613,20 +565,7 @@
 	if err != nil {
 		return nil, err
 	}
-<<<<<<< HEAD
-	// 9. For every stake position, update the stake data structures
-	for i := 0; i < len(targets); i++ {
-		target := targets[i]
-		amount := amounts[i]
-		err = ms.k.RemoveStakeFromBondMissingTotalOrTopicStake(ctx, senderAddr, target, amount)
-		if err != nil {
-			return nil, err
-		}
-	}
-	return &state.MsgRemoveAllStakeResponse{}, nil
-=======
 	return &state.MsgStartRemoveAllStakeResponse{}, nil
->>>>>>> 92ee8488
 }
 
 // ########################################
