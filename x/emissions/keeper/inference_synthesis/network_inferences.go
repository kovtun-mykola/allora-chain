--- conflicted
+++ resolved
@@ -2,11 +2,8 @@
 
 import (
 	"fmt"
-<<<<<<< HEAD
 	"log"
-=======
 	"sort"
->>>>>>> 689c6dcc
 
 	errorsmod "cosmossdk.io/errors"
 	cosmosMath "cosmossdk.io/math"
@@ -610,44 +607,13 @@
 		return nil, 0, err
 	}
 
-<<<<<<< HEAD
-	log.Printf("reputerReportedLosses: %v", len(reputerReportedLosses.ReputerValueBundles))
-
-	// Map list of stakesOnTopic to map of stakesByReputer
-	stakesByReputer := make(map[string]cosmosMath.Uint)
-	for _, bundle := range reputerReportedLosses.ReputerValueBundles {
-		stakeAmount, err := k.GetStakeOnReputerInTopic(ctx, topicId, sdk.AccAddress(bundle.ValueBundle.Reputer))
-=======
 	var networkInferences *emissions.ValueBundle
 	if len(inferences.Inferences) > 1 {
 		params, err := k.GetParams(ctx)
->>>>>>> 689c6dcc
 		if err != nil {
 			return nil, 0, err
 		}
 
-<<<<<<< HEAD
-	log.Printf("stakesByReputer: %v", stakesByReputer)
-
-	networkCombinedLoss, err := CalcCombinedNetworkLoss(stakesByReputer, reputerReportedLosses, params.Epsilon)
-	if err != nil {
-		return nil, 0, err
-	}
-
-	log.Printf("networkCombinedLoss: %v", networkCombinedLoss)
-
-	inferences, blockHeight, err := k.GetInferencesAtOrAfterBlock(ctx, topicId, blockHeight)
-	if err != nil {
-		return nil, 0, err
-	}
-
-	log.Printf("inferences: %v", inferences)
-
-	forecasts, _, err := k.GetForecastsAtOrAfterBlock(ctx, topicId, blockHeight)
-	if err != nil {
-		return nil, 0, err
-	}
-=======
 		reputerReportedLosses, _, err := k.GetReputerReportedLossesAtOrBeforeBlock(ctx, topicId, blockHeight)
 		if err != nil {
 			return nil, 0, err
@@ -662,7 +628,6 @@
 			}
 			stakesByReputer[bundle.ValueBundle.Reputer] = stakeAmount
 		}
->>>>>>> 689c6dcc
 
 		networkCombinedLoss, err := CalcCombinedNetworkLoss(stakesByReputer, reputerReportedLosses, params.Epsilon)
 		if err != nil {
