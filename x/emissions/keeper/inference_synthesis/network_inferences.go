--- conflicted
+++ resolved
@@ -1,12 +1,6 @@
 package inference_synthesis
 
 import (
-<<<<<<< HEAD
-	"errors"
-	"sort"
-	"fmt"
-=======
->>>>>>> 13d37bd0
 	"cosmossdk.io/collections"
 	errorsmod "cosmossdk.io/errors"
 	cosmosMath "cosmossdk.io/math"
@@ -92,11 +86,7 @@
 		}
 		infererRegrets = append(infererRegrets, infererRegret.Value)
 	}
-<<<<<<< HEAD
-	stdDevInfererRegrets, err := rewards.StdDev(infererRegrets)
-=======
 	stdDevInfererRegrets, err := alloraMath.StdDev(infererRegrets)
->>>>>>> 13d37bd0
 	if err != nil {
 		return StdDevRegrets{}, errorsmod.Wrapf(err, "Error calculating standard deviation of inferer regrets")
 	}
@@ -113,11 +103,7 @@
 		}
 		forecasterRegrets = append(forecasterRegrets, forecasterRegret.Value)
 	}
-<<<<<<< HEAD
-	stdDevForecasterRegrets, err := rewards.StdDev(forecasterRegrets)
-=======
 	stdDevForecasterRegrets, err := alloraMath.StdDev(forecasterRegrets)
->>>>>>> 13d37bd0
 	if err != nil {
 		return StdDevRegrets{}, errorsmod.Wrapf(err, "Error calculating standard deviation of forecaster regrets")
 	}
@@ -126,11 +112,7 @@
 		return StdDevRegrets{}, errorsmod.Wrapf(err, "Error adding epsilon to standard deviation of forecaster regrets")
 	}
 
-<<<<<<< HEAD
-	stdDevOneInForecasterRegret := make(map[Worker]Regret)
-=======
 	stdDevOneInForecasterRegrets := make(map[Worker]Regret, 0)
->>>>>>> 13d37bd0
 	for _, forecaster := range sortedForecasters {
 		oneInForecasterRegrets := make([]Regret, 0)
 		for _, inferer := range sortedInferers {
@@ -146,11 +128,7 @@
 		}
 		oneInForecasterRegrets = append(oneInForecasterRegrets, oneInForecasterSelfRegret.Value)
 
-<<<<<<< HEAD
-		stdDevOneInForecasterRegret, err := rewards.StdDev(oneInForecasterRegrets)
-=======
 		stdDevOneInForecasterRegret, err := alloraMath.StdDev(oneInForecasterRegrets)
->>>>>>> 13d37bd0
 		if err != nil {
 			return StdDevRegrets{}, errorsmod.Wrapf(err, "Error calculating standard deviation of forecaster regrets")
 		}
@@ -164,11 +142,7 @@
 	return StdDevRegrets{
 		StdDevInferenceRegret:     stdDevInfererRegrets,
 		StdDevForecastRegret:      stdDevForecasterRegrets,
-<<<<<<< HEAD
-		StdDevOneInForecastRegret: stdDevOneInForecasterRegret,
-=======
 		StdDevOneInForecastRegret: stdDevOneInForecasterRegrets,
->>>>>>> 13d37bd0
 	}, nil
 }
 
@@ -501,11 +475,7 @@
 		pInferenceSynthesis,
 	)
 	if err != nil {
-<<<<<<< HEAD
-		ctx.Logger().Warn("Error calculating forecast-implied inferences: ", err.Error())
-=======
 		ctx.Logger().Warn(fmt.Sprintf("Error calculating forecast-implied inferences: %s", err.Error()))
->>>>>>> 13d37bd0
 	}
 	sortedForecasters := alloraMath.GetSortedKeys(forecastImpliedInferenceByWorker)
 
@@ -521,14 +491,9 @@
 		epsilon,
 	)
 	if err != nil {
-<<<<<<< HEAD
-		ctx.Logger().Warn("Error finding max regret among workers with losses: ", err.Error())
-	}
-=======
 		ctx.Logger().Warn(fmt.Sprintf("Error finding max regret among workers with losses: %s", err.Error()))
 	}
 	maxStdDevCombinedRegret := alloraMath.Max(stdDevRegrets.StdDevInferenceRegret, stdDevRegrets.StdDevForecastRegret)
->>>>>>> 13d37bd0
 
 	// Calculate the combined network inference I_i
 	combinedNetworkInference, err := CalcWeightedInference(
@@ -540,20 +505,12 @@
 		forecastImpliedInferenceByWorker,
 		sortedForecasters,
 		allWorkersAreNew,
-<<<<<<< HEAD
-		stdDevRegrets.StdDevInferenceRegret,
-=======
 		maxStdDevCombinedRegret,
->>>>>>> 13d37bd0
 		epsilon,
 		pInferenceSynthesis,
 	)
 	if err != nil {
-<<<<<<< HEAD
-		ctx.Logger().Warn("Error calculating network combined inference: ", err.Error())
-=======
 		ctx.Logger().Warn(fmt.Sprintf("Error calculating network combined inference: %s", err.Error()))
->>>>>>> 13d37bd0
 	}
 
 	// Calculate the naive inference I^-_i
@@ -571,11 +528,7 @@
 		pInferenceSynthesis,
 	)
 	if err != nil {
-<<<<<<< HEAD
-		ctx.Logger().Warn("Error calculating naive inference: ", err.Error())
-=======
 		ctx.Logger().Warn(fmt.Sprintf("Error calculating naive inference: %s", err.Error()))
->>>>>>> 13d37bd0
 	}
 
 	// Calculate the one-out inference I^-_li
@@ -589,21 +542,13 @@
 		sortedForecasters,
 		forecasts,
 		allWorkersAreNew,
-<<<<<<< HEAD
-		stdDevRegrets.StdDevInferenceRegret,
-=======
 		maxStdDevCombinedRegret,
->>>>>>> 13d37bd0
 		networkCombinedLoss,
 		epsilon,
 		pInferenceSynthesis,
 	)
 	if err != nil {
-<<<<<<< HEAD
-		ctx.Logger().Warn("Error calculating one-out inferences: ", err.Error())
-=======
 		ctx.Logger().Warn(fmt.Sprintf("Error calculating one-out inferences: %s", err.Error()))
->>>>>>> 13d37bd0
 		oneOutInferences = make([]*emissions.WithheldWorkerAttributedValue, 0)
 		oneOutImpliedInferences = make([]*emissions.WithheldWorkerAttributedValue, 0)
 	}
@@ -621,11 +566,7 @@
 		pInferenceSynthesis,
 	)
 	if err != nil {
-<<<<<<< HEAD
-		ctx.Logger().Warn("Error calculating one-in inferences: ", err.Error())
-=======
 		ctx.Logger().Warn(fmt.Sprintf("Error calculating one-in inferences: %s", err.Error()))
->>>>>>> 13d37bd0
 		oneInInferences = make([]*emissions.WorkerAttributedValue, 0)
 	}
 
