--- conflicted
+++ resolved
@@ -18,13 +18,8 @@
 		TopicId:                          req.TopicId,
 		Inferers:                         sortedInferers,
 		InferenceByWorker:                inferenceByWorker,
-<<<<<<< HEAD
 		InfererRegrets:                   make(map[string]*StatefulRegret), // Populated below
-		Forecasters:                      nil,                              // Populated below
-=======
-		InfererRegrets:                   make(map[string]StatefulRegret), // Populated below
 		Forecasters:                      sortedForecasters,
->>>>>>> 14fd14d1
 		ForecastByWorker:                 forecastByWorker,
 		ForecastImpliedInferenceByWorker: nil,                              // Populated below
 		ForecasterRegrets:                make(map[string]*StatefulRegret), // Populated below
