--- conflicted
+++ resolved
@@ -226,609 +226,6 @@
 	}
 }
 
-<<<<<<< HEAD
-func (s *InferenceSynthesisTestSuite) TestGetNetworkInferencesAtBlockWithJustOneNotNewForecaster() {
-	epochGet := GetSimulatedValuesGetterForEpochs()
-	epoch2Get := epochGet[2]
-	epoch3Get := epochGet[3]
-
-	require := s.Require()
-	keeper := s.emissionsKeeper
-
-	topicId := uint64(1)
-	blockHeight := int64(300)
-	blockHeightPreviousLosses := int64(200)
-
-	simpleNonce := emissionstypes.Nonce{BlockHeight: blockHeight}
-	reputerRequestNonce := &emissionstypes.ReputerRequestNonce{
-		ReputerNonce: &emissionstypes.Nonce{BlockHeight: blockHeightPreviousLosses},
-	}
-
-	err := s.emissionsKeeper.SetTopic(s.ctx, topicId, emissionstypes.Topic{
-		Id:                     topicId,
-		Creator:                "creator",
-		Metadata:               "metadata",
-		LossMethod:             "mse",
-		EpochLastEnded:         0,
-		EpochLength:            100,
-		GroundTruthLag:         10,
-		WorkerSubmissionWindow: 10,
-		PNorm:                  alloraMath.NewDecFromInt64(3),
-		AlphaRegret:            alloraMath.MustNewDecFromString("0.1"),
-		AllowNegative:          false,
-		Epsilon:                alloraMath.MustNewDecFromString("0.0001"),
-	})
-	s.Require().NoError(err)
-
-	worker0 := "allo1m5v6rgjtxh4xszrrzqacwjh4ve6r0za2gxx9qr"
-	worker1 := "allo1e7cj9839ht2xm8urynqs5279hrvqd8neusvp2x"
-	worker2 := "allo1k9ss0xfer54nyack5678frl36e5g3rj2yzxtfj"
-	worker3 := "allo18ljxewge4vqrkk09tm5heldqg25yj8d9ekgkw5"
-	worker4 := "allo1k36ljvn8z0u49sagdg46p75psgreh23kdjn3l0"
-
-	forecaster0 := "allo1pluvmvsmvecg2ccuqxa6ugzvc3a5udfyy0t76v"
-	forecaster1 := "allo1e92saykj94jw3z55g4d3lfz098ppk0suwzc03a"
-	forecaster2 := "allo1pk6mxny5p79t8zhkm23z7u3zmfuz2gn0snxkkt"
-
-	// Set Previous Loss
-	err = keeper.InsertNetworkLossBundleAtBlock(s.ctx, topicId, blockHeightPreviousLosses, emissionstypes.ValueBundle{
-		CombinedValue:       epoch2Get("network_loss_reputers"),
-		ReputerRequestNonce: reputerRequestNonce,
-		TopicId:             topicId,
-	})
-	require.NoError(err)
-
-	// Set Inferences
-	inferences := emissionstypes.Inferences{
-		Inferences: []*emissionstypes.Inference{
-			{
-				Inferer:     worker0,
-				Value:       epoch3Get("inference_0"),
-				TopicId:     topicId,
-				BlockHeight: blockHeight,
-			},
-			{
-				Inferer:     worker1,
-				Value:       epoch3Get("inference_1"),
-				TopicId:     topicId,
-				BlockHeight: blockHeight,
-			},
-			{
-				Inferer:     worker2,
-				Value:       epoch3Get("inference_2"),
-				TopicId:     topicId,
-				BlockHeight: blockHeight,
-			},
-			{
-				Inferer:     worker3,
-				Value:       epoch3Get("inference_3"),
-				TopicId:     topicId,
-				BlockHeight: blockHeight,
-			},
-			{
-				Inferer:     worker4,
-				Value:       epoch3Get("inference_4"),
-				TopicId:     topicId,
-				BlockHeight: blockHeight,
-			},
-		},
-	}
-
-	err = keeper.InsertInferences(s.ctx, topicId, simpleNonce, inferences)
-	s.Require().NoError(err)
-
-	// Set Forecasts
-	forecasts := emissionstypes.Forecasts{
-		Forecasts: []*emissionstypes.Forecast{
-			{
-				Forecaster: forecaster0,
-				ForecastElements: []*emissionstypes.ForecastElement{
-					{
-						Inferer: worker0,
-						Value:   epoch3Get("forecasted_loss_0_for_0"),
-					},
-					{
-						Inferer: worker1,
-						Value:   epoch3Get("forecasted_loss_0_for_1"),
-					},
-					{
-						Inferer: worker2,
-						Value:   epoch3Get("forecasted_loss_0_for_2"),
-					},
-					{
-						Inferer: worker3,
-						Value:   epoch3Get("forecasted_loss_0_for_3"),
-					},
-					{
-						Inferer: worker4,
-						Value:   epoch3Get("forecasted_loss_0_for_4"),
-					},
-				},
-				TopicId:     topicId,
-				BlockHeight: blockHeight,
-			},
-			{
-				Forecaster: forecaster1,
-				ForecastElements: []*emissionstypes.ForecastElement{
-					{
-						Inferer: worker0,
-						Value:   epoch3Get("forecasted_loss_1_for_0"),
-					},
-					{
-						Inferer: worker1,
-						Value:   epoch3Get("forecasted_loss_1_for_1"),
-					},
-					{
-						Inferer: worker2,
-						Value:   epoch3Get("forecasted_loss_1_for_2"),
-					},
-					{
-						Inferer: worker3,
-						Value:   epoch3Get("forecasted_loss_1_for_3"),
-					},
-					{
-						Inferer: worker4,
-						Value:   epoch3Get("forecasted_loss_1_for_4"),
-					},
-				},
-				TopicId:     topicId,
-				BlockHeight: blockHeight,
-			},
-			{
-				Forecaster: forecaster2,
-				ForecastElements: []*emissionstypes.ForecastElement{
-					{
-						Inferer: worker0,
-						Value:   epoch3Get("forecasted_loss_2_for_0"),
-					},
-					{
-						Inferer: worker1,
-						Value:   epoch3Get("forecasted_loss_2_for_1"),
-					},
-					{
-						Inferer: worker2,
-						Value:   epoch3Get("forecasted_loss_2_for_2"),
-					},
-					{
-						Inferer: worker3,
-						Value:   epoch3Get("forecasted_loss_2_for_3"),
-					},
-					{
-						Inferer: worker4,
-						Value:   epoch3Get("forecasted_loss_2_for_4"),
-					},
-				},
-				TopicId:     topicId,
-				BlockHeight: blockHeight,
-			},
-		},
-	}
-
-	err = keeper.InsertForecasts(s.ctx, topicId, simpleNonce, forecasts)
-	s.Require().NoError(err)
-
-	// Set inferer network regrets
-	infererNetworkRegrets := map[string]inferencesynthesis.Regret{
-		worker0: epoch2Get("inference_regret_worker_0"),
-		worker1: epoch2Get("inference_regret_worker_1"),
-		worker2: epoch2Get("inference_regret_worker_2"),
-		worker3: epoch2Get("inference_regret_worker_3"),
-		worker4: epoch2Get("inference_regret_worker_4"),
-	}
-
-	for inferer, regret := range infererNetworkRegrets {
-		s.emissionsKeeper.SetInfererNetworkRegret(
-			s.ctx,
-			topicId,
-			inferer,
-			emissionstypes.TimestampedValue{BlockHeight: blockHeight, Value: regret},
-		)
-	}
-
-	// Set forecaster network regrets - just one of the forecasters
-	forecasterNetworkRegrets := map[string]inferencesynthesis.Regret{
-		forecaster0: epoch2Get("inference_regret_worker_5"),
-	}
-	allRegrets := make([]inferencesynthesis.Regret, 0)
-	for _, regret := range infererNetworkRegrets {
-
-		allRegrets = append(allRegrets, regret)
-	}
-	allRegrets = append(allRegrets, forecasterNetworkRegrets[forecaster0])
-
-	for forecaster, regret := range forecasterNetworkRegrets {
-		s.emissionsKeeper.SetForecasterNetworkRegret(
-			s.ctx,
-			topicId,
-			forecaster,
-			emissionstypes.TimestampedValue{BlockHeight: blockHeight, Value: regret},
-		)
-	}
-
-	// Set one in forecaster network regrets
-	setOneInForecasterNetworkRegret := func(forecaster string, inferer string, value string) {
-		keeper.SetOneInForecasterNetworkRegret(
-			s.ctx,
-			topicId,
-			forecaster,
-			inferer,
-			emissionstypes.TimestampedValue{
-				BlockHeight: blockHeight,
-				Value:       alloraMath.MustNewDecFromString(value),
-			},
-		)
-	}
-
-	/// Epoch 3 values
-	setOneInForecasterNetworkRegret(forecaster0, worker0, epoch2Get("inference_regret_worker_0_onein_0").String())
-	setOneInForecasterNetworkRegret(forecaster0, worker1, epoch2Get("inference_regret_worker_1_onein_0").String())
-	setOneInForecasterNetworkRegret(forecaster0, worker2, epoch2Get("inference_regret_worker_2_onein_0").String())
-	setOneInForecasterNetworkRegret(forecaster0, worker3, epoch2Get("inference_regret_worker_3_onein_0").String())
-	setOneInForecasterNetworkRegret(forecaster0, worker4, epoch2Get("inference_regret_worker_4_onein_0").String())
-
-	keeper.SetOneInForecasterSelfNetworkRegret(s.ctx, topicId, forecaster0, emissionstypes.TimestampedValue{
-		BlockHeight: blockHeight,
-		Value:       epoch2Get("inference_regret_worker_5_onein_0"),
-	})
-
-	// Update topic initial regret for new participants
-	epsilon := alloraMath.MustNewDecFromString("0.0001")
-	pNorm := alloraMath.MustNewDecFromString("3.0")
-	cNorm := alloraMath.MustNewDecFromString("0.75")
-	initialRegret, err := inferencesynthesis.CalcTopicInitialRegret(allRegrets, epsilon, pNorm, cNorm)
-	require.NoError(err)
-	testutil.InEpsilon5(s.T(), initialRegret, "0.3150416097077003")
-
-	err = s.emissionsKeeper.UpdateTopicInitialRegret(s.ctx, topicId, initialRegret)
-	require.NoError(err)
-
-	// Calculate network inference
-	valueBundle, _, _, _, err :=
-		inferencesynthesis.GetNetworkInferencesAtBlock(
-			s.ctx,
-			s.emissionsKeeper,
-			topicId,
-			blockHeight,
-			blockHeightPreviousLosses,
-		)
-	require.NoError(err)
-
-	testutil.InEpsilon5(s.T(), valueBundle.CombinedValue, "-0.20730026705848031")
-	testutil.InEpsilon5(s.T(), valueBundle.NaiveValue, "-0.217498746751143482")
-
-	for _, inference := range inferences.Inferences {
-		found := false
-		for _, infererValue := range valueBundle.InfererValues {
-			if string(inference.Inferer) == infererValue.Worker {
-				found = true
-				require.Equal(inference.Value, infererValue.Value)
-			}
-		}
-		require.True(found, "Inference not found")
-	}
-
-	for _, forecasterValue := range valueBundle.ForecasterValues {
-		switch string(forecasterValue.Worker) {
-		case forecaster0:
-			testutil.InEpsilon5(s.T(), forecasterValue.Value, "-0.16104230535974168")
-		case forecaster1:
-			testutil.InEpsilon5(s.T(), forecasterValue.Value, "-0.2129694366166174")
-		case forecaster2:
-			testutil.InEpsilon5(s.T(), forecasterValue.Value, "-0.19537706255730902")
-		default:
-			require.Fail("Unexpected forecaster %v", forecasterValue.Worker)
-		}
-	}
-
-	for _, oneOutInfererValue := range valueBundle.OneOutInfererValues {
-		switch string(oneOutInfererValue.Worker) {
-		case worker0:
-			testutil.InEpsilon5(s.T(), oneOutInfererValue.Value, "-0.18159007177591316")
-		case worker1:
-			testutil.InEpsilon5(s.T(), oneOutInfererValue.Value, "-0.1891891776070881")
-		case worker2:
-			testutil.InEpsilon5(s.T(), oneOutInfererValue.Value, "-0.2453618383732347")
-		case worker3:
-			testutil.InEpsilon5(s.T(), oneOutInfererValue.Value, "-0.17135248130644976")
-		case worker4:
-			testutil.InEpsilon5(s.T(), oneOutInfererValue.Value, "-0.2519675192553942")
-		default:
-			require.Fail("Unexpected worker %v", oneOutInfererValue.Worker)
-		}
-	}
-
-	for _, oneOutForecasterValue := range valueBundle.OneOutForecasterValues {
-		switch string(oneOutForecasterValue.Worker) {
-		case forecaster0:
-			testutil.InEpsilon5(s.T(), oneOutForecasterValue.Value, "-0.21430649513970956")
-		case forecaster1:
-			testutil.InEpsilon5(s.T(), oneOutForecasterValue.Value, "-0.20645616254043958")
-		case forecaster2:
-			testutil.InEpsilon5(s.T(), oneOutForecasterValue.Value, "-0.20875138413550787")
-		default:
-			require.Fail("Unexpected worker %v", oneOutForecasterValue.Worker)
-		}
-	}
-
-	for _, oneInForecasterValue := range valueBundle.OneInForecasterValues {
-		switch string(oneInForecasterValue.Worker) {
-		case forecaster0:
-			testutil.InEpsilon5(s.T(), oneInForecasterValue.Value, "-0.20808933985257652")
-		case forecaster1:
-			testutil.InEpsilon5(s.T(), oneInForecasterValue.Value, "-0.21674386172872248")
-		case forecaster2:
-			testutil.InEpsilon5(s.T(), oneInForecasterValue.Value, "-0.21381179938550443")
-		default:
-			require.Fail("Unexpected worker %v", oneInForecasterValue.Worker)
-		}
-	}
-}
-
-func (s *InferenceSynthesisTestSuite) TestGetNetworkInferencesAtBlockWithAllInferersForecastersNew() {
-	s.SetupTest()
-	epochGet := GetSimulatedValuesGetterForEpochs()
-	epoch2Get := epochGet[2]
-	epoch3Get := epochGet[3]
-
-	require := s.Require()
-	keeper := s.emissionsKeeper
-
-	topicId := uint64(1)
-	blockHeightInferences := int64(300)
-	blockHeightPreviousLosses := int64(200)
-
-	simpleNonce := emissionstypes.Nonce{BlockHeight: blockHeightInferences}
-	reputerRequestNonce := &emissionstypes.ReputerRequestNonce{
-		ReputerNonce: &emissionstypes.Nonce{BlockHeight: blockHeightPreviousLosses},
-	}
-
-	err := s.emissionsKeeper.SetTopic(s.ctx, topicId, emissionstypes.Topic{
-		Id:                     topicId,
-		Creator:                "creator",
-		Metadata:               "metadata",
-		LossMethod:             "mse",
-		EpochLastEnded:         0,
-		EpochLength:            100,
-		GroundTruthLag:         10,
-		WorkerSubmissionWindow: 10,
-		PNorm:                  alloraMath.NewDecFromInt64(3),
-		AlphaRegret:            alloraMath.MustNewDecFromString("0.1"),
-		AllowNegative:          false,
-		Epsilon:                alloraMath.MustNewDecFromString("0.0001"),
-	})
-	s.Require().NoError(err)
-
-	reputer0 := "allo1m5v6rgjtxh4xszrrzqacwjh4ve6r0za2gxx9qr"
-	reputer1 := "allo1e7cj9839ht2xm8urynqs5279hrvqd8neusvp2x"
-	reputer2 := "allo1k9ss0xfer54nyack5678frl36e5g3rj2yzxtfj"
-	reputer3 := "allo18ljxewge4vqrkk09tm5heldqg25yj8d9ekgkw5"
-	reputer4 := "allo1k36ljvn8z0u49sagdg46p75psgreh23kdjn3l0"
-
-	forecaster0 := "allo1pluvmvsmvecg2ccuqxa6ugzvc3a5udfyy0t76v"
-	forecaster1 := "allo1e92saykj94jw3z55g4d3lfz098ppk0suwzc03a"
-	forecaster2 := "allo1pk6mxny5p79t8zhkm23z7u3zmfuz2gn0snxkkt"
-
-	// Set Previous Loss
-	err = keeper.InsertNetworkLossBundleAtBlock(s.ctx, topicId, blockHeightPreviousLosses, emissionstypes.ValueBundle{
-		CombinedValue:       epoch2Get("network_loss_reputers"),
-		ReputerRequestNonce: reputerRequestNonce,
-		TopicId:             topicId,
-	})
-	require.NoError(err)
-
-	// Set Inferences
-	inferences := emissionstypes.Inferences{
-		Inferences: []*emissionstypes.Inference{
-			{
-				Inferer:     reputer0,
-				Value:       epoch3Get("inference_0"),
-				TopicId:     topicId,
-				BlockHeight: blockHeightInferences,
-			},
-			{
-				Inferer:     reputer1,
-				Value:       epoch3Get("inference_1"),
-				TopicId:     topicId,
-				BlockHeight: blockHeightInferences,
-			},
-			{
-				Inferer:     reputer2,
-				Value:       epoch3Get("inference_2"),
-				TopicId:     topicId,
-				BlockHeight: blockHeightInferences,
-			},
-			{
-				Inferer:     reputer3,
-				Value:       epoch3Get("inference_3"),
-				TopicId:     topicId,
-				BlockHeight: blockHeightInferences,
-			},
-			{
-				Inferer:     reputer4,
-				Value:       epoch3Get("inference_4"),
-				TopicId:     topicId,
-				BlockHeight: blockHeightInferences,
-			},
-		},
-	}
-
-	err = keeper.InsertInferences(s.ctx, topicId, simpleNonce, inferences)
-	s.Require().NoError(err)
-
-	// Set Forecasts
-	forecasts := emissionstypes.Forecasts{
-		Forecasts: []*emissionstypes.Forecast{
-			{
-				Forecaster: forecaster0,
-				ForecastElements: []*emissionstypes.ForecastElement{
-					{
-						Inferer: reputer0,
-						Value:   epoch3Get("forecasted_loss_0_for_0"),
-					},
-					{
-						Inferer: reputer1,
-						Value:   epoch3Get("forecasted_loss_0_for_1"),
-					},
-					{
-						Inferer: reputer2,
-						Value:   epoch3Get("forecasted_loss_0_for_2"),
-					},
-					{
-						Inferer: reputer3,
-						Value:   epoch3Get("forecasted_loss_0_for_3"),
-					},
-					{
-						Inferer: reputer4,
-						Value:   epoch3Get("forecasted_loss_0_for_4"),
-					},
-				},
-				TopicId:     topicId,
-				BlockHeight: blockHeightInferences,
-			},
-			{
-				Forecaster: forecaster1,
-				ForecastElements: []*emissionstypes.ForecastElement{
-					{
-						Inferer: reputer0,
-						Value:   epoch3Get("forecasted_loss_1_for_0"),
-					},
-					{
-						Inferer: reputer1,
-						Value:   epoch3Get("forecasted_loss_1_for_1"),
-					},
-					{
-						Inferer: reputer2,
-						Value:   epoch3Get("forecasted_loss_1_for_2"),
-					},
-					{
-						Inferer: reputer3,
-						Value:   epoch3Get("forecasted_loss_1_for_3"),
-					},
-					{
-						Inferer: reputer4,
-						Value:   epoch3Get("forecasted_loss_1_for_4"),
-					},
-				},
-				TopicId:     topicId,
-				BlockHeight: blockHeightInferences,
-			},
-			{
-				Forecaster: forecaster2,
-				ForecastElements: []*emissionstypes.ForecastElement{
-					{
-						Inferer: reputer0,
-						Value:   epoch3Get("forecasted_loss_2_for_0"),
-					},
-					{
-						Inferer: reputer1,
-						Value:   epoch3Get("forecasted_loss_2_for_1"),
-					},
-					{
-						Inferer: reputer2,
-						Value:   epoch3Get("forecasted_loss_2_for_2"),
-					},
-					{
-						Inferer: reputer3,
-						Value:   epoch3Get("forecasted_loss_2_for_3"),
-					},
-					{
-						Inferer: reputer4,
-						Value:   epoch3Get("forecasted_loss_2_for_4"),
-					},
-				},
-				TopicId:     topicId,
-				BlockHeight: blockHeightInferences,
-			},
-		},
-	}
-
-	err = keeper.InsertForecasts(s.ctx, topicId, simpleNonce, forecasts)
-	s.Require().NoError(err)
-
-	// Calculate
-	valueBundle, _, _, _, err :=
-		inferencesynthesis.GetNetworkInferencesAtBlock(
-			s.ctx,
-			s.emissionsKeeper,
-			topicId,
-			blockHeightInferences,
-			blockHeightPreviousLosses,
-		)
-
-	require.NoError(err)
-	testutil.InEpsilon5(s.T(), valueBundle.CombinedValue, "-0.20711031728617318")
-	testutil.InEpsilon5(s.T(), valueBundle.NaiveValue, "-0.217498746751143482")
-
-	for _, inference := range inferences.Inferences {
-		found := false
-		for _, infererValue := range valueBundle.InfererValues {
-			if string(inference.Inferer) == infererValue.Worker {
-				found = true
-				require.Equal(inference.Value, infererValue.Value)
-			}
-		}
-		require.True(found, "Inference not found")
-	}
-
-	for _, forecasterValue := range valueBundle.ForecasterValues {
-		switch string(forecasterValue.Worker) {
-		case forecaster0:
-			testutil.InEpsilon5(s.T(), forecasterValue.Value, "-0.16104230535974168")
-		case forecaster1:
-			testutil.InEpsilon5(s.T(), forecasterValue.Value, "-0.2129694366166174")
-		case forecaster2:
-			testutil.InEpsilon5(s.T(), forecasterValue.Value, "-0.19537706255730902")
-		default:
-			require.Fail("Unexpected forecaster %v", forecasterValue.Worker)
-		}
-	}
-
-	for _, oneOutInfererValue := range valueBundle.OneOutInfererValues {
-		switch string(oneOutInfererValue.Worker) {
-		case reputer0:
-			testutil.InEpsilon5(s.T(), oneOutInfererValue.Value, "-0.17891655703176346")
-		case reputer1:
-			testutil.InEpsilon5(s.T(), oneOutInfererValue.Value, "-0.18952169458753146")
-		case reputer2:
-			testutil.InEpsilon5(s.T(), oneOutInfererValue.Value, "-0.24439774598242406")
-		case reputer3:
-			testutil.InEpsilon5(s.T(), oneOutInfererValue.Value, "-0.1731395049235943")
-		case reputer4:
-			testutil.InEpsilon5(s.T(), oneOutInfererValue.Value, "-0.24978380449844517")
-		default:
-			require.Fail("Unexpected worker %v", oneOutInfererValue.Worker)
-		}
-	}
-
-	for _, oneOutForecasterValue := range valueBundle.OneOutForecasterValues {
-		switch string(oneOutForecasterValue.Worker) {
-		case forecaster0:
-			testutil.InEpsilon5(s.T(), oneOutForecasterValue.Value, "-0.21369146184709198")
-		case forecaster1:
-			testutil.InEpsilon5(s.T(), oneOutForecasterValue.Value, "-0.20627330023896687")
-		case forecaster2:
-			testutil.InEpsilon5(s.T(), oneOutForecasterValue.Value, "-0.2087864965331538")
-		default:
-			require.Fail("Unexpected worker %v", oneOutForecasterValue.Worker)
-		}
-	}
-
-	for _, oneInForecasterValue := range valueBundle.OneInForecasterValues {
-		switch string(oneInForecasterValue.Worker) {
-		case forecaster0:
-			testutil.InEpsilon5(s.T(), oneInForecasterValue.Value, "-0.2080893398525765")
-		case forecaster1:
-			testutil.InEpsilon5(s.T(), oneInForecasterValue.Value, "-0.21674386172872245")
-		case forecaster2:
-			testutil.InEpsilon5(s.T(), oneInForecasterValue.Value, "-0.2138117993855044")
-		default:
-			require.Fail("Unexpected worker %v", oneInForecasterValue.Worker)
-		}
-	}
-}
-
-func (s *InferenceSynthesisTestSuite) TestGetLatestNetworkInference() {
-=======
 // TODO: Need to revisit these tests after finshing non-edge case tests
 // func (s *InferenceSynthesisTestSuite) TestGetNetworkInferencesAtBlockWithJustOneNotNewForecaster() {
 // 	epochGet := testutil.GetSimulatedValuesGetterForEpochs()
@@ -847,25 +244,21 @@
 // 		ReputerNonce: &emissionstypes.Nonce{BlockHeight: blockHeightPreviousLosses},
 // 	}
 
-// 	err := s.emissionsKeeper.SetTopic(s.ctx, topicId, emissionstypes.Topic{
-// 		Id:              topicId,
-// 		Creator:         "creator",
-// 		Metadata:        "metadata",
-// 		LossLogic:       "losslogic",
-// 		LossMethod:      "lossmethod",
-// 		InferenceLogic:  "inferencelogic",
-// 		InferenceMethod: "inferencemethod",
-// 		EpochLastEnded:  0,
-// 		EpochLength:     100,
-// 		GroundTruthLag:  10,
-// 		DefaultArg:      "defaultarg",
-// 		PNorm:           alloraMath.NewDecFromInt64(3),
-// 		AlphaRegret:     alloraMath.MustNewDecFromString("0.1"),
-// 		AllowNegative:   false,
-// 		Epsilon:         alloraMath.MustNewDecFromString("0.01"),
-// 		InitialRegret:  alloraMath.MustNewDecFromString("0"),
-// 	})
-// 	s.Require().NoError(err)
+//err := s.emissionsKeeper.SetTopic(s.ctx, topicId, emissionstypes.Topic{
+//	Id:                     topicId,
+//	Creator:                "creator",
+//	Metadata:               "metadata",
+//	LossMethod:             "mse",
+//	EpochLastEnded:         0,
+//	EpochLength:            100,
+//	GroundTruthLag:         10,
+//	WorkerSubmissionWindow: 10,
+//	PNorm:                  alloraMath.NewDecFromInt64(3),
+//	AlphaRegret:            alloraMath.MustNewDecFromString("0.1"),
+//	AllowNegative:          false,
+//	Epsilon:                alloraMath.MustNewDecFromString("0.0001"),
+//})
+//s.Require().NoError(err)
 
 // 	inferer0 := "allo1m5v6rgjtxh4xszrrzqacwjh4ve6r0za2gxx9qr"
 // 	inferer1 := "allo1e7cj9839ht2xm8urynqs5279hrvqd8neusvp2x"
@@ -1070,24 +463,21 @@
 // 		ReputerNonce: &emissionstypes.Nonce{BlockHeight: blockHeightPreviousLosses},
 // 	}
 
-// 	err := s.emissionsKeeper.SetTopic(s.ctx, topicId, emissionstypes.Topic{
-// 		Id:              topicId,
-// 		Creator:         "creator",
-// 		Metadata:        "metadata",
-// 		LossLogic:       "losslogic",
-// 		LossMethod:      "lossmethod",
-// 		InferenceLogic:  "inferencelogic",
-// 		InferenceMethod: "inferencemethod",
-// 		EpochLastEnded:  0,
-// 		EpochLength:     100,
-// 		GroundTruthLag:  10,
-// 		DefaultArg:      "defaultarg",
-// 		PNorm:           alloraMath.NewDecFromInt64(3),
-// 		AlphaRegret:     alloraMath.MustNewDecFromString("0.1"),
-// 		AllowNegative:   false,
-// 		Epsilon:         alloraMath.MustNewDecFromString("0.0001"),
-// 	})
-// 	s.Require().NoError(err)
+//err := s.emissionsKeeper.SetTopic(s.ctx, topicId, emissionstypes.Topic{
+//	Id:                     topicId,
+//	Creator:                "creator",
+//	Metadata:               "metadata",
+//	LossMethod:             "mse",
+//	EpochLastEnded:         0,
+//	EpochLength:            100,
+//	GroundTruthLag:         10,
+//	WorkerSubmissionWindow: 10,
+//	PNorm:                  alloraMath.NewDecFromInt64(3),
+//	AlphaRegret:            alloraMath.MustNewDecFromString("0.1"),
+//	AllowNegative:          false,
+//	Epsilon:                alloraMath.MustNewDecFromString("0.0001"),
+//})
+//s.Require().NoError(err)
 
 // 	inferer0 := "allo1m5v6rgjtxh4xszrrzqacwjh4ve6r0za2gxx9qr"
 // 	inferer1 := "allo1e7cj9839ht2xm8urynqs5279hrvqd8neusvp2x"
@@ -1204,7 +594,6 @@
 // }
 
 func (s *InferenceSynthesisTestSuite) TestGetLatestNetworkInferenceFromCsv() {
->>>>>>> 9aaefdcc
 	s.SetupTest()
 	epochGet := testutil.GetSimulatedValuesGetterForEpochs()
 	epoch2Get := epochGet[302]
