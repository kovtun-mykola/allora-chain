package inference_synthesis_test

import (
	"reflect"
	"testing"

	cosmosMath "cosmossdk.io/math"
	alloraMath "github.com/allora-network/allora-chain/math"
	sdk "github.com/cosmos/cosmos-sdk/types"
	"github.com/stretchr/testify/assert"

	inference_synthesis "github.com/allora-network/allora-chain/x/emissions/keeper/inference_synthesis"
	"github.com/allora-network/allora-chain/x/emissions/types"
	emissions "github.com/allora-network/allora-chain/x/emissions/types"
)

// instantiate a AllWorkersAreNew struct
func NewWorkersAreNew(v bool) inference_synthesis.AllWorkersAreNew {
	return inference_synthesis.AllWorkersAreNew{
		AllInferersAreNew:    v,
		AllForecastersAreNew: v,
	}
}

// TestMakeMapFromWorkerToTheirWork tests the makeMapFromWorkerToTheirWork function for correctly mapping workers to their inferences.
func TestMakeMapFromWorkerToTheirWork(t *testing.T) {
	tests := []struct {
		name       string
		inferences []*emissions.Inference
		expected   map[string]*emissions.Inference
	}{
		{
			name: "multiple workers",
			inferences: []*emissions.Inference{
				{
					TopicId: 101,
					Inferer: "worker1",
					Value:   alloraMath.MustNewDecFromString("10"),
				},
				{
					TopicId: 102,
					Inferer: "worker2",
					Value:   alloraMath.MustNewDecFromString("20"),
				},
				{
					TopicId: 103,
					Inferer: "worker3",
					Value:   alloraMath.MustNewDecFromString("30"),
				},
			},
			expected: map[string]*emissions.Inference{
				"worker1": {
					TopicId: 101,
					Inferer: "worker1",
					Value:   alloraMath.MustNewDecFromString("10"),
				},
				"worker2": {
					TopicId: 102,
					Inferer: "worker2",
					Value:   alloraMath.MustNewDecFromString("20"),
				},
				"worker3": {
					TopicId: 103,
					Inferer: "worker3",
					Value:   alloraMath.MustNewDecFromString("30"),
				},
			},
		},
		{
			name:       "empty list",
			inferences: []*emissions.Inference{},
			expected:   map[string]*emissions.Inference{},
		},
	}

	for _, tc := range tests {
		t.Run(tc.name, func(t *testing.T) {
			result := inference_synthesis.MakeMapFromWorkerToTheirWork(tc.inferences)
			assert.True(t, reflect.DeepEqual(result, tc.expected), "Expected and actual maps should be equal")
		})
	}
}

func (s *InferenceSynthesisTestSuite) TestFindMaxRegretAmongWorkersWithLosses() {
	k := s.emissionsKeeper
	topicId := uint64(1)

	worker1 := "worker1"
	worker2 := "worker2"
	worker3 := "worker3"
	worker4 := "worker4"
	worker1Address := sdk.AccAddress(worker1)
	worker2Address := sdk.AccAddress(worker2)
	worker3Address := sdk.AccAddress(worker3)
	worker4Address := sdk.AccAddress(worker4)

	inferenceByWorker := map[string]*emissions.Inference{
		worker1: {Value: alloraMath.MustNewDecFromString("0.5")},
		worker2: {Value: alloraMath.MustNewDecFromString("0.7")},
	}

	forecastImpliedInferenceByWorker := map[string]*emissions.Inference{
		worker3: {Value: alloraMath.MustNewDecFromString("0.6")},
		worker4: {Value: alloraMath.MustNewDecFromString("0.8")},
	}

	epsilon := alloraMath.MustNewDecFromString("0.001")

	// Set inferer network regrets
	err := k.SetInfererNetworkRegret(s.ctx, topicId, worker1Address, emissions.TimestampedValue{Value: alloraMath.MustNewDecFromString("0.2")})
	s.Require().NoError(err)
	err = k.SetInfererNetworkRegret(s.ctx, topicId, worker2Address, emissions.TimestampedValue{Value: alloraMath.MustNewDecFromString("0.3")})
	s.Require().NoError(err)

	// Set forecaster network regrets
	err = k.SetForecasterNetworkRegret(s.ctx, topicId, worker3Address, emissions.TimestampedValue{Value: alloraMath.MustNewDecFromString("0.4")})
	s.Require().NoError(err)
	err = k.SetForecasterNetworkRegret(s.ctx, topicId, worker4Address, emissions.TimestampedValue{Value: alloraMath.MustNewDecFromString("0.5")})
	s.Require().NoError(err)

	// Set one-in forecaster network regrets
	err = k.SetOneInForecasterNetworkRegret(s.ctx, topicId, worker3Address, worker1Address, emissions.TimestampedValue{Value: alloraMath.MustNewDecFromString("0.2")})
	s.Require().NoError(err)
	err = k.SetOneInForecasterNetworkRegret(s.ctx, topicId, worker3Address, worker2Address, emissions.TimestampedValue{Value: alloraMath.MustNewDecFromString("0.3")})
	s.Require().NoError(err)
	err = k.SetOneInForecasterNetworkRegret(s.ctx, topicId, worker3Address, worker3Address, emissions.TimestampedValue{Value: alloraMath.MustNewDecFromString("0.4")})
	s.Require().NoError(err)
	err = k.SetOneInForecasterNetworkRegret(s.ctx, topicId, worker4Address, worker1Address, emissions.TimestampedValue{Value: alloraMath.MustNewDecFromString("0.6")})
	s.Require().NoError(err)
	err = k.SetOneInForecasterNetworkRegret(s.ctx, topicId, worker4Address, worker2Address, emissions.TimestampedValue{Value: alloraMath.MustNewDecFromString("0.4")})
	s.Require().NoError(err)
	err = k.SetOneInForecasterNetworkRegret(s.ctx, topicId, worker4Address, worker4Address, emissions.TimestampedValue{Value: alloraMath.MustNewDecFromString("0.5")})
	s.Require().NoError(err)

	maxRegrets, err := inference_synthesis.FindMaxRegretAmongWorkersWithLosses(
		s.ctx,
		k,
		topicId,
		inferenceByWorker,
		inference_synthesis.GetSortedStringKeys(inferenceByWorker),
		forecastImpliedInferenceByWorker,
		inference_synthesis.GetSortedStringKeys(forecastImpliedInferenceByWorker),
		epsilon,
	)
	s.Require().NoError(err)

	expectedMaxInfererRegret := alloraMath.MustNewDecFromString("0.3")
	expectedMaxForecasterRegret := alloraMath.MustNewDecFromString("0.5")

	s.Require().True(maxRegrets.MaxInferenceRegret.Equal(expectedMaxInfererRegret))
	s.Require().True(maxRegrets.MaxForecastRegret.Equal(expectedMaxForecasterRegret))

	s.Require().Equal(alloraMath.MustNewDecFromString("0.4"), maxRegrets.MaxOneInForecastRegret[worker3])
	s.Require().Equal(alloraMath.MustNewDecFromString("0.6"), maxRegrets.MaxOneInForecastRegret[worker4])
}

func (s *InferenceSynthesisTestSuite) TestCalcWeightedInference() {
	topicId := inference_synthesis.TopicId(1)

	tests := []struct {
		name                                  string
		inferenceByWorker                     map[string]*emissions.Inference
		forecastImpliedInferenceByWorker      map[string]*emissions.Inference
		maxRegret                             inference_synthesis.Regret
		epsilon                               alloraMath.Dec
		pInferenceSynthesis                   alloraMath.Dec
		expectedNetworkCombinedInferenceValue alloraMath.Dec
		infererNetworkRegrets                 map[string]inference_synthesis.Regret
		forecasterNetworkRegrets              map[string]inference_synthesis.Regret
		expectedErr                           error
	}{
		{ // EPOCH 3
			name: "normal operation 1",
			inferenceByWorker: map[string]*emissions.Inference{
				"worker0": {Value: alloraMath.MustNewDecFromString("-0.0514234892489971")},
				"worker1": {Value: alloraMath.MustNewDecFromString("-0.0316532211989242")},
				"worker2": {Value: alloraMath.MustNewDecFromString("-0.1018014248041400")},
			},
			forecastImpliedInferenceByWorker: map[string]*emissions.Inference{
				"worker3": {Value: alloraMath.MustNewDecFromString("-0.0707517711518230")},
				"worker4": {Value: alloraMath.MustNewDecFromString("-0.0646463841210426")},
				"worker5": {Value: alloraMath.MustNewDecFromString("-0.0634099113416666")},
			},
			maxRegret:           alloraMath.MustNewDecFromString("0.9871536722074480"),
			epsilon:             alloraMath.MustNewDecFromString("0.0001"),
			pInferenceSynthesis: alloraMath.MustNewDecFromString("2"),
			infererNetworkRegrets: map[string]inference_synthesis.Regret{
				"worker0": alloraMath.MustNewDecFromString("0.6975029322458370"),
				"worker1": alloraMath.MustNewDecFromString("0.910174442412618"),
				"worker2": alloraMath.MustNewDecFromString("0.9871536722074480"),
			},
			forecasterNetworkRegrets: map[string]inference_synthesis.Regret{
				"worker3": alloraMath.MustNewDecFromString("0.8308330665491310"),
				"worker4": alloraMath.MustNewDecFromString("0.8396961220162480"),
				"worker5": alloraMath.MustNewDecFromString("0.8017696138115460"),
			},
			expectedNetworkCombinedInferenceValue: alloraMath.MustNewDecFromString("-0.06470631905627390"),
			expectedErr:                           nil,
		},
		{ // EPOCH 4
			name: "normal operation 2",
			inferenceByWorker: map[string]*emissions.Inference{
				"worker0": {Value: alloraMath.MustNewDecFromString("-0.14361768314408600")},
				"worker1": {Value: alloraMath.MustNewDecFromString("-0.23422685055675900")},
				"worker2": {Value: alloraMath.MustNewDecFromString("-0.18201270373970600")},
			},
			forecastImpliedInferenceByWorker: map[string]*emissions.Inference{
				"worker3": {Value: alloraMath.MustNewDecFromString("-0.19840891048468800")},
				"worker4": {Value: alloraMath.MustNewDecFromString("-0.19696044261177800")},
				"worker5": {Value: alloraMath.MustNewDecFromString("-0.20289734770434400")},
			},
			maxRegret:           alloraMath.MustNewDecFromString("0.9737035757621540"),
			epsilon:             alloraMath.MustNewDecFromString("0.0001"),
			pInferenceSynthesis: alloraMath.NewDecFromInt64(2),
			infererNetworkRegrets: map[string]inference_synthesis.Regret{
				"worker0": alloraMath.MustNewDecFromString("0.5576393860961080"),
				"worker1": alloraMath.MustNewDecFromString("0.8588215562008240"),
				"worker2": alloraMath.MustNewDecFromString("0.9737035757621540"),
			},
			forecasterNetworkRegrets: map[string]inference_synthesis.Regret{
				"worker3": alloraMath.MustNewDecFromString("0.7535724745797420"),
				"worker4": alloraMath.MustNewDecFromString("0.7658774622830770"),
				"worker5": alloraMath.MustNewDecFromString("0.7185104293863190"),
			},
			expectedNetworkCombinedInferenceValue: alloraMath.MustNewDecFromString("-0.19466636004515200"),
			expectedErr:                           nil,
		},
	}

	for _, tc := range tests {
		s.Run(tc.name, func() {
			for inferer, regret := range tc.infererNetworkRegrets {
				s.emissionsKeeper.SetInfererNetworkRegret(
					s.ctx,
					topicId,
					[]byte(inferer),
					emissions.TimestampedValue{BlockHeight: 0, Value: regret},
				)
			}

			for forecaster, regret := range tc.forecasterNetworkRegrets {
				s.emissionsKeeper.SetForecasterNetworkRegret(
					s.ctx,
					topicId,
					[]byte(forecaster),
					emissions.TimestampedValue{BlockHeight: 0, Value: regret},
				)
			}

			networkCombinedInferenceValue, err := inference_synthesis.CalcWeightedInference(
				s.ctx,
				s.emissionsKeeper,
				topicId,
				tc.inferenceByWorker,
				inference_synthesis.GetSortedStringKeys(tc.inferenceByWorker),
				tc.forecastImpliedInferenceByWorker,
				inference_synthesis.GetSortedStringKeys(tc.forecastImpliedInferenceByWorker),
				NewWorkersAreNew(false),
				tc.maxRegret,
				tc.epsilon,
				tc.pInferenceSynthesis,
			)

			if tc.expectedErr != nil {
				s.Require().ErrorIs(err, tc.expectedErr)
			} else {
				s.Require().NoError(err)

				s.Require().True(
					alloraMath.InDelta(
						tc.expectedNetworkCombinedInferenceValue,
						networkCombinedInferenceValue,
						alloraMath.MustNewDecFromString("0.00001"),
					),
					"Network combined inference value should match expected value within epsilon",
					tc.expectedNetworkCombinedInferenceValue.String(),
					networkCombinedInferenceValue.String(),
				)
			}
		})
	}
}

func (s *InferenceSynthesisTestSuite) TestCalcOneOutInferences() {
	topicId := inference_synthesis.TopicId(1)

	tests := []struct {
		name                             string
		inferenceByWorker                map[string]*emissions.Inference
		forecastImpliedInferenceByWorker map[string]*emissions.Inference
		forecasts                        *emissions.Forecasts
		maxRegret                        inference_synthesis.Regret
		networkCombinedLoss              inference_synthesis.Loss
		epsilon                          alloraMath.Dec
		pInferenceSynthesis              alloraMath.Dec
		infererNetworkRegrets            map[string]inference_synthesis.Regret
		forecasterNetworkRegrets         map[string]inference_synthesis.Regret
		expectedOneOutInferences         []struct {
			Worker string
			Value  string
		}
		expectedOneOutImpliedInferences []struct {
			Worker string
			Value  string
		}
	}{
		{
			name: "basic functionality, multiple workers",
			inferenceByWorker: map[string]*emissions.Inference{
				"worker0": {Value: alloraMath.MustNewDecFromString("-0.0514234892489971")},
				"worker1": {Value: alloraMath.MustNewDecFromString("-0.0316532211989242")},
				"worker2": {Value: alloraMath.MustNewDecFromString("-0.1018014248041400")},
			},
			forecastImpliedInferenceByWorker: map[string]*emissions.Inference{
				"worker3": {Value: alloraMath.MustNewDecFromString("-0.0707517711518230")},
				"worker4": {Value: alloraMath.MustNewDecFromString("-0.0646463841210426")},
				"worker5": {Value: alloraMath.MustNewDecFromString("-0.0634099113416666")},
			},
			forecasts: &emissions.Forecasts{
				Forecasts: []*emissions.Forecast{
					{
						Forecaster: "worker3",
						ForecastElements: []*emissions.ForecastElement{
							{Inferer: "worker0", Value: alloraMath.MustNewDecFromString("0.00011708024633613200")},
							{Inferer: "worker1", Value: alloraMath.MustNewDecFromString("0.013382222402411400")},
							{Inferer: "worker2", Value: alloraMath.MustNewDecFromString("3.82471429104471e-05")},
						},
					},
					{
						Forecaster: "worker4",
						ForecastElements: []*emissions.ForecastElement{
							{Inferer: "worker0", Value: alloraMath.MustNewDecFromString("0.00011486217283808300")},
							{Inferer: "worker1", Value: alloraMath.MustNewDecFromString("0.0060528036329761000")},
							{Inferer: "worker2", Value: alloraMath.MustNewDecFromString("0.0005337255825785730")},
						},
					},
					{
						Forecaster: "worker5",
						ForecastElements: []*emissions.ForecastElement{
							{Inferer: "worker0", Value: alloraMath.MustNewDecFromString("0.001810780808278390")},
							{Inferer: "worker1", Value: alloraMath.MustNewDecFromString("0.0018544539679880700")},
							{Inferer: "worker2", Value: alloraMath.MustNewDecFromString("0.001251454152216520")},
						},
					},
				},
			},
			infererNetworkRegrets: map[string]inference_synthesis.Regret{
				"worker0": alloraMath.MustNewDecFromString("0.6975029322458370"),
				"worker1": alloraMath.MustNewDecFromString("0.9101744424126180"),
				"worker2": alloraMath.MustNewDecFromString("0.9871536722074480"),
			},
			forecasterNetworkRegrets: map[string]inference_synthesis.Regret{
				"worker3": alloraMath.MustNewDecFromString("0.8308330665491310"),
				"worker4": alloraMath.MustNewDecFromString("0.8396961220162480"),
				"worker5": alloraMath.MustNewDecFromString("0.8017696138115460"),
			},
			maxRegret:           alloraMath.MustNewDecFromString("0.987153672207448"),
			networkCombinedLoss: alloraMath.MustNewDecFromString("0.0156937658327922"),
			epsilon:             alloraMath.MustNewDecFromString("0.0001"),
			pInferenceSynthesis: alloraMath.MustNewDecFromString("2.0"),
			expectedOneOutInferences: []struct {
				Worker string
				Value  string
			}{
				{Worker: "worker0", Value: "-0.07291976702609980"},
				{Worker: "worker1", Value: "-0.07795430811050460"},
				{Worker: "worker2", Value: "-0.042814093565554400"},
			},
			expectedOneOutImpliedInferences: []struct {
				Worker string
				Value  string
			}{
				{Worker: "worker3", Value: "-0.0635171449618356"},
				{Worker: "worker4", Value: "-0.06471822091625930"},
				{Worker: "worker5", Value: "-0.0649534852873976"},
			},
		},
		{
			name: "basic functionality 2, 5 workers, 3 forecasters",
			inferenceByWorker: map[string]*emissions.Inference{
				"worker0": {Value: alloraMath.MustNewDecFromString("-0.035995138925040600")},
				"worker1": {Value: alloraMath.MustNewDecFromString("-0.07333303938740420")},
				"worker2": {Value: alloraMath.MustNewDecFromString("-0.1495482917094790")},
				"worker3": {Value: alloraMath.MustNewDecFromString("-0.12952123274063800")},
				"worker4": {Value: alloraMath.MustNewDecFromString("-0.0703055329498285")},
			},
			forecastImpliedInferenceByWorker: map[string]*emissions.Inference{
				"forecaster0": {Value: alloraMath.MustNewDecFromString("-0.08944493117005920")},
				"forecaster1": {Value: alloraMath.MustNewDecFromString("-0.07333218290300560")},
				"forecaster2": {Value: alloraMath.MustNewDecFromString("-0.07756206109376570")},
			},
			// epoch 3
			forecasts: &emissions.Forecasts{
				Forecasts: []*emissions.Forecast{
					{
						Forecaster: "forecaster0",
						ForecastElements: []*emissions.ForecastElement{
							{Inferer: "worker0", Value: alloraMath.MustNewDecFromString("0.003305466418410120")},
							{Inferer: "worker1", Value: alloraMath.MustNewDecFromString("0.0002788248228566030")},
							{Inferer: "worker2", Value: alloraMath.MustNewDecFromString(".0000240536828602367")},
							{Inferer: "worker3", Value: alloraMath.MustNewDecFromString("0.0008240378476798250")},
							{Inferer: "worker4", Value: alloraMath.MustNewDecFromString("0.0000186192181193532")},
						},
					},
					{
						Forecaster: "forecaster1",
						ForecastElements: []*emissions.ForecastElement{
							{Inferer: "worker0", Value: alloraMath.MustNewDecFromString("0.002308441286328890")},
							{Inferer: "worker1", Value: alloraMath.MustNewDecFromString("0.0000214380788596749")},
							{Inferer: "worker2", Value: alloraMath.MustNewDecFromString("0.012560171044167200")},
							{Inferer: "worker3", Value: alloraMath.MustNewDecFromString("0.017998563880697900")},
							{Inferer: "worker4", Value: alloraMath.MustNewDecFromString("0.00020024906252089700")},
						},
					},
					{
						Forecaster: "forecaster2",
						ForecastElements: []*emissions.ForecastElement{
							{Inferer: "worker0", Value: alloraMath.MustNewDecFromString("0.005369218152594270")},
							{Inferer: "worker1", Value: alloraMath.MustNewDecFromString("0.0002578158768320300")},
							{Inferer: "worker2", Value: alloraMath.MustNewDecFromString("0.0076008583603885900")},
							{Inferer: "worker3", Value: alloraMath.MustNewDecFromString("0.0076269073955871000")},
							{Inferer: "worker4", Value: alloraMath.MustNewDecFromString("0.00035670236460009500")},
						},
					},
				},
			},
			// epoch 2
			infererNetworkRegrets: map[string]inference_synthesis.Regret{
				"worker0": alloraMath.MustNewDecFromString("0.29240710390153500"),
				"worker1": alloraMath.MustNewDecFromString("0.4182220944854450"),
				"worker2": alloraMath.MustNewDecFromString("0.17663501719135000"),
				"worker3": alloraMath.MustNewDecFromString("0.49617463489106400"),
				"worker4": alloraMath.MustNewDecFromString("0.27996060999688600"),
			},
			forecasterNetworkRegrets: map[string]inference_synthesis.Regret{
				"forecaster0": alloraMath.MustNewDecFromString("0.816066375505268"),
				"forecaster1": alloraMath.MustNewDecFromString("0.8234558901838660"),
				"forecaster2": alloraMath.MustNewDecFromString("0.8196673550408280"),
			},
			maxRegret: alloraMath.MustNewDecFromString("0.8234558901838660"),
			// epoch 2
			networkCombinedLoss: alloraMath.MustNewDecFromString(".0000127791308799785"),
			epsilon:             alloraMath.MustNewDecFromString("0.0001"),
			pInferenceSynthesis: alloraMath.MustNewDecFromString("2.0"),
			expectedOneOutInferences: []struct {
				Worker string
				Value  string
			}{
				{Worker: "worker0", Value: "-0.09154683788664610"},
				{Worker: "worker1", Value: "-0.08794790996372430"},
				{Worker: "worker2", Value: "-0.07594021292207610"},
				{Worker: "worker3", Value: "-0.0792252490898395"},
				{Worker: "worker4", Value: "-0.0993013271015888"},
			},
			expectedOneOutImpliedInferences: []struct {
				Worker string
				Value  string
			}{
				{Worker: "forecaster0", Value: "-0.08503863595710710"},
				{Worker: "forecaster1", Value: "-0.08833982502870460"},
				{Worker: "forecaster2", Value: "-0.08746610645716590"},
			},
		},
	}

	for _, test := range tests {
		s.Run(test.name, func() {
			for inferer, regret := range test.infererNetworkRegrets {
				s.emissionsKeeper.SetInfererNetworkRegret(
					s.ctx,
					topicId,
					[]byte(inferer),
					emissions.TimestampedValue{BlockHeight: 0, Value: regret},
				)
			}

			for forecaster, regret := range test.forecasterNetworkRegrets {
				s.emissionsKeeper.SetForecasterNetworkRegret(
					s.ctx,
					topicId,
					[]byte(forecaster),
					emissions.TimestampedValue{BlockHeight: 0, Value: regret},
				)
			}

			oneOutInfererValues, oneOutForecasterValues, err := inference_synthesis.CalcOneOutInferences(
				s.ctx,
				s.emissionsKeeper,
				topicId,
				test.inferenceByWorker,
				test.forecastImpliedInferenceByWorker,
				test.forecasts,
				NewWorkersAreNew(false),
				test.maxRegret,
				test.networkCombinedLoss,
				test.epsilon,
				test.pInferenceSynthesis,
			)

<<<<<<< HEAD
			s.Require().NoError(err, "CalcOneOutInferences should not return an error")
=======
		oneOutInfererValues, oneOutForecasterValues, err := inference_synthesis.CalcOneOutInferences(
			s.ctx,
			s.emissionsKeeper,
			topicId,
			test.inferenceByWorker,
			inference_synthesis.GetSortedStringKeys[*emissions.Inference](test.inferenceByWorker),
			test.forecastImpliedInferenceByWorker,
			inference_synthesis.GetSortedStringKeys[*emissions.Inference](test.forecastImpliedInferenceByWorker),
			test.forecasts,
			NewWorkersAreNew(false),
			test.maxRegret,
			test.networkCombinedLoss,
			test.epsilon,
			test.pInferenceSynthesis,
		)
>>>>>>> 007266ed

			s.Require().Len(oneOutInfererValues, len(test.expectedOneOutInferences), "Unexpected number of one-out inferences")
			s.Require().Len(oneOutForecasterValues, len(test.expectedOneOutImpliedInferences), "Unexpected number of one-out implied inferences")

			for _, expected := range test.expectedOneOutInferences {
				found := false
				for _, oneOutInference := range oneOutInfererValues {
					if expected.Worker == oneOutInference.Worker {
						found = true
						s.inEpsilon2(oneOutInference.Value, expected.Value)
					}
				}
				if !found {
					s.FailNow("Matching worker not found", "Worker %s not found in returned inferences", expected.Worker)
				}
			}

			for _, expected := range test.expectedOneOutImpliedInferences {
				found := false
				for _, oneOutImpliedInference := range oneOutForecasterValues {
					if expected.Worker == oneOutImpliedInference.Worker {
						found = true
						s.inEpsilon3(oneOutImpliedInference.Value, expected.Value)
					}
				}
				if !found {
					s.FailNow("Matching worker not found", "Worker %s not found in returned inferences", expected.Worker)
				}
			}
		})
	}
}

func (s *InferenceSynthesisTestSuite) TestCalcOneInInferences() {
	topicId := inference_synthesis.TopicId(1)

	tests := []struct {
		name                        string
		inferenceByWorker           map[string]*emissions.Inference
		forecastImpliedInferences   map[string]*emissions.Inference
		maxRegretsByOneInForecaster map[string]inference_synthesis.Regret
		epsilon                     alloraMath.Dec
		pInferenceSynthesis         alloraMath.Dec
		infererNetworkRegrets       map[string]inference_synthesis.Regret
		forecasterNetworkRegrets    map[string]inference_synthesis.Regret
		expectedOneInInferences     []*emissions.WorkerAttributedValue
		expectedErr                 error
	}{
		{ // EPOCH 3
			name: "basic functionality",
			inferenceByWorker: map[string]*emissions.Inference{
				"worker0": {Value: alloraMath.MustNewDecFromString("-0.0514234892489971")},
				"worker1": {Value: alloraMath.MustNewDecFromString("-0.0316532211989242")},
				"worker2": {Value: alloraMath.MustNewDecFromString("-0.1018014248041400")},
			},
			forecastImpliedInferences: map[string]*emissions.Inference{
				"worker3": {Value: alloraMath.MustNewDecFromString("-0.0707517711518230")},
				"worker4": {Value: alloraMath.MustNewDecFromString("-0.0646463841210426")},
				"worker5": {Value: alloraMath.MustNewDecFromString("-0.0634099113416666")},
			},
			maxRegretsByOneInForecaster: map[string]inference_synthesis.Regret{
				"worker3": alloraMath.MustNewDecFromString("0.9871536722074480"),
				"worker4": alloraMath.MustNewDecFromString("0.9871536722074480"),
				"worker5": alloraMath.MustNewDecFromString("0.9871536722074480"),
			},
			epsilon:             alloraMath.MustNewDecFromString("0.0001"),
			pInferenceSynthesis: alloraMath.MustNewDecFromString("2.0"),
			infererNetworkRegrets: map[string]inference_synthesis.Regret{
				"worker0": alloraMath.MustNewDecFromString("0.6975029322458370"),
				"worker1": alloraMath.MustNewDecFromString("0.9101744424126180"),
				"worker2": alloraMath.MustNewDecFromString("0.9871536722074480"),
			},
			forecasterNetworkRegrets: map[string]inference_synthesis.Regret{
				"worker3": alloraMath.MustNewDecFromString("0.8308330665491310"),
				"worker4": alloraMath.MustNewDecFromString("0.8396961220162480"),
				"worker5": alloraMath.MustNewDecFromString("0.8017696138115460"),
			},
			expectedOneInInferences: []*emissions.WorkerAttributedValue{
				{Worker: "worker3", Value: alloraMath.MustNewDecFromString("-0.06502630286365970")},
				{Worker: "worker4", Value: alloraMath.MustNewDecFromString("-0.06356081320547800")},
				{Worker: "worker5", Value: alloraMath.MustNewDecFromString("-0.06325114823960220")},
			},
			expectedErr: nil,
		},
	}

	for _, tc := range tests {
		s.Run(tc.name, func() {
			for inferer, regret := range tc.infererNetworkRegrets {
				s.emissionsKeeper.SetInfererNetworkRegret(
					s.ctx,
					topicId,
					[]byte(inferer),
					emissions.TimestampedValue{BlockHeight: 0, Value: regret},
				)
			}

			for forecaster, regret := range tc.forecasterNetworkRegrets {
				s.emissionsKeeper.SetForecasterNetworkRegret(
					s.ctx,
					topicId,
					[]byte(forecaster),
					emissions.TimestampedValue{BlockHeight: 0, Value: regret},
				)
			}

			oneInInferences, err := inference_synthesis.CalcOneInInferences(
				s.ctx,
				s.emissionsKeeper,
				topicId,
				tc.inferenceByWorker,
				inference_synthesis.GetSortedStringKeys(tc.inferenceByWorker),
				tc.forecastImpliedInferences,
				inference_synthesis.GetSortedStringKeys(tc.forecastImpliedInferences),
				NewWorkersAreNew(false),
				tc.maxRegretsByOneInForecaster,
				tc.epsilon,
				tc.pInferenceSynthesis,
			)

			if tc.expectedErr != nil {
				s.Require().ErrorIs(err, tc.expectedErr)
			} else {
				s.Require().NoError(err)
				s.Require().Len(oneInInferences, len(tc.expectedOneInInferences), "Unexpected number of one-in inferences")

				for _, expected := range tc.expectedOneInInferences {
					found := false
					for _, actual := range oneInInferences {
						if expected.Worker == actual.Worker {
							s.Require().True(
								alloraMath.InDelta(
									expected.Value,
									actual.Value,
									alloraMath.MustNewDecFromString("0.0001"),
								),
								"Mismatch in value for one-in inference of worker %s",
								expected.Worker,
							)
							found = true
							break
						}
					}
					if !found {
						s.FailNow("Matching worker not found", "Worker %s not found in actual inferences", expected.Worker)
					}
				}
			}
		})
	}
}

func (s *InferenceSynthesisTestSuite) TestCalcNetworkInferences() {
	k := s.emissionsKeeper
	ctx := s.ctx
	topicId := uint64(1)

	worker1 := "worker1"
	worker2 := "worker2"
	worker3 := "worker3"
	worker4 := "worker4"
	worker1Add := sdk.AccAddress(worker1)
	worker2Add := sdk.AccAddress(worker2)
	worker3Add := sdk.AccAddress(worker3)
	worker4Add := sdk.AccAddress(worker4)

	// Set up input data
	inferences := &emissions.Inferences{
		Inferences: []*emissions.Inference{
			{Inferer: worker1, Value: alloraMath.MustNewDecFromString("0.5")},
			{Inferer: worker2, Value: alloraMath.MustNewDecFromString("0.7")},
		},
	}

	forecasts := &emissions.Forecasts{
		Forecasts: []*emissions.Forecast{
			{
				Forecaster: worker3,
				ForecastElements: []*emissions.ForecastElement{
					{Inferer: worker1, Value: alloraMath.MustNewDecFromString("0.6")},
					{Inferer: worker2, Value: alloraMath.MustNewDecFromString("0.8")},
				},
			},
			{
				Forecaster: worker4,
				ForecastElements: []*emissions.ForecastElement{
					{Inferer: worker1, Value: alloraMath.MustNewDecFromString("0.4")},
					{Inferer: worker2, Value: alloraMath.MustNewDecFromString("0.9")},
				},
			},
		},
	}

	networkCombinedLoss := alloraMath.MustNewDecFromString("0.2")
	epsilon := alloraMath.MustNewDecFromString("0.001")
	pInferenceSynthesis := alloraMath.MustNewDecFromString("2")

	// Set inferer network regrets
	err := k.SetInfererNetworkRegret(ctx, topicId, worker1Add, emissions.TimestampedValue{Value: alloraMath.MustNewDecFromString("0.2")})
	s.Require().NoError(err)
	err = k.SetInfererNetworkRegret(ctx, topicId, worker2Add, emissions.TimestampedValue{Value: alloraMath.MustNewDecFromString("0.3")})
	s.Require().NoError(err)

	// Set forecaster network regrets
	err = k.SetForecasterNetworkRegret(ctx, topicId, worker3Add, emissions.TimestampedValue{Value: alloraMath.MustNewDecFromString("0.4")})
	s.Require().NoError(err)
	err = k.SetForecasterNetworkRegret(ctx, topicId, worker4Add, emissions.TimestampedValue{Value: alloraMath.MustNewDecFromString("0.5")})
	s.Require().NoError(err)

	// Set one-in forecaster network regrets
	err = k.SetOneInForecasterNetworkRegret(ctx, topicId, worker3Add, worker1Add, emissions.TimestampedValue{Value: alloraMath.MustNewDecFromString("0.2")})
	s.Require().NoError(err)
	err = k.SetOneInForecasterNetworkRegret(ctx, topicId, worker3Add, worker2Add, emissions.TimestampedValue{Value: alloraMath.MustNewDecFromString("0.3")})
	s.Require().NoError(err)
	err = k.SetOneInForecasterNetworkRegret(ctx, topicId, worker4Add, worker1Add, emissions.TimestampedValue{Value: alloraMath.MustNewDecFromString("0.6")})
	s.Require().NoError(err)
	err = k.SetOneInForecasterNetworkRegret(ctx, topicId, worker4Add, worker2Add, emissions.TimestampedValue{Value: alloraMath.MustNewDecFromString("0.4")})
	s.Require().NoError(err)

	// Call the function
	valueBundle, err := inference_synthesis.CalcNetworkInferences(ctx, k, topicId, inferences, forecasts, networkCombinedLoss, epsilon, pInferenceSynthesis)
	s.Require().NoError(err)

	// Check the results
	s.Require().NotNil(valueBundle)
	s.Require().NotNil(valueBundle.CombinedValue)
	s.Require().NotNil(valueBundle.NaiveValue)
	s.Require().NotEmpty(valueBundle.OneOutInfererValues)
	s.Require().NotEmpty(valueBundle.OneOutForecasterValues)
	s.Require().NotEmpty(valueBundle.OneInForecasterValues)
}

func (s *InferenceSynthesisTestSuite) TestCalcNetworkInferencesSameInfererForecasters() {
	k := s.emissionsKeeper
	ctx := s.ctx
	topicId := uint64(1)
	blockHeightInferences := int64(390)
	blockHeightForecaster := int64(380)

	worker1 := "worker1"
	worker2 := "worker2"
	worker1Add := sdk.AccAddress(worker1)
	worker2Add := sdk.AccAddress(worker2)

	// Set up input data
	inferences := &emissions.Inferences{
		Inferences: []*emissions.Inference{
			{TopicId: topicId, BlockHeight: blockHeightInferences, Inferer: worker1, Value: alloraMath.MustNewDecFromString("0.52")},
			{TopicId: topicId, BlockHeight: blockHeightInferences, Inferer: worker2, Value: alloraMath.MustNewDecFromString("0.71")},
		},
	}

	forecasts := &emissions.Forecasts{
		Forecasts: []*emissions.Forecast{
			{
				TopicId:     topicId,
				BlockHeight: blockHeightForecaster,
				Forecaster:  worker1,
				ForecastElements: []*emissions.ForecastElement{
					{Inferer: worker1, Value: alloraMath.MustNewDecFromString("0.5")},
					{Inferer: worker2, Value: alloraMath.MustNewDecFromString("0.8")},
				},
			},
			{
				TopicId:     topicId,
				BlockHeight: blockHeightForecaster,
				Forecaster:  worker2,
				ForecastElements: []*emissions.ForecastElement{
					{Inferer: worker1, Value: alloraMath.MustNewDecFromString("0.4")},
					{Inferer: worker2, Value: alloraMath.MustNewDecFromString("0.9")},
				},
			},
		},
	}

	networkCombinedLoss := alloraMath.MustNewDecFromString("1")
	epsilon := alloraMath.MustNewDecFromString("0.001")
	pInferenceSynthesis := alloraMath.MustNewDecFromString("2")

	// Call the function
	valueBundle, err := inference_synthesis.CalcNetworkInferences(ctx, k, topicId, inferences, forecasts, networkCombinedLoss, epsilon, pInferenceSynthesis)
	s.Require().NoError(err)
	s.Require().NotNil(valueBundle)
	s.Require().NotNil(valueBundle.CombinedValue)
	s.Require().NotNil(valueBundle.NaiveValue)
	s.Require().NotEmpty(valueBundle.OneOutInfererValues)
	s.Require().NotEmpty(valueBundle.OneOutForecasterValues)
	// s.Require().NotEmpty(valueBundle.OneInForecasterValues)

	// Set inferer network regrets
	err = k.SetInfererNetworkRegret(ctx, topicId, worker1Add, emissions.TimestampedValue{Value: alloraMath.MustNewDecFromString("0.2")})
	s.Require().NoError(err)
	err = k.SetInfererNetworkRegret(ctx, topicId, worker2Add, emissions.TimestampedValue{Value: alloraMath.MustNewDecFromString("0.3")})
	s.Require().NoError(err)

	// Set forecaster network regrets
	err = k.SetForecasterNetworkRegret(ctx, topicId, worker1Add, emissions.TimestampedValue{Value: alloraMath.MustNewDecFromString("0.4")})
	s.Require().NoError(err)
	err = k.SetForecasterNetworkRegret(ctx, topicId, worker1Add, emissions.TimestampedValue{Value: alloraMath.MustNewDecFromString("0.5")})
	s.Require().NoError(err)

	// Set one-in forecaster network regrets
	err = k.SetOneInForecasterNetworkRegret(ctx, topicId, worker1Add, worker1Add, emissions.TimestampedValue{Value: alloraMath.MustNewDecFromString("0.2")})
	s.Require().NoError(err)
	err = k.SetOneInForecasterNetworkRegret(ctx, topicId, worker1Add, worker2Add, emissions.TimestampedValue{Value: alloraMath.MustNewDecFromString("0.3")})
	s.Require().NoError(err)
	err = k.SetOneInForecasterNetworkRegret(ctx, topicId, worker2Add, worker1Add, emissions.TimestampedValue{Value: alloraMath.MustNewDecFromString("0.6")})
	s.Require().NoError(err)
	err = k.SetOneInForecasterNetworkRegret(ctx, topicId, worker2Add, worker2Add, emissions.TimestampedValue{Value: alloraMath.MustNewDecFromString("0.4")})
	s.Require().NoError(err)

	// Call the function
	valueBundle, err = inference_synthesis.CalcNetworkInferences(ctx, k, topicId, inferences, forecasts, networkCombinedLoss, epsilon, pInferenceSynthesis)
	s.Require().NoError(err)

	// Check the results
	s.Require().NotNil(valueBundle)
	s.Require().NotNil(valueBundle.CombinedValue)
	s.Require().NotNil(valueBundle.NaiveValue)
	s.Require().NotEmpty(valueBundle.OneOutInfererValues)
	s.Require().NotEmpty(valueBundle.OneOutForecasterValues)
	s.Require().NotEmpty(valueBundle.OneInForecasterValues)
}

func (s *InferenceSynthesisTestSuite) TestCalcNetworkInferencesIncompleteData() {
	k := s.emissionsKeeper
	ctx := s.ctx
	topicId := uint64(1)
	blockHeightInferences := int64(390)
	blockHeightForecaster := int64(380)

	worker1 := "worker1"
	worker2 := "worker2"

	// Set up input data
	inferences := &emissions.Inferences{
		Inferences: []*emissions.Inference{
			{TopicId: topicId, BlockHeight: blockHeightInferences, Inferer: worker1, Value: alloraMath.MustNewDecFromString("0.52")},
			{TopicId: topicId, BlockHeight: blockHeightInferences, Inferer: worker2, Value: alloraMath.MustNewDecFromString("0.71")},
		},
	}

	forecasts := &emissions.Forecasts{
		Forecasts: []*emissions.Forecast{
			{
				TopicId:     topicId,
				BlockHeight: blockHeightForecaster,
				Forecaster:  worker1,
				ForecastElements: []*emissions.ForecastElement{
					{Inferer: worker1, Value: alloraMath.MustNewDecFromString("0.5")},
					{Inferer: worker2, Value: alloraMath.MustNewDecFromString("0.8")},
				},
			},
			{
				TopicId:     topicId,
				BlockHeight: blockHeightForecaster,
				Forecaster:  worker2,
				ForecastElements: []*emissions.ForecastElement{
					{Inferer: worker1, Value: alloraMath.MustNewDecFromString("0.4")},
					{Inferer: worker2, Value: alloraMath.MustNewDecFromString("0.9")},
				},
			},
		},
	}

	networkCombinedLoss := alloraMath.MustNewDecFromString("1")
	epsilon := alloraMath.MustNewDecFromString("0.001")
	pInferenceSynthesis := alloraMath.MustNewDecFromString("2")

	// Call the function without setting regrets
	valueBundle, err := inference_synthesis.CalcNetworkInferences(ctx, k, topicId, inferences, forecasts, networkCombinedLoss, epsilon, pInferenceSynthesis)
	s.Require().NoError(err)
	s.Require().NotNil(valueBundle)
	s.Require().NotNil(valueBundle.CombinedValue)
	s.Require().NotNil(valueBundle.NaiveValue)
	s.Require().NotEmpty(valueBundle.OneOutInfererValues)
	s.Require().NotEmpty(valueBundle.OneOutForecasterValues)
	// OneInForecastValues come empty because regrets are epsilon
	s.Require().NotEmpty(valueBundle.OneInForecasterValues)
	s.Require().Len(valueBundle.OneInForecasterValues, 2)
}

func (s *InferenceSynthesisTestSuite) TestGetNetworkInferencesAtBlock() {
	require := s.Require()
	keeper := s.emissionsKeeper

	topicId := uint64(1)
	blockHeight := int64(3)
	require.True(blockHeight >= s.ctx.BlockHeight())
	s.ctx = s.ctx.WithBlockHeight(blockHeight)

	simpleNonce := types.Nonce{BlockHeight: blockHeight}
	reputerRequestNonce := &types.ReputerRequestNonce{
		ReputerNonce: &types.Nonce{BlockHeight: blockHeight},
	}

	reputer0 := "allo1m5v6rgjtxh4xszrrzqacwjh4ve6r0za2gxx9qr"
	reputer1 := "allo1e7cj9839ht2xm8urynqs5279hrvqd8neusvp2x"
	reputer2 := "allo1k9ss0xfer54nyack5678frl36e5g3rj2yzxtfj"
	reputer3 := "allo18ljxewge4vqrkk09tm5heldqg25yj8d9ekgkw5"
	reputer4 := "allo1k36ljvn8z0u49sagdg46p75psgreh23kdjn3l0"

	reputer0Acc := sdk.AccAddress(reputer0)
	reputer1Acc := sdk.AccAddress(reputer1)
	reputer2Acc := sdk.AccAddress(reputer2)
	reputer3Acc := sdk.AccAddress(reputer3)
	reputer4Acc := sdk.AccAddress(reputer4)

	forecaster0 := "allo1pluvmvsmvecg2ccuqxa6ugzvc3a5udfyy0t76v"
	forecaster1 := "allo1e92saykj94jw3z55g4d3lfz098ppk0suwzc03a"
	forecaster2 := "allo1pk6mxny5p79t8zhkm23z7u3zmfuz2gn0snxkkt"

	forecaster0Acc := sdk.AccAddress(forecaster0)
	forecaster1Acc := sdk.AccAddress(forecaster1)
	forecaster2Acc := sdk.AccAddress(forecaster2)

	// Set Loss bundles

	reputerLossBundles := types.ReputerValueBundles{
		ReputerValueBundles: []*types.ReputerValueBundle{
			{
				ValueBundle: &types.ValueBundle{
					Reputer:             reputer0,
					CombinedValue:       alloraMath.MustNewDecFromString(".0000117005278862668"),
					ReputerRequestNonce: reputerRequestNonce,
					TopicId:             topicId,
				},
			},
			{
				ValueBundle: &types.ValueBundle{
					Reputer:             reputer1,
					CombinedValue:       alloraMath.MustNewDecFromString(".00000962701954026944"),
					ReputerRequestNonce: reputerRequestNonce,
					TopicId:             topicId,
				},
			},
			{
				ValueBundle: &types.ValueBundle{
					Reputer:             reputer2,
					CombinedValue:       alloraMath.MustNewDecFromString(".0000256948644008351"),
					ReputerRequestNonce: reputerRequestNonce,
					TopicId:             topicId,
				},
			},
			{
				ValueBundle: &types.ValueBundle{
					Reputer:             reputer3,
					CombinedValue:       alloraMath.MustNewDecFromString(".0000123986052417188"),
					ReputerRequestNonce: reputerRequestNonce,
					TopicId:             topicId,
				},
			},
			{
				ValueBundle: &types.ValueBundle{
					Reputer:             reputer4,
					CombinedValue:       alloraMath.MustNewDecFromString(".0000115363240547692"),
					ReputerRequestNonce: reputerRequestNonce,
					TopicId:             topicId,
				},
			},
		},
	}

	err := keeper.InsertReputerLossBundlesAtBlock(s.ctx, topicId, blockHeight, reputerLossBundles)
	require.NoError(err)

	// Set Stake

	err = keeper.AddStake(s.ctx, topicId, reputer0Acc, cosmosMath.NewUintFromString("210535101370326000000000"))
	require.NoError(err)
	err = keeper.AddStake(s.ctx, topicId, reputer1Acc, cosmosMath.NewUintFromString("216697093951021000000000"))
	require.NoError(err)
	err = keeper.AddStake(s.ctx, topicId, reputer2Acc, cosmosMath.NewUintFromString("161740241803855000000000"))
	require.NoError(err)
	err = keeper.AddStake(s.ctx, topicId, reputer3Acc, cosmosMath.NewUintFromString("394848305052250000000000"))
	require.NoError(err)
	err = keeper.AddStake(s.ctx, topicId, reputer4Acc, cosmosMath.NewUintFromString("206169717590569000000000"))
	require.NoError(err)

	// Set Inferences

	inferences := types.Inferences{
		Inferences: []*types.Inference{
			{
				Inferer:     reputer0,
				Value:       alloraMath.MustNewDecFromString("-0.035995138925040600"),
				TopicId:     topicId,
				BlockHeight: blockHeight,
			},
			{
				Inferer:     reputer1,
				Value:       alloraMath.MustNewDecFromString("-0.07333303938740420"),
				TopicId:     topicId,
				BlockHeight: blockHeight,
			},
			{
				Inferer:     reputer2,
				Value:       alloraMath.MustNewDecFromString("-0.1495482917094790"),
				TopicId:     topicId,
				BlockHeight: blockHeight,
			},
			{
				Inferer:     reputer3,
				Value:       alloraMath.MustNewDecFromString("-0.12952123274063800"),
				TopicId:     topicId,
				BlockHeight: blockHeight,
			},
			{
				Inferer:     reputer4,
				Value:       alloraMath.MustNewDecFromString("-0.0703055329498285"),
				TopicId:     topicId,
				BlockHeight: blockHeight,
			},
		},
	}

	err = keeper.InsertInferences(s.ctx, topicId, simpleNonce, inferences)
	s.Require().NoError(err)

	// Set Forecasts

	forecasts := types.Forecasts{
		Forecasts: []*types.Forecast{
			{
				Forecaster: forecaster0,
				ForecastElements: []*types.ForecastElement{
					{
						Inferer: reputer0,
						Value:   alloraMath.MustNewDecFromString("0.003305466418410120"),
					},
					{
						Inferer: reputer1,
						Value:   alloraMath.MustNewDecFromString("0.0002788248228566030"),
					},
					{
						Inferer: reputer2,
						Value:   alloraMath.MustNewDecFromString(".0000240536828602367"),
					},
					{
						Inferer: reputer3,
						Value:   alloraMath.MustNewDecFromString("0.0008240378476798250"),
					},
					{
						Inferer: reputer4,
						Value:   alloraMath.MustNewDecFromString(".0000186192181193532"),
					},
				},
				TopicId:     topicId,
				BlockHeight: blockHeight,
			},
			{
				Forecaster: forecaster1,
				ForecastElements: []*types.ForecastElement{
					{
						Inferer: reputer0,
						Value:   alloraMath.MustNewDecFromString("0.002308441286328890"),
					},
					{
						Inferer: reputer1,
						Value:   alloraMath.MustNewDecFromString(".0000214380788596749"),
					},
					{
						Inferer: reputer2,
						Value:   alloraMath.MustNewDecFromString("0.012560171044167200"),
					},
					{
						Inferer: reputer3,
						Value:   alloraMath.MustNewDecFromString("0.017998563880697900"),
					},
					{
						Inferer: reputer4,
						Value:   alloraMath.MustNewDecFromString("0.00020024906252089700"),
					},
				},
				TopicId:     topicId,
				BlockHeight: blockHeight,
			},
			{
				Forecaster: forecaster2,
				ForecastElements: []*types.ForecastElement{
					{
						Inferer: reputer0,
						Value:   alloraMath.MustNewDecFromString("0.005369218152594270"),
					},
					{
						Inferer: reputer1,
						Value:   alloraMath.MustNewDecFromString("0.0002578158768320300"),
					},
					{
						Inferer: reputer2,
						Value:   alloraMath.MustNewDecFromString("0.0076008583603885900"),
					},
					{
						Inferer: reputer3,
						Value:   alloraMath.MustNewDecFromString("0.0076269073955871000"),
					},
					{
						Inferer: reputer4,
						Value:   alloraMath.MustNewDecFromString("0.00035670236460009500"),
					},
				},
				TopicId:     topicId,
				BlockHeight: blockHeight,
			},
		},
	}

	err = keeper.InsertForecasts(s.ctx, topicId, simpleNonce, forecasts)

	// Set inferer network regrets

	infererNetworkRegrets := map[string]inference_synthesis.Regret{
		reputer0: alloraMath.MustNewDecFromString("0.29240710390153500"),
		reputer1: alloraMath.MustNewDecFromString("0.4182220944854450"),
		reputer2: alloraMath.MustNewDecFromString("0.17663501719135000"),
		reputer3: alloraMath.MustNewDecFromString("0.49617463489106400"),
		reputer4: alloraMath.MustNewDecFromString("0.27996060999688600"),
	}

	for inferer, regret := range infererNetworkRegrets {
		s.emissionsKeeper.SetInfererNetworkRegret(
			s.ctx,
			topicId,
			[]byte(inferer),
			emissions.TimestampedValue{BlockHeight: blockHeight, Value: regret},
		)
	}

	// set forecaster network regrets

	forecasterNetworkRegrets := map[string]inference_synthesis.Regret{
		forecaster0: alloraMath.MustNewDecFromString("0.816066375505268"),
		forecaster1: alloraMath.MustNewDecFromString("0.8234558901838660"),
		forecaster2: alloraMath.MustNewDecFromString("0.8196673550408280"),
	}

	for forecaster, regret := range forecasterNetworkRegrets {
		s.emissionsKeeper.SetForecasterNetworkRegret(
			s.ctx,
			topicId,
			[]byte(forecaster),
			emissions.TimestampedValue{BlockHeight: blockHeight, Value: regret},
		)
	}

	// Set one in forecaster network regrets

	setOneInForecasterNetworkRegret := func(forecasterAcc sdk.AccAddress, infererAcc sdk.AccAddress, value string) {
		keeper.SetOneInForecasterNetworkRegret(
			s.ctx,
			topicId,
			forecasterAcc,
			infererAcc,
			emissions.TimestampedValue{
				BlockHeight: blockHeight,
				Value:       alloraMath.MustNewDecFromString(value),
			},
		)
	}

	/// Epoch 3 values

	setOneInForecasterNetworkRegret(forecaster0Acc, reputer0Acc, "-0.005488956369080480")
	setOneInForecasterNetworkRegret(forecaster0Acc, reputer1Acc, "0.17091263821766800")
	setOneInForecasterNetworkRegret(forecaster0Acc, reputer2Acc, "-0.15988639638192800")
	setOneInForecasterNetworkRegret(forecaster0Acc, reputer3Acc, "0.28690775330189800")
	setOneInForecasterNetworkRegret(forecaster0Acc, reputer4Acc, "-0.019476319822263300")

	setOneInForecasterNetworkRegret(forecaster0Acc, forecaster0Acc, "0.7370268872154170")

	setOneInForecasterNetworkRegret(forecaster1Acc, reputer0Acc, "-0.023601485104528100")
	setOneInForecasterNetworkRegret(forecaster1Acc, reputer1Acc, "0.1528001094822210")
	setOneInForecasterNetworkRegret(forecaster1Acc, reputer2Acc, "-0.1779989251173760")
	setOneInForecasterNetworkRegret(forecaster1Acc, reputer3Acc, "0.2687952245664510")
	setOneInForecasterNetworkRegret(forecaster1Acc, reputer4Acc, "-0.03758884855771100")

	setOneInForecasterNetworkRegret(forecaster1Acc, forecaster1Acc, "0.7307121775422120")

	setOneInForecasterNetworkRegret(forecaster2Acc, reputer0Acc, "-0.025084585281804600")
	setOneInForecasterNetworkRegret(forecaster2Acc, reputer1Acc, "0.15131700930494400")
	setOneInForecasterNetworkRegret(forecaster2Acc, reputer2Acc, "-0.17948202529465200")
	setOneInForecasterNetworkRegret(forecaster2Acc, reputer3Acc, "0.26731212438917400")
	setOneInForecasterNetworkRegret(forecaster2Acc, reputer4Acc, "-0.03907194873498750")

	setOneInForecasterNetworkRegret(forecaster2Acc, forecaster2Acc, "0.722844746771044")

	// Calculate

	valueBundle, err :=
		inference_synthesis.GetNetworkInferencesAtBlock(
			s.ctx,
			s.emissionsKeeper,
			topicId,
			blockHeight,
			blockHeight,
		)
	require.NoError(err)

	s.inEpsilon5(valueBundle.CombinedValue, "-0.08578420625884590")
	s.inEpsilon3(valueBundle.NaiveValue, "-0.09179326141859620")

	for _, inference := range inferences.Inferences {
		found := false
		for _, infererValue := range valueBundle.InfererValues {
			if string(inference.Inferer) == infererValue.Worker {
				found = true
				require.Equal(inference.Value, infererValue.Value)
			}
		}
		require.True(found, "Inference not found")
	}

	for _, forecasterValue := range valueBundle.ForecasterValues {
		switch string(forecasterValue.Worker) {
		case forecaster0:
			s.inEpsilon2(forecasterValue.Value, "-0.08944493117005920")
		case forecaster1:
			s.inEpsilon2(forecasterValue.Value, "-0.07333218290300560")
		case forecaster2:
			s.inEpsilon2(forecasterValue.Value, "-0.07756206109376570")
		default:
			require.Fail("Unexpected forecaster %v", forecasterValue.Worker)
		}
	}

	for _, oneOutInfererValue := range valueBundle.OneOutInfererValues {
		switch string(oneOutInfererValue.Worker) {
		case reputer0:
			s.inEpsilon2(oneOutInfererValue.Value, "-0.09154683788664610")
		case reputer1:
			s.inEpsilon2(oneOutInfererValue.Value, "-0.08794790996372430")
		case reputer2:
			s.inEpsilon2(oneOutInfererValue.Value, "-0.07594021292207610")
		case reputer3:
			s.inEpsilon2(oneOutInfererValue.Value, "-0.0792252490898395")
		case reputer4:
			s.inEpsilon2(oneOutInfererValue.Value, "-0.0993013271015888")
		default:
			require.Fail("Unexpected worker %v", oneOutInfererValue.Worker)
		}
	}

	for _, oneInForecasterValue := range valueBundle.OneInForecasterValues {
		switch string(oneInForecasterValue.Worker) {
		case forecaster0:
			s.inEpsilon2(oneInForecasterValue.Value, "-0.0911173989550551")
		case forecaster1:
			s.inEpsilon2(oneInForecasterValue.Value, "-0.08692482591184730")
		case forecaster2:
			s.inEpsilon2(oneInForecasterValue.Value, "-0.08802837922471950")
		default:
			require.Fail("Unexpected worker %v", oneInForecasterValue.Worker)
		}
	}

	for _, oneOutForecasterValue := range valueBundle.OneOutForecasterValues {
		switch string(oneOutForecasterValue.Worker) {
		case forecaster0:
			s.inEpsilon2(oneOutForecasterValue.Value, "-0.08503863595710710")
		case forecaster1:
			s.inEpsilon2(oneOutForecasterValue.Value, "-0.08833982502870460")
		case forecaster2:
			s.inEpsilon2(oneOutForecasterValue.Value, "-0.08746610645716590")
		default:
			require.Fail("Unexpected worker %v", oneOutForecasterValue.Worker)
		}
	}
}

func (s *InferenceSynthesisTestSuite) TestFilterNoncesWithinEpochLength() {
	tests := []struct {
		name          string
		nonces        emissions.Nonces
		blockHeight   int64
		epochLength   int64
		expectedNonce emissions.Nonces
	}{
		{
			name: "Nonces within epoch length",
			nonces: emissions.Nonces{
				Nonces: []*emissions.Nonce{
					{BlockHeight: 10},
					{BlockHeight: 15},
				},
			},
			blockHeight: 20,
			epochLength: 10,
			expectedNonce: emissions.Nonces{
				Nonces: []*emissions.Nonce{
					{BlockHeight: 10},
					{BlockHeight: 15},
				},
			},
		},
		{
			name: "Nonces outside epoch length",
			nonces: emissions.Nonces{
				Nonces: []*emissions.Nonce{
					{BlockHeight: 5},
					{BlockHeight: 15},
				},
			},
			blockHeight: 20,
			epochLength: 10,
			expectedNonce: emissions.Nonces{
				Nonces: []*emissions.Nonce{
					{BlockHeight: 15},
				},
			},
		},
	}

	for _, tc := range tests {
		s.Run(tc.name, func() {
			actual := inference_synthesis.FilterNoncesWithinEpochLength(tc.nonces, tc.blockHeight, tc.epochLength)
			s.Require().Equal(tc.expectedNonce, actual, "Filter nonces do not match")
		})
	}
}

func (s *InferenceSynthesisTestSuite) TestSelectTopNReputerNonces() {
	// Define test cases
	tests := []struct {
		name                     string
		reputerRequestNonces     *emissions.ReputerRequestNonces
		N                        int
		expectedTopNReputerNonce []*emissions.ReputerRequestNonce
		currentBlockHeight       int64
		groundTruthLag           int64
	}{
		{
			name: "N greater than length of nonces, zero lag",
			reputerRequestNonces: &emissions.ReputerRequestNonces{
				Nonces: []*emissions.ReputerRequestNonce{
					{ReputerNonce: &emissions.Nonce{BlockHeight: 1}, WorkerNonce: &emissions.Nonce{BlockHeight: 2}},
					{ReputerNonce: &emissions.Nonce{BlockHeight: 3}, WorkerNonce: &emissions.Nonce{BlockHeight: 4}},
				},
			},
			N: 5,
			expectedTopNReputerNonce: []*emissions.ReputerRequestNonce{
				{ReputerNonce: &emissions.Nonce{BlockHeight: 3}, WorkerNonce: &emissions.Nonce{BlockHeight: 4}},
				{ReputerNonce: &emissions.Nonce{BlockHeight: 1}, WorkerNonce: &emissions.Nonce{BlockHeight: 2}},
			},
			currentBlockHeight: 10,
			groundTruthLag:     0,
		},
		{
			name: "N less than length of nonces, zero lag",
			reputerRequestNonces: &emissions.ReputerRequestNonces{
				Nonces: []*emissions.ReputerRequestNonce{
					{ReputerNonce: &emissions.Nonce{BlockHeight: 1}, WorkerNonce: &emissions.Nonce{BlockHeight: 2}},
					{ReputerNonce: &emissions.Nonce{BlockHeight: 3}, WorkerNonce: &emissions.Nonce{BlockHeight: 4}},
					{ReputerNonce: &emissions.Nonce{BlockHeight: 5}, WorkerNonce: &emissions.Nonce{BlockHeight: 6}},
				},
			},
			N: 2,
			expectedTopNReputerNonce: []*emissions.ReputerRequestNonce{
				{ReputerNonce: &emissions.Nonce{BlockHeight: 5}, WorkerNonce: &emissions.Nonce{BlockHeight: 6}},
				{ReputerNonce: &emissions.Nonce{BlockHeight: 3}, WorkerNonce: &emissions.Nonce{BlockHeight: 4}},
			},
			currentBlockHeight: 10,
			groundTruthLag:     0,
		},
		{
			name: "Ground truth lag cutting selection midway",
			reputerRequestNonces: &emissions.ReputerRequestNonces{
				Nonces: []*emissions.ReputerRequestNonce{
					{ReputerNonce: &emissions.Nonce{BlockHeight: 2}, WorkerNonce: &emissions.Nonce{BlockHeight: 1}},
					{ReputerNonce: &emissions.Nonce{BlockHeight: 6}, WorkerNonce: &emissions.Nonce{BlockHeight: 5}},
					{ReputerNonce: &emissions.Nonce{BlockHeight: 4}, WorkerNonce: &emissions.Nonce{BlockHeight: 3}},
				},
			},
			N: 3,
			expectedTopNReputerNonce: []*emissions.ReputerRequestNonce{
				{ReputerNonce: &emissions.Nonce{BlockHeight: 4}, WorkerNonce: &emissions.Nonce{BlockHeight: 3}},
				{ReputerNonce: &emissions.Nonce{BlockHeight: 2}, WorkerNonce: &emissions.Nonce{BlockHeight: 1}},
			},
			currentBlockHeight: 10,
			groundTruthLag:     6,
		},
		{
			name: "Big Ground truth lag, not selecting any nonces",
			reputerRequestNonces: &emissions.ReputerRequestNonces{
				Nonces: []*emissions.ReputerRequestNonce{
					{ReputerNonce: &emissions.Nonce{BlockHeight: 2}, WorkerNonce: &emissions.Nonce{BlockHeight: 1}},
					{ReputerNonce: &emissions.Nonce{BlockHeight: 6}, WorkerNonce: &emissions.Nonce{BlockHeight: 5}},
					{ReputerNonce: &emissions.Nonce{BlockHeight: 4}, WorkerNonce: &emissions.Nonce{BlockHeight: 3}},
				},
			},
			N:                        3,
			expectedTopNReputerNonce: []*emissions.ReputerRequestNonce{},
			currentBlockHeight:       10,
			groundTruthLag:           10,
		},
		{
			name: "Small ground truth lag, selecting all nonces",
			reputerRequestNonces: &emissions.ReputerRequestNonces{
				Nonces: []*emissions.ReputerRequestNonce{
					{ReputerNonce: &emissions.Nonce{BlockHeight: 6}, WorkerNonce: &emissions.Nonce{BlockHeight: 5}},
					{ReputerNonce: &emissions.Nonce{BlockHeight: 5}, WorkerNonce: &emissions.Nonce{BlockHeight: 4}},
					{ReputerNonce: &emissions.Nonce{BlockHeight: 4}, WorkerNonce: &emissions.Nonce{BlockHeight: 3}},
				},
			},
			N: 3,
			expectedTopNReputerNonce: []*emissions.ReputerRequestNonce{
				{ReputerNonce: &emissions.Nonce{BlockHeight: 6}, WorkerNonce: &emissions.Nonce{BlockHeight: 5}},
				{ReputerNonce: &emissions.Nonce{BlockHeight: 5}, WorkerNonce: &emissions.Nonce{BlockHeight: 4}},
				{ReputerNonce: &emissions.Nonce{BlockHeight: 4}, WorkerNonce: &emissions.Nonce{BlockHeight: 3}},
			},
			currentBlockHeight: 10,
			groundTruthLag:     2,
		},
		{
			name: "Mid ground truth lag, selecting some nonces",
			reputerRequestNonces: &emissions.ReputerRequestNonces{
				Nonces: []*emissions.ReputerRequestNonce{
					{ReputerNonce: &emissions.Nonce{BlockHeight: 6}, WorkerNonce: &emissions.Nonce{BlockHeight: 5}},
					{ReputerNonce: &emissions.Nonce{BlockHeight: 5}, WorkerNonce: &emissions.Nonce{BlockHeight: 4}},
					{ReputerNonce: &emissions.Nonce{BlockHeight: 4}, WorkerNonce: &emissions.Nonce{BlockHeight: 3}},
				},
			},
			N: 3,
			expectedTopNReputerNonce: []*emissions.ReputerRequestNonce{
				{ReputerNonce: &emissions.Nonce{BlockHeight: 5}, WorkerNonce: &emissions.Nonce{BlockHeight: 4}},
				{ReputerNonce: &emissions.Nonce{BlockHeight: 4}, WorkerNonce: &emissions.Nonce{BlockHeight: 3}},
			},
			currentBlockHeight: 10,
			groundTruthLag:     5,
		},
	}

	// Run test cases
	for _, tc := range tests {
		s.Run(tc.name, func() {
			actual := inference_synthesis.SelectTopNReputerNonces(tc.reputerRequestNonces, tc.N, tc.currentBlockHeight, tc.groundTruthLag)
			s.Require().Equal(tc.expectedTopNReputerNonce, actual, "Reputer nonces do not match")
		})
	}
}

func (s *InferenceSynthesisTestSuite) TestSelectTopNWorkerNonces() {
	// Define test cases
	tests := []struct {
		name               string
		workerNonces       emissions.Nonces
		N                  int
		expectedTopNNonces []*emissions.Nonce
	}{
		{
			name: "N greater than length of nonces",
			workerNonces: emissions.Nonces{
				Nonces: []*emissions.Nonce{
					{BlockHeight: 1},
					{BlockHeight: 2},
				},
			},
			N: 5,
			expectedTopNNonces: []*emissions.Nonce{
				{BlockHeight: 1},
				{BlockHeight: 2},
			},
		},
		{
			name: "N less than length of nonces",
			workerNonces: emissions.Nonces{
				Nonces: []*emissions.Nonce{
					{BlockHeight: 1},
					{BlockHeight: 2},
					{BlockHeight: 3},
				},
			},
			N: 2,
			expectedTopNNonces: []*emissions.Nonce{
				{BlockHeight: 1},
				{BlockHeight: 2},
			},
		},
	}

	// Run test cases
	for _, tc := range tests {
		s.Run(tc.name, func() {
			actual := inference_synthesis.SelectTopNWorkerNonces(tc.workerNonces, tc.N)
			s.Require().Equal(actual, tc.expectedTopNNonces, "Worker nonces to not match")
		})
	}
}

func (s *InferenceSynthesisTestSuite) TestCalcNetworkInferencesTwoWorkerTwoForecasters() {
	k := s.emissionsKeeper
	ctx := s.ctx
	topicId := uint64(1)

	worker1 := "worker1"
	worker2 := "worker2"
	worker3 := "worker3"
	worker4 := "worker4"
	worker1Add := sdk.AccAddress(worker1)
	worker2Add := sdk.AccAddress(worker2)
	worker3Add := sdk.AccAddress(worker3)
	worker4Add := sdk.AccAddress(worker4)

	// Set up input data
	inferences := &emissions.Inferences{
		Inferences: []*emissions.Inference{
			{Inferer: worker1, Value: alloraMath.MustNewDecFromString("0.5")},
			{Inferer: worker2, Value: alloraMath.MustNewDecFromString("0.7")},
		},
	}

	forecasts := &emissions.Forecasts{
		Forecasts: []*emissions.Forecast{
			{
				Forecaster: worker3,
				ForecastElements: []*emissions.ForecastElement{
					{Inferer: worker1, Value: alloraMath.MustNewDecFromString("0.6")},
					{Inferer: worker2, Value: alloraMath.MustNewDecFromString("0.8")},
				},
			},
			{
				Forecaster: worker4,
				ForecastElements: []*emissions.ForecastElement{
					{Inferer: worker1, Value: alloraMath.MustNewDecFromString("0.4")},
					{Inferer: worker2, Value: alloraMath.MustNewDecFromString("0.9")},
				},
			},
		},
	}

	networkCombinedLoss := alloraMath.MustNewDecFromString("0.2")
	epsilon := alloraMath.MustNewDecFromString("0.001")
	pInferenceSynthesis := alloraMath.MustNewDecFromString("2")

	// Set inferer network regrets
	err := k.SetInfererNetworkRegret(ctx, topicId, worker1Add, emissions.TimestampedValue{Value: alloraMath.MustNewDecFromString("0.2")})
	s.Require().NoError(err)
	err = k.SetInfererNetworkRegret(ctx, topicId, worker2Add, emissions.TimestampedValue{Value: alloraMath.MustNewDecFromString("0.3")})
	s.Require().NoError(err)

	// Set forecaster network regrets
	err = k.SetForecasterNetworkRegret(ctx, topicId, worker3Add, emissions.TimestampedValue{Value: alloraMath.MustNewDecFromString("0.4")})
	s.Require().NoError(err)
	err = k.SetForecasterNetworkRegret(ctx, topicId, worker4Add, emissions.TimestampedValue{Value: alloraMath.MustNewDecFromString("0.5")})
	s.Require().NoError(err)

	// Set one-in forecaster network regrets
	err = k.SetOneInForecasterNetworkRegret(ctx, topicId, worker3Add, worker1Add, emissions.TimestampedValue{Value: alloraMath.MustNewDecFromString("0.2")})
	s.Require().NoError(err)
	err = k.SetOneInForecasterNetworkRegret(ctx, topicId, worker3Add, worker2Add, emissions.TimestampedValue{Value: alloraMath.MustNewDecFromString("0.3")})
	s.Require().NoError(err)
	err = k.SetOneInForecasterNetworkRegret(ctx, topicId, worker4Add, worker1Add, emissions.TimestampedValue{Value: alloraMath.MustNewDecFromString("0.6")})
	s.Require().NoError(err)
	err = k.SetOneInForecasterNetworkRegret(ctx, topicId, worker4Add, worker2Add, emissions.TimestampedValue{Value: alloraMath.MustNewDecFromString("0.4")})
	s.Require().NoError(err)

	// Call the function
	valueBundle, err := inference_synthesis.CalcNetworkInferences(ctx, k, topicId, inferences, forecasts, networkCombinedLoss, epsilon, pInferenceSynthesis)
	s.Require().NoError(err)

	// Check the results
	s.Require().NotNil(valueBundle)
	s.Require().NotNil(valueBundle.CombinedValue)
	s.Require().NotNil(valueBundle.NaiveValue)

	s.Require().Len(valueBundle.OneOutInfererValues, 2)
	s.Require().Len(valueBundle.OneOutForecasterValues, 2)
	s.Require().Len(valueBundle.OneInForecasterValues, 2)
}

func (s *InferenceSynthesisTestSuite) TestCalcNetworkInferencesThreeWorkerThreeForecasters() {
	k := s.emissionsKeeper
	ctx := s.ctx
	topicId := uint64(1)

	worker1 := "worker1"
	worker2 := "worker2"
	worker3 := "worker3"
	worker1Add := sdk.AccAddress(worker1)
	worker2Add := sdk.AccAddress(worker2)
	worker3Add := sdk.AccAddress(worker3)

	forecaster1 := "forecaster1"
	forecaster2 := "forecaster2"
	forecaster3 := "forecaster3"
	forecaster1Add := sdk.AccAddress(forecaster1)
	forecaster2Add := sdk.AccAddress(forecaster2)
	forecaster3Add := sdk.AccAddress(forecaster3)

	// Set up input data
	inferences := &emissions.Inferences{
		Inferences: []*emissions.Inference{
			{Inferer: worker1, Value: alloraMath.MustNewDecFromString("0.1")},
			{Inferer: worker2, Value: alloraMath.MustNewDecFromString("0.2")},
			{Inferer: worker3, Value: alloraMath.MustNewDecFromString("0.3")},
		},
	}

	forecasts := &emissions.Forecasts{
		Forecasts: []*emissions.Forecast{
			{
				Forecaster: forecaster1,
				ForecastElements: []*emissions.ForecastElement{
					{Inferer: worker1, Value: alloraMath.MustNewDecFromString("0.4")},
					{Inferer: worker2, Value: alloraMath.MustNewDecFromString("0.5")},
					{Inferer: worker3, Value: alloraMath.MustNewDecFromString("0.6")},
				},
			},
			{
				Forecaster: forecaster2,
				ForecastElements: []*emissions.ForecastElement{
					{Inferer: worker1, Value: alloraMath.MustNewDecFromString("0.7")},
					{Inferer: worker2, Value: alloraMath.MustNewDecFromString("0.8")},
					{Inferer: worker3, Value: alloraMath.MustNewDecFromString("0.9")},
				},
			},
			{
				Forecaster: forecaster3,
				ForecastElements: []*emissions.ForecastElement{
					{Inferer: worker1, Value: alloraMath.MustNewDecFromString("0.1")},
					{Inferer: worker2, Value: alloraMath.MustNewDecFromString("0.2")},
					{Inferer: worker3, Value: alloraMath.MustNewDecFromString("0.3")},
				},
			},
		},
	}

	networkCombinedLoss := alloraMath.MustNewDecFromString("0.3")
	epsilon := alloraMath.MustNewDecFromString("0.001")
	pInferenceSynthesis := alloraMath.MustNewDecFromString("2")

	// Set inferer network regrets
	err := k.SetInfererNetworkRegret(ctx, topicId, worker1Add, emissions.TimestampedValue{Value: alloraMath.MustNewDecFromString("0.1")})
	s.Require().NoError(err)
	err = k.SetInfererNetworkRegret(ctx, topicId, worker2Add, emissions.TimestampedValue{Value: alloraMath.MustNewDecFromString("0.2")})
	s.Require().NoError(err)
	err = k.SetInfererNetworkRegret(ctx, topicId, worker3Add, emissions.TimestampedValue{Value: alloraMath.MustNewDecFromString("0.3")})
	s.Require().NoError(err)

	// Set forecaster network regrets
	err = k.SetForecasterNetworkRegret(ctx, topicId, forecaster1Add, emissions.TimestampedValue{Value: alloraMath.MustNewDecFromString("0.4")})
	s.Require().NoError(err)
	err = k.SetForecasterNetworkRegret(ctx, topicId, forecaster2Add, emissions.TimestampedValue{Value: alloraMath.MustNewDecFromString("0.5")})
	s.Require().NoError(err)
	err = k.SetForecasterNetworkRegret(ctx, topicId, forecaster3Add, emissions.TimestampedValue{Value: alloraMath.MustNewDecFromString("0.6")})
	s.Require().NoError(err)

	// Set one-in forecaster network regrets
	err = k.SetOneInForecasterNetworkRegret(ctx, topicId, forecaster1Add, worker1Add, emissions.TimestampedValue{Value: alloraMath.MustNewDecFromString("0.7")})
	s.Require().NoError(err)
	err = k.SetOneInForecasterNetworkRegret(ctx, topicId, forecaster1Add, worker2Add, emissions.TimestampedValue{Value: alloraMath.MustNewDecFromString("0.8")})
	s.Require().NoError(err)
	err = k.SetOneInForecasterNetworkRegret(ctx, topicId, forecaster1Add, worker3Add, emissions.TimestampedValue{Value: alloraMath.MustNewDecFromString("0.9")})
	s.Require().NoError(err)

	err = k.SetOneInForecasterNetworkRegret(ctx, topicId, forecaster2Add, worker1Add, emissions.TimestampedValue{Value: alloraMath.MustNewDecFromString("0.1")})
	s.Require().NoError(err)
	err = k.SetOneInForecasterNetworkRegret(ctx, topicId, forecaster2Add, worker2Add, emissions.TimestampedValue{Value: alloraMath.MustNewDecFromString("0.2")})
	s.Require().NoError(err)
	err = k.SetOneInForecasterNetworkRegret(ctx, topicId, forecaster2Add, worker3Add, emissions.TimestampedValue{Value: alloraMath.MustNewDecFromString("0.3")})
	s.Require().NoError(err)

	err = k.SetOneInForecasterNetworkRegret(ctx, topicId, forecaster3Add, worker1Add, emissions.TimestampedValue{Value: alloraMath.MustNewDecFromString("0.4")})
	s.Require().NoError(err)
	err = k.SetOneInForecasterNetworkRegret(ctx, topicId, forecaster3Add, worker2Add, emissions.TimestampedValue{Value: alloraMath.MustNewDecFromString("0.5")})
	s.Require().NoError(err)
	err = k.SetOneInForecasterNetworkRegret(ctx, topicId, forecaster3Add, worker3Add, emissions.TimestampedValue{Value: alloraMath.MustNewDecFromString("0.6")})
	s.Require().NoError(err)

	// Call the function
	valueBundle, err := inference_synthesis.CalcNetworkInferences(ctx, k, topicId, inferences, forecasts, networkCombinedLoss, epsilon, pInferenceSynthesis)
	s.Require().NoError(err)

	// Check the results
	s.Require().NotNil(valueBundle)
	s.Require().NotNil(valueBundle.CombinedValue)
	s.Require().NotNil(valueBundle.NaiveValue)

	s.Require().Len(valueBundle.OneOutInfererValues, 3)
	s.Require().Len(valueBundle.OneOutForecasterValues, 3)
	s.Require().Len(valueBundle.OneInForecasterValues, 3)
}

func (s *InferenceSynthesisTestSuite) TestSortByBlockHeight() {
	// Create some test data
	tests := []struct {
		name   string
		input  *emissions.ReputerRequestNonces
		output *emissions.ReputerRequestNonces
	}{
		{
			name: "Sorted in descending order",
			input: &emissions.ReputerRequestNonces{
				Nonces: []*emissions.ReputerRequestNonce{
					{ReputerNonce: &emissions.Nonce{BlockHeight: 5}},
					{ReputerNonce: &emissions.Nonce{BlockHeight: 2}},
					{ReputerNonce: &emissions.Nonce{BlockHeight: 7}},
				},
			},
			output: &emissions.ReputerRequestNonces{
				Nonces: []*emissions.ReputerRequestNonce{
					{ReputerNonce: &emissions.Nonce{BlockHeight: 7}},
					{ReputerNonce: &emissions.Nonce{BlockHeight: 5}},
					{ReputerNonce: &emissions.Nonce{BlockHeight: 2}},
				},
			},
		},
		{
			name: "Already sorted",
			input: &emissions.ReputerRequestNonces{
				Nonces: []*emissions.ReputerRequestNonce{
					{ReputerNonce: &emissions.Nonce{BlockHeight: 10}},
					{ReputerNonce: &emissions.Nonce{BlockHeight: 9}},
					{ReputerNonce: &emissions.Nonce{BlockHeight: 7}},
				},
			},
			output: &emissions.ReputerRequestNonces{
				Nonces: []*emissions.ReputerRequestNonce{
					{ReputerNonce: &emissions.Nonce{BlockHeight: 10}},
					{ReputerNonce: &emissions.Nonce{BlockHeight: 9}},
					{ReputerNonce: &emissions.Nonce{BlockHeight: 7}},
				},
			},
		},
		{
			name: "Empty input",
			input: &emissions.ReputerRequestNonces{
				Nonces: []*emissions.ReputerRequestNonce{},
			},
			output: &emissions.ReputerRequestNonces{
				Nonces: []*emissions.ReputerRequestNonce{},
			},
		},
		{
			name: "Single element",
			input: &emissions.ReputerRequestNonces{
				Nonces: []*emissions.ReputerRequestNonce{
					{ReputerNonce: &emissions.Nonce{BlockHeight: 3}},
				},
			},
			output: &emissions.ReputerRequestNonces{
				Nonces: []*emissions.ReputerRequestNonce{
					{ReputerNonce: &emissions.Nonce{BlockHeight: 3}},
				},
			},
		},
	}

	for _, test := range tests {
		s.Run(test.name, func() {
			// Call the sorting function
			inference_synthesis.SortByBlockHeight(test.input.Nonces)

			// Compare the sorted input with the expected output
			s.Require().Equal(test.input.Nonces, test.output.Nonces, "Sorting result mismatch.\nExpected: %v\nGot: %v")
		})
	}
}<|MERGE_RESOLUTION|>--- conflicted
+++ resolved
@@ -488,7 +488,9 @@
 				s.emissionsKeeper,
 				topicId,
 				test.inferenceByWorker,
+				inference_synthesis.GetSortedStringKeys[*emissions.Inference](test.inferenceByWorker),
 				test.forecastImpliedInferenceByWorker,
+				inference_synthesis.GetSortedStringKeys[*emissions.Inference](test.forecastImpliedInferenceByWorker),
 				test.forecasts,
 				NewWorkersAreNew(false),
 				test.maxRegret,
@@ -497,25 +499,7 @@
 				test.pInferenceSynthesis,
 			)
 
-<<<<<<< HEAD
 			s.Require().NoError(err, "CalcOneOutInferences should not return an error")
-=======
-		oneOutInfererValues, oneOutForecasterValues, err := inference_synthesis.CalcOneOutInferences(
-			s.ctx,
-			s.emissionsKeeper,
-			topicId,
-			test.inferenceByWorker,
-			inference_synthesis.GetSortedStringKeys[*emissions.Inference](test.inferenceByWorker),
-			test.forecastImpliedInferenceByWorker,
-			inference_synthesis.GetSortedStringKeys[*emissions.Inference](test.forecastImpliedInferenceByWorker),
-			test.forecasts,
-			NewWorkersAreNew(false),
-			test.maxRegret,
-			test.networkCombinedLoss,
-			test.epsilon,
-			test.pInferenceSynthesis,
-		)
->>>>>>> 007266ed
 
 			s.Require().Len(oneOutInfererValues, len(test.expectedOneOutInferences), "Unexpected number of one-out inferences")
 			s.Require().Len(oneOutForecasterValues, len(test.expectedOneOutImpliedInferences), "Unexpected number of one-out implied inferences")
