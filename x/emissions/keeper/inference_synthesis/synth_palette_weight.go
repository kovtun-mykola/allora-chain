package inference_synthesis

import (
	"fmt"

	errorsmod "cosmossdk.io/errors"

	alloraMath "github.com/allora-network/allora-chain/math"
	emissions "github.com/allora-network/allora-chain/x/emissions/types"
)

// Given the current set of inferers and forecasters in the palette, calculate their
// weights using the current regrets
func (p *SynthPalette) CalcWeightsGivenWorkers() (RegretInformedWeights, error) {
	var regrets []alloraMath.Dec
	infererRegrets := p.GetInfererRegretsSlice()
	forecasterRegrets := p.GetForecasterRegretsSlice()
	var err error
	if len(infererRegrets) > 0 {
		regrets = append(regrets, infererRegrets...)
	}
	if forecasterRegrets != nil && len(forecasterRegrets) > 0 {
		regrets = append(regrets, forecasterRegrets...)
	}
	if len(regrets) == 0 {
		return RegretInformedWeights{}, errorsmod.Wrapf(emissions.ErrEmptyArray, "No regrets to calculate weights")
	}

	fmt.Println("regrets :::", regrets)
	// Calc std dev of regrets + f_tolerance
	// σ(R_ijk) + ε
	stdDevRegrets, err := alloraMath.StdDev(regrets)
	if err != nil {
		return RegretInformedWeights{}, errorsmod.Wrapf(err, "Error calculating standard deviation of regrets")
	}
	fmt.Println("stdDevRegrets :::", stdDevRegrets)
	// Add f_tolerance to standard deviation
	stdDevRegretsPlusFTolerance, err := stdDevRegrets.Abs().Add(p.FTolerance)
	if err != nil {
		return RegretInformedWeights{}, errorsmod.Wrapf(err, "Error adding f_tolerance to standard deviation of regrets")
	}
	fmt.Println("stdDevRegretsPlusFTolerance :::", stdDevRegretsPlusFTolerance)

	// Normalize the regrets and find the max normalized regret among them
	normalizedInfererRegrets := make(map[Worker]Regret)
	maxRegret := alloraMath.ZeroDec()
	for i, worker := range p.Inferers {
		regretFrac, err := p.InfererRegrets[worker].regret.Quo(stdDevRegretsPlusFTolerance)
		if err != nil {
			return RegretInformedWeights{}, errorsmod.Wrapf(err, "Error calculating regret fraction")
		}
		normalizedInfererRegrets[worker] = regretFrac
		if i == 0 || regretFrac.Gt(maxRegret) {
			maxRegret = regretFrac
		}
	}
	fmt.Println("normalizedInfererRegrets :::", normalizedInfererRegrets)
	fmt.Println("maxRegret :::", maxRegret)

	normalizedForecasterRegrets := make(map[Worker]Regret)
<<<<<<< HEAD
	if len(p.ForecasterRegrets) > 0 {
		for i, worker := range p.Forecasters {
			regretFrac, err := p.ForecasterRegrets[worker].regret.Quo(stdDevRegretsPlusFTolerance)
			if err != nil {
				return RegretInformedWeights{}, errorsmod.Wrapf(err, "Error calculating regret fraction")
			}
			normalizedForecasterRegrets[worker] = regretFrac
			if i == 0 || regretFrac.Gt(maxRegret) {
				maxRegret = regretFrac
			}
=======
	for _, worker := range p.Forecasters {
		regretFrac, err := p.ForecasterRegrets[worker].regret.Quo(stdDevRegretsPlusEpsilon)
		if err != nil {
			return RegretInformedWeights{}, errorsmod.Wrapf(err, "Error calculating regret fraction")
		}
		normalizedForecasterRegrets[worker] = regretFrac
		if regretFrac.Gt(maxRegret) {
			maxRegret = regretFrac
>>>>>>> 14fd14d1
		}
	}

	// Calculate the weights from the normalized regrets
	infererWeights := make(map[Worker]Weight)
	for _, worker := range p.Inferers {
		infererWeight, err := CalcWeightFromNormalizedRegret(normalizedInfererRegrets[worker], maxRegret, p.PNorm, p.CNorm)
		if err != nil {
			return RegretInformedWeights{}, errorsmod.Wrapf(err, "Error calculating inferer weight")
		}
		infererWeights[worker] = infererWeight
	}
	fmt.Println("infererWeights :::", infererWeights)

	forecasterWeights := make(map[Worker]Weight)
	for _, worker := range p.Forecasters {
		forecasterWeight, err := CalcWeightFromNormalizedRegret(normalizedForecasterRegrets[worker], maxRegret, p.PNorm, p.CNorm)
		if err != nil {
			return RegretInformedWeights{}, errorsmod.Wrapf(err, "Error calculating forecaster weight")
		}
		forecasterWeights[worker] = forecasterWeight
	}
	fmt.Println("forecasterWeights :::", forecasterWeights)

	return RegretInformedWeights{
		inferers:    infererWeights,
		forecasters: forecasterWeights,
	}, nil
}

// // Given the current set of inferers and forecasters in the palette, calculate their
// // weights using the provided forecasted regrets
// func (p *SynthPalette) CalcWeightsWithForecastedRegretOverride(
// 	inferers []Worker,
// 	forecastedRegrets map[string]StatefulRegret,
// ) (RegretInformedWeights, error) {
// 	if inferers != nil && len(inferers) > 0 && forecastedRegrets != nil {
// 		p.InfererRegrets = forecastedRegrets
// 		p.ForecasterRegrets = forecastedRegrets
// 	}

// 	return p.CalcWeightsGivenWorkers()
// }

// Calculates network combined inference I_i, network per worker regret R_i-1,l, and weights w_il from the litepaper:
// I_i = Σ_l w_il I_il / Σ_l w_il
// w_il = φ'_p(\hatR_i-1,l)
// \hatR_i-1,l = R_i-1,l / |max_{l'}(R_i-1,l')|
// given inferences, forecast-implied inferences, and network regrets
func (p *SynthPalette) CalcWeightedInference(weights RegretInformedWeights) (InferenceValue, error) {
	runningUnnormalizedI_i := alloraMath.ZeroDec()
	sumWeights := alloraMath.ZeroDec()
	err := error(nil)

	for _, inferer := range p.Inferers {
		runningUnnormalizedI_i, sumWeights, err = AccumulateWeights(
			p.InferenceByWorker[inferer],
			weights.inferers[inferer],
			p.InfererRegrets[inferer].noPriorRegret,
			p.AllInferersAreNew,
			runningUnnormalizedI_i,
			sumWeights,
		)
		if err != nil {
			return InferenceValue{}, errorsmod.Wrapf(err, "Error accumulating weight of inferer")
		}
	}

	for _, forecaster := range p.Forecasters {
		runningUnnormalizedI_i, sumWeights, err = AccumulateWeights(
			p.ForecastImpliedInferenceByWorker[forecaster],
			weights.forecasters[forecaster],
			p.ForecasterRegrets[forecaster].noPriorRegret,
			p.AllForecastersAreNew,
			runningUnnormalizedI_i,
			sumWeights,
		)
		if err != nil {
			return InferenceValue{}, errorsmod.Wrapf(err, "Error accumulating weight of forecaster")
		}
	}

	// Normalize the running unnormalized network inference to yield output
	if sumWeights.Lt(p.Epsilon) {
		sumWeights = p.Epsilon
	}
	ret, err := runningUnnormalizedI_i.Quo(sumWeights)
	if err != nil {
		return InferenceValue{}, errorsmod.Wrapf(err, "Error normalizing network inference")
	}
	return ret, nil
}

func (p *SynthPalette) GetInfererRegretsSlice() []alloraMath.Dec {
	var regrets []alloraMath.Dec
	if len(p.InfererRegrets) == 0 {
		return regrets
	}
	regrets = make([]alloraMath.Dec, len(p.Inferers))
	for i, worker := range p.Inferers {
		regrets[i] = p.InfererRegrets[worker].regret
	}
	return regrets
}

func (p *SynthPalette) GetForecasterRegretsSlice() []alloraMath.Dec {
	var regrets []alloraMath.Dec
	if len(p.ForecasterRegrets) == 0 {
		return regrets
	}
	regrets = make([]alloraMath.Dec, len(p.Forecasters))
	for i, worker := range p.Forecasters {
		regrets[i] = p.ForecasterRegrets[worker].regret
	}
	return regrets
}

func AccumulateWeights(
	inference *emissions.Inference,
	weight alloraMath.Dec,
	noPriorRegret bool,
	allPeersAreNew bool,
	runningUnnormalizedI_i alloraMath.Dec,
	sumWeights alloraMath.Dec,
) (alloraMath.Dec, alloraMath.Dec, error) {
	err := error(nil)

	// If there is no prior regret and there is at least 1 worker of the same type (inferer/forecaster)
	// already with a reget => skip this worker (set weight=0)
	if noPriorRegret && !allPeersAreNew {
		return runningUnnormalizedI_i, sumWeights, nil
	}

	// Avoid needless computation if the weight is 0 or if there is no inference
	if weight.IsNaN() || weight.Equal(alloraMath.ZeroDec()) || inference == nil {
		return runningUnnormalizedI_i, sumWeights, nil
	}

	// If all workers are new, then the weight is 1 for all workers
	// Otherwise, calculate the weight based on the regret of the worker
	if allPeersAreNew {
		// If all workers are new, then the weight is 1 for all workers; take regular average of inferences
		runningUnnormalizedI_i, err = runningUnnormalizedI_i.Add(inference.Value)
		if err != nil {
			return alloraMath.ZeroDec(), alloraMath.ZeroDec(), errorsmod.Wrapf(err, "Error adding weight by worker value")
		}
		sumWeights, err = sumWeights.Add(alloraMath.OneDec())
		if err != nil {
			return alloraMath.ZeroDec(), alloraMath.ZeroDec(), errorsmod.Wrapf(err, "Error adding weight")
		}
	} else {
		weightTimesInference, err := weight.Mul(inference.Value) // numerator of network combined inference calculation
		if err != nil {
			return alloraMath.ZeroDec(), alloraMath.ZeroDec(), errorsmod.Wrapf(err, "Error calculating weight by worker value")
		}
		runningUnnormalizedI_i, err = runningUnnormalizedI_i.Add(weightTimesInference)
		if err != nil {
			return alloraMath.ZeroDec(), alloraMath.ZeroDec(), errorsmod.Wrapf(err, "Error adding weight by worker value")
		}
		sumWeights, err = sumWeights.Add(weight)
		if err != nil {
			return alloraMath.ZeroDec(), alloraMath.ZeroDec(), errorsmod.Wrapf(err, "Error adding weight")
		}
	}

	return runningUnnormalizedI_i, sumWeights, nil
}

func CalcWeightFromNormalizedRegret(
	normalizedRegret alloraMath.Dec,
	maxNormalizedRegret alloraMath.Dec,
	pNorm alloraMath.Dec,
	cNorm alloraMath.Dec,
) (alloraMath.Dec, error) {
	// upper bound: c + 6.75 / p
	v6Point75OverP, err := alloraMath.MustNewDecFromString("6.75").Quo(pNorm)
	if err != nil {
		return alloraMath.ZeroDec(), errorsmod.Wrapf(err, "Error calculating upper bound for regret normalization")
	}
	cPlus6Point75OverP, err := cNorm.Add(v6Point75OverP)
	if err != nil {
		return alloraMath.ZeroDec(), errorsmod.Wrapf(err, "Error calculating upper bound for regret normalization")
	}

	// lower bound: c - 8.25 / p
	v8Point25OverP, err := alloraMath.MustNewDecFromString("8.25").Quo(pNorm)
	if err != nil {
		return alloraMath.ZeroDec(), errorsmod.Wrapf(err, "Error calculating lower bound for regret normalization")
	}
	cMinus8Point25OverP, err := cNorm.Sub(v8Point25OverP)
	if err != nil {
		return alloraMath.ZeroDec(), errorsmod.Wrapf(err, "Error calculating lower bound for regret normalization")
	}

	// threshold for zero weight: c - 17.25 / p
	v17Point25OverP, err := alloraMath.MustNewDecFromString("17.25").Quo(pNorm)
	if err != nil {
		return alloraMath.ZeroDec(), errorsmod.Wrapf(err, "Error calculating lower bound for regret normalization")
	}
	cMinus17Point25OverP, err := cNorm.Sub(v17Point25OverP)
	if err != nil {
		return alloraMath.ZeroDec(), errorsmod.Wrapf(err, "Error calculating lower threshold for zero weight")
	}

	// Cap the normalized regrets at an upper value
	// regretFrac = min(regretFrac, c + 6.75 / p)
	if normalizedRegret.Gt(cPlus6Point75OverP) {
		normalizedRegret = cPlus6Point75OverP
	}

	// if max(regretFrac) < c - 8.25 / p, then regretFrac = regretFrac - max(regretFrac) + (c - 8.25 / p)
	if maxNormalizedRegret.Lt(cMinus8Point25OverP) {
		normalizedRegret, err = normalizedRegret.Sub(maxNormalizedRegret)
		if err != nil {
			return alloraMath.ZeroDec(), errorsmod.Wrapf(err, "Error anchoring normalized regrets at zero")
		}
		normalizedRegret, err = normalizedRegret.Add(cMinus8Point25OverP)
		if err != nil {
			return alloraMath.ZeroDec(), errorsmod.Wrapf(err, "Error adjusting anchored normalized regrets")
		}
	}

	// Set weight to zero for low regrets
	// if regretFrac < c - 17.25 / p, then weight = 0
	if normalizedRegret.Lt(cMinus17Point25OverP) {
		return alloraMath.ZeroDec(), nil
	}

	weight, err := alloraMath.Gradient(pNorm, cNorm, normalizedRegret) // w_ijk = φ'_p(\hatR_ijk)
	if err != nil {
		return alloraMath.ZeroDec(), errorsmod.Wrapf(err, "error calculating gradient")
	}

	return weight, nil
}<|MERGE_RESOLUTION|>--- conflicted
+++ resolved
@@ -58,7 +58,6 @@
 	fmt.Println("maxRegret :::", maxRegret)
 
 	normalizedForecasterRegrets := make(map[Worker]Regret)
-<<<<<<< HEAD
 	if len(p.ForecasterRegrets) > 0 {
 		for i, worker := range p.Forecasters {
 			regretFrac, err := p.ForecasterRegrets[worker].regret.Quo(stdDevRegretsPlusFTolerance)
@@ -69,16 +68,6 @@
 			if i == 0 || regretFrac.Gt(maxRegret) {
 				maxRegret = regretFrac
 			}
-=======
-	for _, worker := range p.Forecasters {
-		regretFrac, err := p.ForecasterRegrets[worker].regret.Quo(stdDevRegretsPlusEpsilon)
-		if err != nil {
-			return RegretInformedWeights{}, errorsmod.Wrapf(err, "Error calculating regret fraction")
-		}
-		normalizedForecasterRegrets[worker] = regretFrac
-		if regretFrac.Gt(maxRegret) {
-			maxRegret = regretFrac
->>>>>>> 14fd14d1
 		}
 	}
 
