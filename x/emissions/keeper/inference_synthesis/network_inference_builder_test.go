--- conflicted
+++ resolved
@@ -279,12 +279,8 @@
 			Inferences:          &inferences,
 			Forecasts:           forecasts,
 			NetworkCombinedLoss: epoch2Get("network_loss"),
-<<<<<<< HEAD
-			Epsilon:             alloraMath.MustNewDecFromString("0.001"),
-=======
 			Epsilon:             alloraMath.MustNewDecFromString("0.0001"),
 			FTolerance:          alloraMath.MustNewDecFromString("0.01"),
->>>>>>> 90ce2815
 			PNorm:               alloraMath.MustNewDecFromString("3.0"),
 			CNorm:               alloraMath.MustNewDecFromString("0.75"),
 		},
@@ -304,29 +300,16 @@
 	alloratestutil.InEpsilon2(s.T(), actual, expected.String())
 }
 
-<<<<<<< HEAD
-/*
-func (s *InferenceSynthesisTestSuite) TestCorrectNaiveValue() {
-
-	valueBundle, epochGet := s.getEpoch3ValueBundle()
-	s.Require().NotNil(valueBundle.CombinedValue)
-	alloratestutil.InEpsilon2(s.T(), epochGet[3]("network_naive_inference"), valueBundle.NaiveValue.String())
-=======
 func (s *InferenceSynthesisTestSuite) TestCorrectNaiveValue() {
 
 	networkInferenceBuilder, epochGet := s.getEpoch3ValueBundle()
 	valueBundle := networkInferenceBuilder.SetNaiveValue().Build()
 	alloratestutil.InEpsilon2(s.T(), valueBundle.NaiveValue, epochGet[3]("network_naive_inference").String())
->>>>>>> 90ce2815
 }
 
 func (s *InferenceSynthesisTestSuite) TestCorrectOneOutInfererValues() {
 
-<<<<<<< HEAD
-	valueBundle, epochGet := s.getEpoch3ValueBundle()
-=======
 	networkInferenceBuilder, epochGet := s.getEpoch3ValueBundle()
->>>>>>> 90ce2815
 
 	expectedValues := map[string]alloraMath.Dec{
 		"worker0": epochGet[3]("network_inference_oneout_0"),
@@ -336,11 +319,8 @@
 		"worker4": epochGet[3]("network_inference_oneout_4"),
 	}
 
-<<<<<<< HEAD
-=======
 	valueBundle := networkInferenceBuilder.SetOneOutInfererValues().Build()
 
->>>>>>> 90ce2815
 	for worker, expectedValue := range expectedValues {
 		found := false
 		for _, workerAttributedValue := range valueBundle.OneOutInfererValues {
@@ -353,10 +333,7 @@
 	}
 }
 
-<<<<<<< HEAD
-=======
 /*
->>>>>>> 90ce2815
 func (s *InferenceSynthesisTestSuite) TestCorrectOneOutForecasterValues() {
 	valueBundle, epochGet := s.getEpoch3ValueBundle()
 
