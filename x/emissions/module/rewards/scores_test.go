--- conflicted
+++ resolved
@@ -20,22 +20,6 @@
 	epoch301Get := epochGet[301]
 	block := int64(1003)
 
-<<<<<<< HEAD
-	// Create topic
-	newTopicMsg := &types.MsgCreateNewTopic{
-		Creator:         s.addrs[0].String(),
-		Metadata:        "test",
-		LossLogic:       "logic",
-		LossMethod:      "method",
-		EpochLength:     10800,
-		GroundTruthLag:  10800,
-		InferenceLogic:  "Ilogic",
-		InferenceMethod: "Imethod",
-		DefaultArg:      "ETH",
-		AlphaRegret:     alloraMath.NewDecFromInt64(1),
-		PNorm:           alloraMath.NewDecFromInt64(3),
-		Epsilon:         alloraMath.MustNewDecFromString("0.01"),
-=======
 	newTopicMsg := &types.MsgCreateNewTopic{
 		Creator:                s.addrs[0].String(),
 		Metadata:               "test",
@@ -47,7 +31,6 @@
 		AlphaRegret:            alloraMath.MustNewDecFromString("0.1"),
 		AllowNegative:          true,
 		Epsilon:                alloraMath.MustNewDecFromString("0.01"),
->>>>>>> 018aa127
 	}
 	res, err := s.msgServer.CreateNewTopic(s.ctx, newTopicMsg)
 	s.Require().NoError(err)
