--- conflicted
+++ resolved
@@ -392,10 +392,6 @@
 		// Add worker address in the worker addresses array
 		workerAddresses = append(workerAddresses, workerAddr)
 
-<<<<<<< HEAD
-=======
-		// Convert scores to alloraMath.Dec
->>>>>>> 660d5a20
 		var workerLastScoresDec []alloraMath.Dec
 		for _, score := range workerLastScores {
 			workerLastScoresDec = append(workerLastScoresDec, score.Score)
