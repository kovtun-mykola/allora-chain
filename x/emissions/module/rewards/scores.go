package rewards

import (
	alloraMath "github.com/allora-network/allora-chain/math"
	"github.com/allora-network/allora-chain/x/emissions/keeper"
	"github.com/allora-network/allora-chain/x/emissions/types"
	sdk "github.com/cosmos/cosmos-sdk/types"
)

/*
 These functions will be used immediately after the network loss for the relevant time step has been generated.
 Using the network loss and the sets of losses reported by each repeater, the scores are calculated. In the case
 of workers (who perform the forecast task and network task), the last 10 previous scores will also be taken into
 consideration to generate the score at the most recent time step.
*/

// GenerateReputerScores calculates and persists scores for reputers based on their reported losses.
func GenerateReputerScores(
	ctx sdk.Context,
	keeper keeper.Keeper,
	topicId uint64,
	block int64,
	reportedLosses types.ReputerValueBundles,
) ([]types.Score, error) {
	// Ensure all workers are present in the reported losses
	// This is necessary to ensure that all workers are accounted for in the final scores
	// If a worker is missing from the reported losses, it will be added with a NaN value
	reportedLosses = ensureWorkerPresence(reportedLosses)

	// Fetch reputers data
	var reputerAddresses []sdk.AccAddress
	var reputerStakes []alloraMath.Dec
	var reputerListeningCoefficients []alloraMath.Dec
	var losses [][]alloraMath.Dec
	for _, reportedLoss := range reportedLosses.ReputerValueBundles {
		reputerAddr, err := sdk.AccAddressFromBech32(reportedLoss.ValueBundle.Reputer)
		if err != nil {
			return []types.Score{}, err
		}
		reputerAddresses = append(reputerAddresses, reputerAddr)

		// Get reputer topic stake
		reputerStake, err := keeper.GetStakeOnTopicFromReputer(ctx, topicId, reputerAddr)
		if err != nil {
			return []types.Score{}, err
		}
		reputerStakeDec, err := alloraMath.NewDecFromSdkUint(reputerStake)
		if err != nil {
			return []types.Score{}, err
		}
		reputerStakes = append(reputerStakes, reputerStakeDec)

		// Get reputer listening coefficient
		res, err := keeper.GetListeningCoefficient(ctx, topicId, reputerAddr)
		if err != nil {
			return []types.Score{}, err
		}
		reputerListeningCoefficients = append(reputerListeningCoefficients, res.Coefficient)

		// Get all reported losses from bundle
		reputerLosses := ExtractValues(reportedLoss.ValueBundle)
		losses = append(losses, reputerLosses)
	}

	params, err := keeper.GetParams(ctx)
	if err != nil {
		return []types.Score{}, err
	}

	// Get reputer output
	scores, newCoefficients, err := GetAllReputersOutput(
		losses,
		reputerStakes,
		reputerListeningCoefficients,
		int64(len(reputerStakes)),
		params.LearningRate,
		params.Sharpness,
<<<<<<< HEAD
=======
		params.GradientDescentMaxIters,
>>>>>>> d5dd9815
	)
	if err != nil {
		return []types.Score{}, err
	}

	// Insert new coeffients and scores
	var newScores []types.Score
	for i, reputerAddr := range reputerAddresses {
		err := keeper.SetListeningCoefficient(
			ctx,
			topicId,
			reputerAddr,
			types.ListeningCoefficient{Coefficient: newCoefficients[i]},
		)
		if err != nil {
			return []types.Score{}, err
		}

		newScore := types.Score{
			TopicId:     topicId,
			BlockNumber: block,
			Address:     reputerAddr.String(),
			Score:       scores[i],
		}
		err = keeper.InsertReputerScore(ctx, topicId, block, newScore)
		if err != nil {
			return []types.Score{}, err
		}
		err = keeper.SetLatestReputerScore(ctx, topicId, reputerAddr, newScore)
		if err != nil {
			return []types.Score{}, err
		}
		newScores = append(newScores, newScore)
	}

	return newScores, nil
}

// GenerateInferenceScores calculates and persists scores for workers based on their inference task performance.
func GenerateInferenceScores(ctx sdk.Context, keeper keeper.Keeper, topicId uint64, block int64, networkLosses types.ValueBundle) ([]types.Score, error) {
	var newScores []types.Score
	for _, oneOutLoss := range networkLosses.OneOutInfererValues {
		workerAddr, err := sdk.AccAddressFromBech32(oneOutLoss.Worker)
		if err != nil {
			return []types.Score{}, err
		}

		// Calculate new score
		workerNewScore, err := GetWorkerScore(networkLosses.CombinedValue, oneOutLoss.Value)
		if err != nil {
			return []types.Score{}, err
		}

		newScore := types.Score{
			TopicId:     topicId,
			BlockNumber: block,
			Address:     workerAddr.String(),
			Score:       workerNewScore,
		}
		err = keeper.InsertWorkerInferenceScore(ctx, topicId, block, newScore)
		if err != nil {
			return []types.Score{}, err
		}
		err = keeper.SetLatestInfererScore(ctx, topicId, workerAddr, newScore)
		if err != nil {
			return []types.Score{}, err
		}
		newScores = append(newScores, newScore)
	}
	return newScores, nil
}

// GenerateForecastScores calculates and persists scores for workers based on their forecast task performance.
func GenerateForecastScores(
	ctx sdk.Context,
	keeper keeper.Keeper,
	topicId uint64,
	block int64,
	networkLosses types.ValueBundle,
) ([]types.Score, error) {
	// Get worker scores for one out loss
	var workersScoresOneOut []alloraMath.Dec
	for _, oneOutLoss := range networkLosses.OneOutForecasterValues {
		workerScore, err := GetWorkerScore(networkLosses.CombinedValue, oneOutLoss.Value)
		if err != nil {
			return []types.Score{}, err
		}

		workersScoresOneOut = append(workersScoresOneOut, workerScore)
	}

	numForecasters := int64(len(workersScoresOneOut))
	fUniqueAgg, err := GetfUniqueAgg(alloraMath.NewDecFromInt64(numForecasters))
	if err != nil {
		return []types.Score{}, err
	}
	var newScores []types.Score
	for i, oneInNaiveLoss := range networkLosses.OneInForecasterValues {
		workerAddr, err := sdk.AccAddressFromBech32(oneInNaiveLoss.Worker)
		if err != nil {
			return []types.Score{}, err
		}

		// Get worker score for one in loss
		workerScoreOneIn, err := GetWorkerScore(oneInNaiveLoss.Value, networkLosses.NaiveValue)
		if err != nil {
			return []types.Score{}, err
		}

		// Calculate forecast score
		workerFinalScore, err := GetFinalWorkerScoreForecastTask(workerScoreOneIn, workersScoresOneOut[i], fUniqueAgg)
		if err != nil {
			return []types.Score{}, err
		}

		newScore := types.Score{
			TopicId:     topicId,
			BlockNumber: block,
			Address:     workerAddr.String(),
			Score:       workerFinalScore,
		}
		err = keeper.InsertWorkerForecastScore(ctx, topicId, block, newScore)
		if err != nil {
			return []types.Score{}, err
		}
		err = keeper.SetLatestForecasterScore(ctx, topicId, workerAddr, newScore)
		if err != nil {
			return []types.Score{}, err
		}
		newScores = append(newScores, newScore)
	}

	return newScores, nil
}

// Check if all workers are present in the reported losses and add NaN values for missing workers
// Returns the reported losses adding NaN values for missing workers in uncompleted reported losses
func ensureWorkerPresence(reportedLosses types.ReputerValueBundles) types.ReputerValueBundles {
	// Consolidate all unique worker addresses from the three slices
	allWorkersOneOutInferer := make(map[string]struct{})
	allWorkersOneOutForecaster := make(map[string]struct{})
	allWorkersOneInForecaster := make(map[string]struct{})

	for _, bundle := range reportedLosses.ReputerValueBundles {
		for _, workerValue := range bundle.ValueBundle.OneOutInfererValues {
			allWorkersOneOutInferer[workerValue.Worker] = struct{}{}
		}
		for _, workerValue := range bundle.ValueBundle.OneOutForecasterValues {
			allWorkersOneOutForecaster[workerValue.Worker] = struct{}{}
		}
		for _, workerValue := range bundle.ValueBundle.OneInForecasterValues {
			allWorkersOneInForecaster[workerValue.Worker] = struct{}{}
		}
	}

	// Ensure each set has all workers, add NaN value for missing workers
	for _, bundle := range reportedLosses.ReputerValueBundles {
		bundle.ValueBundle.OneOutInfererValues = EnsureAllWorkersPresentWithheld(bundle.ValueBundle.OneOutInfererValues, allWorkersOneOutInferer)
		bundle.ValueBundle.OneOutForecasterValues = EnsureAllWorkersPresentWithheld(bundle.ValueBundle.OneOutForecasterValues, allWorkersOneOutForecaster)
		bundle.ValueBundle.OneInForecasterValues = ensureAllWorkersPresent(bundle.ValueBundle.OneInForecasterValues, allWorkersOneInForecaster)
	}

	return reportedLosses
}

// ensureAllWorkersPresent checks and adds missing workers with NaN values for a given slice of WorkerAttributedValue
func ensureAllWorkersPresent(values []*types.WorkerAttributedValue, allWorkers map[string]struct{}) []*types.WorkerAttributedValue {
	foundWorkers := make(map[string]bool)
	for _, value := range values {
		foundWorkers[value.Worker] = true
	}

	for worker := range allWorkers {
		if !foundWorkers[worker] {
			values = append(values, &types.WorkerAttributedValue{
				Worker: worker,
				Value:  alloraMath.NewNaN(),
			})
		}
	}

	return values
}

// ensureAllWorkersPresentWithheld checks and adds missing workers with NaN values for a given slice of WithheldWorkerAttributedValue
func EnsureAllWorkersPresentWithheld(values []*types.WithheldWorkerAttributedValue, allWorkers map[string]struct{}) []*types.WithheldWorkerAttributedValue {
	foundWorkers := make(map[string]bool)
	for _, value := range values {
		foundWorkers[value.Worker] = true
	}

	for worker := range allWorkers {
		if !foundWorkers[worker] {
			values = append(values, &types.WithheldWorkerAttributedValue{
				Worker: worker,
				Value:  alloraMath.NewNaN(),
			})
		}
	}

	return values
}<|MERGE_RESOLUTION|>--- conflicted
+++ resolved
@@ -75,10 +75,7 @@
 		int64(len(reputerStakes)),
 		params.LearningRate,
 		params.Sharpness,
-<<<<<<< HEAD
-=======
 		params.GradientDescentMaxIters,
->>>>>>> d5dd9815
 	)
 	if err != nil {
 		return []types.Score{}, err
