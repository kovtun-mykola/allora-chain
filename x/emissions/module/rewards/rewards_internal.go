--- conflicted
+++ resolved
@@ -749,34 +749,6 @@
 	return ret, nil
 }
 
-// Used by Rewards fraction functions,
-// all the exponential moving average functions take the form
-// x_average=α*x_current + (1-α)*x_previous
-//
-// this covers the equations
-// Uij = αUij + (1 − α)Ui−1,j
-// ̃Vik = αVik + (1 − α)Vi−1,k
-// ̃Wim = αWim + (1 − α)Wi−1,m
-func ExponentialMovingAverage(alpha, current, previous alloraMath.Dec) (alloraMath.Dec, error) {
-	alphaCurrent, err := alpha.Mul(current)
-	if err != nil {
-		return alloraMath.ZeroDec(), err
-	}
-	oneMinusAlpha, err := alloraMath.OneDec().Sub(alpha)
-	if err != nil {
-		return alloraMath.ZeroDec(), err
-	}
-	oneMinusAlphaTimesPrev, err := oneMinusAlpha.Mul(previous)
-	if err != nil {
-		return alloraMath.ZeroDec(), err
-	}
-	ret, err := alphaCurrent.Add(oneMinusAlphaTimesPrev)
-	if err != nil {
-		return alloraMath.ZeroDec(), err
-	}
-	return ret, nil
-}
-
 // f_ij, f_ik, and f_im are all reward fractions
 // that require computing the ratio of one participant to all participants
 // yes this is extremely simple math
@@ -1115,13 +1087,12 @@
 
 // Calculate the tax of the reward
 // Fee = R_avg * N_c^(a-1)
-<<<<<<< HEAD
 func CalculateWorkerTax(average alloraMath.Dec) (alloraMath.Dec, error) {
-	a := types.DefaultParameterForTax() - 1
+	a := types.DefaultParamsSybilTaxExponent() - 1
 	if a == math.MaxUint64 { // overflow
 		a = 0
 	}
-	numClientsForTax := alloraMath.NewDecFromInt64(int64(types.DefaultParamsNumberOfClientsForTax()))
+	numClientsForTax := alloraMath.NewDecFromInt64(int64(types.DefaultParamsNumberExpectedInfernceSybils()))
 	aDec := alloraMath.NewDecFromInt64(int64(a))
 
 	N_cToTheAMinusOne, err := alloraMath.Pow(numClientsForTax, aDec)
@@ -1133,15 +1104,6 @@
 		return alloraMath.ZeroDec(), err
 	}
 	return fee, nil
-=======
-func CalculateWorkerTax(average float64) float64 {
-	a := types.DefaultSybilTaxExponent() - 1
-	if a < 0 {
-		a = 0
-	}
-	fee := average * math.Pow(float64(types.DefaultParamsNumberExpectedInfernceSybils()), float64(a))
-	return fee
->>>>>>> d26285b9
 }
 
 // ExtractValues extracts all alloraMath.Dec values from a ValueBundle.
