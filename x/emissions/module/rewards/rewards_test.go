package rewards_test

import (
	"fmt"
	"testing"
	"time"

	"cosmossdk.io/core/header"
	"cosmossdk.io/log"
	cosmosMath "cosmossdk.io/math"
	storetypes "cosmossdk.io/store/types"
	"github.com/allora-network/allora-chain/app/params"
	alloraMath "github.com/allora-network/allora-chain/math"
	"github.com/allora-network/allora-chain/x/emissions/keeper"
	"github.com/allora-network/allora-chain/x/emissions/keeper/inference_synthesis"
	"github.com/allora-network/allora-chain/x/emissions/keeper/msgserver"
	"github.com/allora-network/allora-chain/x/emissions/module"
	"github.com/allora-network/allora-chain/x/emissions/module/rewards"
	"github.com/allora-network/allora-chain/x/emissions/types"
	mintkeeper "github.com/allora-network/allora-chain/x/mint/keeper"
	mint "github.com/allora-network/allora-chain/x/mint/module"
	"github.com/cometbft/cometbft/crypto/secp256k1"
	codecAddress "github.com/cosmos/cosmos-sdk/codec/address"
	"github.com/cosmos/cosmos-sdk/runtime"
	"github.com/cosmos/cosmos-sdk/testutil"
	sdk "github.com/cosmos/cosmos-sdk/types"
	moduletestutil "github.com/cosmos/cosmos-sdk/types/module/testutil"
	auth "github.com/cosmos/cosmos-sdk/x/auth"
	authcodec "github.com/cosmos/cosmos-sdk/x/auth/codec"
	authkeeper "github.com/cosmos/cosmos-sdk/x/auth/keeper"
	authtypes "github.com/cosmos/cosmos-sdk/x/auth/types"
	"github.com/cosmos/cosmos-sdk/x/bank"
	bankkeeper "github.com/cosmos/cosmos-sdk/x/bank/keeper"
	govtypes "github.com/cosmos/cosmos-sdk/x/gov/types"
	stakingkeeper "github.com/cosmos/cosmos-sdk/x/staking/keeper"
	"github.com/stretchr/testify/suite"
)

const (
	multiPerm  = "multiple permissions account"
	randomPerm = "random permission"
)

type RewardsTestSuite struct {
	suite.Suite

	ctx                sdk.Context
	accountKeeper      authkeeper.AccountKeeper
	bankKeeper         bankkeeper.BaseKeeper
	emissionsKeeper    keeper.Keeper
	emissionsAppModule module.AppModule
	mintAppModule      mint.AppModule
	msgServer          types.MsgServer
	key                *storetypes.KVStoreKey
	privKeys           map[string]secp256k1.PrivKey
	addrs              []sdk.AccAddress
	addrsStr           []string
}

func (s *RewardsTestSuite) SetupTest() {
	key := storetypes.NewKVStoreKey("emissions")
	storeService := runtime.NewKVStoreService(key)
	testCtx := testutil.DefaultContextWithDB(s.T(), key, storetypes.NewTransientStoreKey("transient_test"))
	ctx := testCtx.Ctx.WithHeaderInfo(header.Info{Time: time.Now()})
	encCfg := moduletestutil.MakeTestEncodingConfig(auth.AppModuleBasic{}, bank.AppModuleBasic{}, module.AppModule{})

	maccPerms := map[string][]string{
		"fee_collector":                 {"minter"},
		"mint":                          {"minter"},
		types.AlloraStakingAccountName:  {"burner", "minter", "staking"},
		types.AlloraRequestsAccountName: {"burner", "minter", "staking"},
		types.AlloraRewardsAccountName:  {"minter"},
		types.AlloraPendingRewardForDelegatorAccountName: {"minter"},
		"ecosystem":              {"minter"},
		"bonded_tokens_pool":     {"burner", "staking"},
		"not_bonded_tokens_pool": {"burner", "staking"},
		multiPerm:                {"burner", "minter", "staking"},
		randomPerm:               {"random"},
	}

	accountKeeper := authkeeper.NewAccountKeeper(
		encCfg.Codec,
		storeService,
		authtypes.ProtoBaseAccount,
		maccPerms,
		authcodec.NewBech32Codec(params.Bech32PrefixAccAddr),
		params.Bech32PrefixAccAddr,
		authtypes.NewModuleAddress("gov").String(),
	)
	bankKeeper := bankkeeper.NewBaseKeeper(
		encCfg.Codec,
		storeService,
		accountKeeper,
		map[string]bool{},
		authtypes.NewModuleAddress(govtypes.ModuleName).String(),
		log.NewNopLogger(),
	)
	emissionsKeeper := keeper.NewKeeper(
		encCfg.Codec,
		codecAddress.NewBech32Codec(params.Bech32PrefixAccAddr),
		storeService,
		accountKeeper,
		bankKeeper,
		authtypes.FeeCollectorName)
	stakingKeeper := stakingkeeper.NewKeeper(
		encCfg.Codec,
		storeService,
		accountKeeper,
		bankKeeper,
		authtypes.NewModuleAddress("gov").String(),
		codecAddress.NewBech32Codec(sdk.Bech32PrefixValAddr),
		codecAddress.NewBech32Codec(sdk.Bech32PrefixConsAddr),
	)
	mintKeeper := mintkeeper.NewKeeper(
		encCfg.Codec,
		storeService,
		stakingKeeper,
		accountKeeper,
		bankKeeper,
		emissionsKeeper,
		authtypes.FeeCollectorName,
		authtypes.NewModuleAddress("gov").String(),
	)

	s.ctx = ctx
	s.accountKeeper = accountKeeper
	s.bankKeeper = bankKeeper
	s.emissionsKeeper = emissionsKeeper
	s.key = key
	emissionsAppModule := module.NewAppModule(encCfg.Codec, s.emissionsKeeper)
	defaultEmissionsGenesis := emissionsAppModule.DefaultGenesis(encCfg.Codec)
	emissionsAppModule.InitGenesis(ctx, encCfg.Codec, defaultEmissionsGenesis)
	s.msgServer = msgserver.NewMsgServerImpl(s.emissionsKeeper)
	s.emissionsAppModule = emissionsAppModule
	mintAppModule := mint.NewAppModule(encCfg.Codec, mintKeeper, accountKeeper)
	defaultMintGenesis := mintAppModule.DefaultGenesis(encCfg.Codec)
	mintAppModule.InitGenesis(ctx, encCfg.Codec, defaultMintGenesis)
	s.mintAppModule = mintAppModule

	// Create accounts and fund it
	var addrs []sdk.AccAddress = make([]sdk.AccAddress, 0)
	var addrsStr []string = make([]string, 0)
	var privKeys = make(map[string]secp256k1.PrivKey)
	for i := 0; i < 50; i++ {
		senderPrivKey := secp256k1.GenPrivKey()
		pubkey := senderPrivKey.PubKey().Address()

		// Add coins to account module
		s.FundAccount(10000000000, sdk.AccAddress(pubkey))
		addrs = append(addrs, sdk.AccAddress(pubkey))
		addrsStr = append(addrsStr, addrs[i].String())
		privKeys[addrsStr[i]] = senderPrivKey
	}
	s.addrs = addrs
	s.addrsStr = addrsStr
	s.privKeys = privKeys

	// Add all tests addresses in whitelists
	for _, addr := range s.addrs {
		s.emissionsKeeper.AddWhitelistAdmin(ctx, addr)
	}
}

func (s *RewardsTestSuite) FundAccount(amount int64, accAddress sdk.AccAddress) {
	initialStakeCoins := sdk.NewCoins(sdk.NewCoin(params.DefaultBondDenom, cosmosMath.NewInt(amount)))
	s.bankKeeper.MintCoins(s.ctx, types.AlloraStakingAccountName, initialStakeCoins)
	s.bankKeeper.SendCoinsFromModuleToAccount(s.ctx, types.AlloraStakingAccountName, accAddress, initialStakeCoins)
}

func TestModuleTestSuite(t *testing.T) {
	suite.Run(t, new(RewardsTestSuite))
}

func (s *RewardsTestSuite) MintTokensToAddress(address sdk.AccAddress, amount cosmosMath.Int) {
	creatorInitialBalanceCoins := sdk.NewCoins(sdk.NewCoin(params.DefaultBondDenom, amount))

	s.bankKeeper.MintCoins(s.ctx, types.AlloraStakingAccountName, creatorInitialBalanceCoins)
	s.bankKeeper.SendCoinsFromModuleToAccount(s.ctx, types.AlloraStakingAccountName, address, creatorInitialBalanceCoins)
}

func (s *RewardsTestSuite) MintTokensToModule(moduleName string, amount cosmosMath.Int) {
	creatorInitialBalanceCoins := sdk.NewCoins(sdk.NewCoin(params.DefaultBondDenom, amount))
	s.bankKeeper.MintCoins(s.ctx, moduleName, creatorInitialBalanceCoins)
}

func (s *RewardsTestSuite) TestStandardRewardEmission() {
	block := int64(600)
	s.ctx = s.ctx.WithBlockHeight(block)

	// Reputer Addresses
	reputerAddrs := []sdk.AccAddress{
		s.addrs[0],
		s.addrs[1],
		s.addrs[2],
		s.addrs[3],
		s.addrs[4],
	}

	// Worker Addresses
	workerAddrs := []sdk.AccAddress{
		s.addrs[5],
		s.addrs[6],
		s.addrs[7],
		s.addrs[8],
		s.addrs[9],
	}

	// Create topic
	newTopicMsg := &types.MsgCreateNewTopic{
		Creator:          reputerAddrs[0].String(),
		Metadata:         "test",
		LossLogic:        "logic",
		LossMethod:       "method",
		EpochLength:      10800,
		InferenceLogic:   "Ilogic",
		InferenceMethod:  "Imethod",
		DefaultArg:       "ETH",
		AlphaRegret:      alloraMath.NewDecFromInt64(10),
		PrewardReputer:   alloraMath.NewDecFromInt64(11),
		PrewardInference: alloraMath.NewDecFromInt64(12),
		PrewardForecast:  alloraMath.NewDecFromInt64(13),
		FTolerance:       alloraMath.NewDecFromInt64(14),
	}
	res, err := s.msgServer.CreateNewTopic(s.ctx, newTopicMsg)
	s.Require().NoError(err)

	// Get Topic Id
	topicId := res.TopicId

	// Register 5 workers
	for _, addr := range workerAddrs {
		workerRegMsg := &types.MsgRegister{
			Sender:       addr.String(),
			LibP2PKey:    "test",
			MultiAddress: "test",
			TopicId:      topicId,
			IsReputer:    false,
			Owner:        addr.String(),
		}
		_, err := s.msgServer.Register(s.ctx, workerRegMsg)
		s.Require().NoError(err)
	}

	// Register 5 reputers
	for _, addr := range reputerAddrs {
		reputerRegMsg := &types.MsgRegister{
			Sender:       addr.String(),
			LibP2PKey:    "test",
			MultiAddress: "test",
			TopicId:      topicId,
			IsReputer:    true,
			Owner:        addr.String(),
		}
		_, err := s.msgServer.Register(s.ctx, reputerRegMsg)
		s.Require().NoError(err)
	}

	cosmosOneE18 := inference_synthesis.CosmosUintOneE18()

	// Add Stake for reputers
	var stakes = []cosmosMath.Uint{
		cosmosMath.NewUint(1176644).Mul(cosmosOneE18),
		cosmosMath.NewUint(384623).Mul(cosmosOneE18),
		cosmosMath.NewUint(394676).Mul(cosmosOneE18),
		cosmosMath.NewUint(207999).Mul(cosmosOneE18),
		cosmosMath.NewUint(368582).Mul(cosmosOneE18),
	}
	for i, addr := range reputerAddrs {
		s.MintTokensToAddress(addr, cosmosMath.NewIntFromBigInt(stakes[i].BigInt()))
		_, err := s.msgServer.AddStake(s.ctx, &types.MsgAddStake{
			Sender:  addr.String(),
			Amount:  stakes[i],
			TopicId: topicId,
		})
		s.Require().NoError(err)
	}

	// Insert unfullfiled nonces
	err = s.emissionsKeeper.AddWorkerNonce(s.ctx, topicId, &types.Nonce{
		BlockHeight: block,
	})
	s.Require().NoError(err)
	err = s.emissionsKeeper.AddReputerNonce(s.ctx, topicId, &types.Nonce{
		BlockHeight: block,
	}, &types.Nonce{
		BlockHeight: block,
	})
	s.Require().NoError(err)

	// Insert inference from workers
	inferenceBundles := GenerateWorkerDataBundles(s, block, topicId)
	_, err = s.msgServer.InsertBulkWorkerPayload(s.ctx, &types.MsgInsertBulkWorkerPayload{
		Sender:            workerAddrs[0].String(),
		Nonce:             &types.Nonce{BlockHeight: block},
		TopicId:           topicId,
		WorkerDataBundles: inferenceBundles,
	})
	s.Require().NoError(err)

	// Insert loss bundle from reputers
	lossBundles := GenerateLossBundles(s, block, topicId, reputerAddrs)
	_, err = s.msgServer.InsertBulkReputerPayload(s.ctx, &types.MsgInsertBulkReputerPayload{
		Sender:  reputerAddrs[0].String(),
		TopicId: topicId,
		ReputerRequestNonce: &types.ReputerRequestNonce{
			ReputerNonce: &types.Nonce{
				BlockHeight: block,
			},
			WorkerNonce: &types.Nonce{
				BlockHeight: block,
			},
		},
		ReputerValueBundles: lossBundles.ReputerValueBundles,
	})
	s.Require().NoError(err)

	block += 1
	s.ctx = s.ctx.WithBlockHeight(block)

	// Trigger end block - rewards distribution
	err = s.emissionsAppModule.EndBlock(s.ctx)
	s.Require().NoError(err)
}

<<<<<<< HEAD
func (s *RewardsTestSuite) setUpTopic(
	blockHeight int64,
	workerAddrs []sdk.AccAddress,
	reputerAddrs []sdk.AccAddress,
	stake cosmosMath.Uint,
) uint64 {
	require := s.Require()
	s.ctx = s.ctx.WithBlockHeight(blockHeight)
=======
func (s *RewardsTestSuite) TestStandardRewardEmissionShouldRewardTopicsWithFulfilledNonces() {
	block := int64(600)
	s.ctx = s.ctx.WithBlockHeight(block)

	// Reputer Addresses
	reputerAddrs := []sdk.AccAddress{
		s.addrs[0],
		s.addrs[1],
		s.addrs[2],
		s.addrs[3],
		s.addrs[4],
	}

	// Worker Addresses
	workerAddrs := []sdk.AccAddress{
		s.addrs[5],
		s.addrs[6],
		s.addrs[7],
		s.addrs[8],
		s.addrs[9],
	}
>>>>>>> 007266ed

	// Create topic
	newTopicMsg := &types.MsgCreateNewTopic{
		Creator:          reputerAddrs[0].String(),
		Metadata:         "test",
		LossLogic:        "logic",
		LossMethod:       "method",
		EpochLength:      10800,
		InferenceLogic:   "Ilogic",
		InferenceMethod:  "Imethod",
		DefaultArg:       "ETH",
		AlphaRegret:      alloraMath.NewDecFromInt64(10),
		PrewardReputer:   alloraMath.NewDecFromInt64(11),
		PrewardInference: alloraMath.NewDecFromInt64(12),
		PrewardForecast:  alloraMath.NewDecFromInt64(13),
		FTolerance:       alloraMath.NewDecFromInt64(14),
	}
	res, err := s.msgServer.CreateNewTopic(s.ctx, newTopicMsg)
<<<<<<< HEAD
	require.NoError(err)
=======
	s.Require().NoError(err)
>>>>>>> 007266ed

	// Get Topic Id
	topicId := res.TopicId

	// Register 5 workers
<<<<<<< HEAD
	for _, workerAddr := range workerAddrs {
		workerRegMsg := &types.MsgRegister{
			Sender:       workerAddr.String(),
=======
	for _, addr := range workerAddrs {
		workerRegMsg := &types.MsgRegister{
			Sender:       addr.String(),
>>>>>>> 007266ed
			LibP2PKey:    "test",
			MultiAddress: "test",
			TopicId:      topicId,
			IsReputer:    false,
<<<<<<< HEAD
			Owner:        workerAddr.String(),
		}
		_, err := s.msgServer.Register(s.ctx, workerRegMsg)
		require.NoError(err)
	}

	for _, reputerAddr := range reputerAddrs {
		reputerRegMsg := &types.MsgRegister{
			Sender:       reputerAddr.String(),
=======
			Owner:        addr.String(),
		}
		_, err := s.msgServer.Register(s.ctx, workerRegMsg)
		s.Require().NoError(err)
	}

	// Register 5 reputers
	for _, addr := range reputerAddrs {
		reputerRegMsg := &types.MsgRegister{
			Sender:       addr.String(),
>>>>>>> 007266ed
			LibP2PKey:    "test",
			MultiAddress: "test",
			TopicId:      topicId,
			IsReputer:    true,
<<<<<<< HEAD
			Owner:        reputerAddr.String(),
		}
		_, err := s.msgServer.Register(s.ctx, reputerRegMsg)
		require.NoError(err)
	}
	for _, reputerAddr := range reputerAddrs {
		s.MintTokensToAddress(reputerAddr, cosmosMath.NewIntFromBigInt(stake.BigInt()))
		_, err := s.msgServer.AddStake(s.ctx, &types.MsgAddStake{
			Sender:  reputerAddr.String(),
			Amount:  stake,
			TopicId: topicId,
		})
		require.NoError(err)
	}

	var initialStake int64 = 1000
	s.FaucetAddress(initialStake, reputerAddrs[0])
	fundTopicMessage := types.MsgFundTopic{
		Sender:  reputerAddrs[0].String(),
		TopicId: topicId,
		Amount:  cosmosMath.NewInt(initialStake),
	}
	_, err = s.msgServer.FundTopic(s.ctx, &fundTopicMessage)
	require.NoError(err)

	return topicId
}

func (s *RewardsTestSuite) getRewardsDistribution(
	topicId uint64,
	blockHeight int64,
	workerValues []TestWorkerValue,
	reputerValues []TestWorkerValue,
	workerZeroAddress sdk.AccAddress,
	workerZeroOneOutInfererValue string,
) []rewards.TaskRewards {
	require := s.Require()

	params, err := s.emissionsKeeper.GetParams(s.ctx)
	require.NoError(err)

	err = s.emissionsKeeper.AddWorkerNonce(
		s.ctx,
		topicId,
		&types.Nonce{BlockHeight: blockHeight},
	)
	require.NoError(err)

	err = s.emissionsKeeper.AddReputerNonce(
		s.ctx,
		topicId,
		&types.Nonce{BlockHeight: blockHeight}, &types.Nonce{BlockHeight: blockHeight},
	)
	require.NoError(err)

	getAddrsFromValues := func(values []TestWorkerValue) []sdk.AccAddress {
		addrs := make([]sdk.AccAddress, 0)
		for _, value := range values {
			addrs = append(addrs, value.Address)
		}
		return addrs
	}

	workerAddrs := getAddrsFromValues(workerValues)
	reputerAddrs := getAddrsFromValues(reputerValues)

	// Insert inference from workers
	inferenceBundles := GenerateSimpleWorkerDataBundles(s, topicId, blockHeight, workerValues, reputerAddrs)

	_, err = s.msgServer.InsertBulkWorkerPayload(s.ctx, &types.MsgInsertBulkWorkerPayload{
		Sender:            workerAddrs[0].String(),
		Nonce:             &types.Nonce{BlockHeight: blockHeight},
		TopicId:           topicId,
		WorkerDataBundles: inferenceBundles,
	})
	require.NoError(err)

	// Insert loss bundle from reputers
	lossBundles := GenerateSimpleLossBundles(
		s,
		topicId,
		blockHeight,
		workerValues,
		reputerValues,
		workerZeroAddress,
		workerZeroOneOutInfererValue,
	)

	_, err = s.msgServer.InsertBulkReputerPayload(s.ctx, &types.MsgInsertBulkReputerPayload{
		Sender:  reputerValues[0].Address.String(),
		TopicId: topicId,
		ReputerRequestNonce: &types.ReputerRequestNonce{
			ReputerNonce: &types.Nonce{BlockHeight: blockHeight},
			WorkerNonce:  &types.Nonce{BlockHeight: blockHeight},
		},
		ReputerValueBundles: lossBundles.ReputerValueBundles,
	})
	require.NoError(err)

	topicTotalRewards := alloraMath.NewDecFromInt64(1000000)

	rewardsDistributionByTopicParticipant, err := rewards.GenerateRewardsDistributionByTopicParticipant(
		s.ctx,
		s.emissionsKeeper,
		topicId,
		&topicTotalRewards,
		blockHeight,
		params,
	)
	require.NoError(err)

	return rewardsDistributionByTopicParticipant
}

func areTaskRewardsEqualIgnoringTopicId(s *RewardsTestSuite, A []rewards.TaskRewards, B []rewards.TaskRewards) bool {
	if len(A) != len(B) {
		s.Fail("Lengths are different")
	}

	for _, taskRewardA := range A {
		found := false
		for _, taskRewardB := range B {
			if taskRewardA.Address.Equals(taskRewardB.Address) {
				if found {
					s.Fail("Worker %v found twice", taskRewardA.Address)
				}
				found = true
				if !alloraMath.InDelta(taskRewardA.Reward, taskRewardB.Reward, alloraMath.MustNewDecFromString("0.00001")) {
					return false
				}
				if taskRewardA.Type != taskRewardB.Type {
					return false
				}
			}
		}
		if !found {
			fmt.Printf("Worker %v not found", taskRewardA.Address)
			return false
		}
	}

	return true
}

func (s *RewardsTestSuite) defineValues(addrs []sdk.AccAddress, values []TestWorkerValue) []TestWorkerValue {
	require := s.Require()

	require.Len(addrs, len(values))
	for _, addr := range addrs {
		found := false
		for _, value := range values {
			if value.Address.Equals(addr) {
				found = true
				break
			}
		}
		if !found {
			require.Fail("Address not found in values")
		}
	}
	return values
}

func (s *RewardsTestSuite) TestFixingTaskRewardAlphaDoesNotChangePerformanceImportanceOfPastVsPresent() {
	/// SETUP
	require := s.Require()
	k := s.emissionsKeeper

	currentParams, err := k.GetParams(s.ctx)
	require.NoError(err)

	blockHeight0 := int64(100)
	blockHeightDelta := int64(1)
	s.ctx = s.ctx.WithBlockHeight(blockHeight0)

	workerAddrs := []sdk.AccAddress{
		s.addrs[0],
		s.addrs[1],
		s.addrs[2],
	}

	reputerAddrs := []sdk.AccAddress{
		s.addrs[3],
		s.addrs[4],
		s.addrs[5],
	}

	stake := cosmosMath.NewUint(1000000000000000000).Mul(inference_synthesis.CosmosUintOneE18())

	topicId := s.setUpTopic(blockHeight0, workerAddrs, reputerAddrs, stake)

	workerValues := s.defineValues(
		workerAddrs,
		[]TestWorkerValue{
			{Address: s.addrs[0], Value: "0.1"},
			{Address: s.addrs[1], Value: "0.2"},
			{Address: s.addrs[2], Value: "0.3"},
		},
	)

	reputerValues := s.defineValues(
		reputerAddrs,
		[]TestWorkerValue{
			{Address: s.addrs[3], Value: "0.1"},
			{Address: s.addrs[4], Value: "0.2"},
			{Address: s.addrs[5], Value: "0.3"},
		},
	)

	currentParams.TaskRewardAlpha = alloraMath.MustNewDecFromString(("0.1"))
	err = k.SetParams(s.ctx, currentParams)
	require.NoError(err)

	/// TEST 0 PART A

	rewardsDistribution0_0 := s.getRewardsDistribution(
		topicId,
		blockHeight0,
		workerValues,
		reputerValues,
		workerAddrs[0],
		"0.1",
	)

	/// TEST 0 PART B

	blockHeight1 := blockHeight0 + blockHeightDelta
	s.ctx = s.ctx.WithBlockHeight(blockHeight1)

	rewardsDistribution0_1 := s.getRewardsDistribution(
		topicId,
		blockHeight1,
		workerValues,
		reputerValues,
		workerAddrs[0],
		"0.2",
	)

	/// TEST 1 PART A

	blockHeight2 := blockHeight1 + blockHeightDelta
	s.ctx = s.ctx.WithBlockHeight(blockHeight2)

	topicId1 := s.setUpTopic(blockHeight2, workerAddrs, reputerAddrs, stake)

	rewardsDistribution1_0 := s.getRewardsDistribution(
		topicId1,
		blockHeight2,
		workerValues,
		reputerValues,
		workerAddrs[0],
		"0.1",
	)

	/// TEST 1 PART B

	blockHeight3 := blockHeight2 + blockHeightDelta
	s.ctx = s.ctx.WithBlockHeight(blockHeight3)

	rewardsDistribution1_1 := s.getRewardsDistribution(
		topicId1,
		blockHeight3,
		workerValues,
		reputerValues,
		workerAddrs[0],
		"0.2",
	)

	require.True(areTaskRewardsEqualIgnoringTopicId(s, rewardsDistribution0_0, rewardsDistribution1_0))
	require.True(areTaskRewardsEqualIgnoringTopicId(s, rewardsDistribution0_1, rewardsDistribution1_1))
}

func (s *RewardsTestSuite) TestIncreasingTaskRewardAlphaIncreasesImportanceOfPresentPerformance() {
	require := s.Require()
	k := s.emissionsKeeper

	currentParams, err := k.GetParams(s.ctx)
	require.NoError(err)

	blockHeight0 := int64(100)
	blockHeightDelta := int64(1)
	s.ctx = s.ctx.WithBlockHeight(blockHeight0)

	workerAddrs := []sdk.AccAddress{
		s.addrs[0],
		s.addrs[1],
		s.addrs[2],
	}

	reputerAddrs := []sdk.AccAddress{
		s.addrs[3],
		s.addrs[4],
		s.addrs[5],
	}

	stake := cosmosMath.NewUint(1000000000000000000).Mul(inference_synthesis.CosmosUintOneE18())

	topicId := s.setUpTopic(blockHeight0, workerAddrs, reputerAddrs, stake)

	workerValues := s.defineValues(
		workerAddrs,
		[]TestWorkerValue{
			{Address: s.addrs[0], Value: "0.1"},
			{Address: s.addrs[1], Value: "0.2"},
			{Address: s.addrs[2], Value: "0.3"},
		},
	)

	reputerValues := s.defineValues(
		reputerAddrs,
		[]TestWorkerValue{
			{Address: s.addrs[3], Value: "0.1"},
			{Address: s.addrs[4], Value: "0.2"},
			{Address: s.addrs[5], Value: "0.3"},
		},
	)

	currentParams.TaskRewardAlpha = alloraMath.MustNewDecFromString("0.1")
	err = k.SetParams(s.ctx, currentParams)
	require.NoError(err)

	/// TEST 0 PART A

	rewardsDistribution0_0 := s.getRewardsDistribution(
		topicId,
		blockHeight0,
		workerValues,
		reputerValues,
		workerAddrs[0],
		"0.1",
	)

	/// TEST 0 PART B

	blockHeight1 := blockHeight0 + blockHeightDelta
	s.ctx = s.ctx.WithBlockHeight(blockHeight1)

	rewardsDistribution0_1 := s.getRewardsDistribution(
		topicId,
		blockHeight1,
		workerValues,
		reputerValues,
		workerAddrs[0],
		"0.2",
	)

	/// CHANGE TASK REWARD ALPHA

	currentParams.TaskRewardAlpha = alloraMath.MustNewDecFromString(("0.2"))
	err = k.SetParams(s.ctx, currentParams)
	require.NoError(err)

	/// TEST 1 PART A

	blockHeight2 := blockHeight1 + blockHeightDelta
	s.ctx = s.ctx.WithBlockHeight(blockHeight2)

	topicId1 := s.setUpTopic(blockHeight2, workerAddrs, reputerAddrs, stake)

	rewardsDistribution1_0 := s.getRewardsDistribution(
		topicId1,
		blockHeight2,
		workerValues,
		reputerValues,
		workerAddrs[0],
		"0.1",
	)

	/// TEST 1 PART B

	blockHeight3 := blockHeight2 + blockHeightDelta
	s.ctx = s.ctx.WithBlockHeight(blockHeight3)

	rewardsDistribution1_1 := s.getRewardsDistribution(
		topicId1,
		blockHeight3,
		workerValues,
		reputerValues,
		workerAddrs[0],
		"0.2",
	)

	require.True(areTaskRewardsEqualIgnoringTopicId(s, rewardsDistribution0_0, rewardsDistribution1_0))
	require.False(areTaskRewardsEqualIgnoringTopicId(s, rewardsDistribution0_1, rewardsDistribution1_1))

	var workerReward_0_0_1_Reward alloraMath.Dec
	found := false
	for _, reward := range rewardsDistribution0_1 {
		if reward.Address.Equals(workerAddrs[0]) {
			found = true
			workerReward_0_0_1_Reward = reward.Reward
		}
	}
	if !found {
		require.Fail("Worker not found")
	}

	var workerReward_0_1_1_Reward alloraMath.Dec
	found = false
	for _, reward := range rewardsDistribution1_1 {
		if reward.Address.Equals(workerAddrs[0]) {
			found = true
			workerReward_0_1_1_Reward = reward.Reward
		}
	}
	if !found {
		require.Fail("Worker not found")
	}

	require.True(workerReward_0_0_1_Reward.Lt(workerReward_0_1_1_Reward))
=======
			Owner:        addr.String(),
		}
		_, err := s.msgServer.Register(s.ctx, reputerRegMsg)
		s.Require().NoError(err)
	}

	cosmosOneE18 := inference_synthesis.CosmosUintOneE18()

	// Add Stake for reputers
	var stakes = []cosmosMath.Uint{
		cosmosMath.NewUint(1176644).Mul(cosmosOneE18),
		cosmosMath.NewUint(384623).Mul(cosmosOneE18),
		cosmosMath.NewUint(394676).Mul(cosmosOneE18),
		cosmosMath.NewUint(207999).Mul(cosmosOneE18),
		cosmosMath.NewUint(368582).Mul(cosmosOneE18),
	}
	for i, addr := range reputerAddrs {
		s.MintTokensToAddress(addr, cosmosMath.NewIntFromBigInt(stakes[i].BigInt()))
		_, err := s.msgServer.AddStake(s.ctx, &types.MsgAddStake{
			Sender:  addr.String(),
			Amount:  stakes[i],
			TopicId: topicId,
		})
		s.Require().NoError(err)
	}

	initialStake := cosmosMath.NewInt(1000)
	s.MintTokensToAddress(reputerAddrs[0], initialStake)
	fundTopicMessage := types.MsgFundTopic{
		Sender:  reputerAddrs[0].String(),
		TopicId: topicId,
		Amount:  initialStake,
	}
	_, err = s.msgServer.FundTopic(s.ctx, &fundTopicMessage)
	s.Require().NoError(err)
	s.Require().True(
		s.bankKeeper.HasBalance(
			s.ctx,
			s.accountKeeper.GetModuleAddress(types.AlloraRequestsAccountName),
			sdk.NewCoin(params.DefaultBondDenom, initialStake),
		),
		"ecosystem account should have something in it after funding",
	)

	// Insert unfullfiled nonces
	err = s.emissionsKeeper.AddWorkerNonce(s.ctx, topicId, &types.Nonce{
		BlockHeight: block,
	})
	s.Require().NoError(err)
	err = s.emissionsKeeper.AddReputerNonce(s.ctx, topicId, &types.Nonce{
		BlockHeight: block,
	}, &types.Nonce{
		BlockHeight: block,
	})
	s.Require().NoError(err)

	// Insert inference from workers
	inferenceBundles := GenerateWorkerDataBundles(s, block, topicId)
	_, err = s.msgServer.InsertBulkWorkerPayload(s.ctx, &types.MsgInsertBulkWorkerPayload{
		Sender:            workerAddrs[0].String(),
		Nonce:             &types.Nonce{BlockHeight: block},
		TopicId:           topicId,
		WorkerDataBundles: inferenceBundles,
	})
	s.Require().NoError(err)

	// Insert loss bundle from reputers
	lossBundles := GenerateLossBundles(s, block, topicId, reputerAddrs)
	_, err = s.msgServer.InsertBulkReputerPayload(s.ctx, &types.MsgInsertBulkReputerPayload{
		Sender:  reputerAddrs[0].String(),
		TopicId: topicId,
		ReputerRequestNonce: &types.ReputerRequestNonce{
			ReputerNonce: &types.Nonce{
				BlockHeight: block,
			},
			WorkerNonce: &types.Nonce{
				BlockHeight: block,
			},
		},
		ReputerValueBundles: lossBundles.ReputerValueBundles,
	})
	s.Require().NoError(err)

	// Create topic 2
	// Reputer Addresses
	reputerAddrs = []sdk.AccAddress{
		s.addrs[10],
		s.addrs[11],
		s.addrs[12],
		s.addrs[13],
		s.addrs[14],
	}

	// Worker Addresses
	workerAddrs = []sdk.AccAddress{
		s.addrs[15],
		s.addrs[16],
		s.addrs[17],
		s.addrs[18],
		s.addrs[19],
	}

	// Create topic
	newTopicMsg = &types.MsgCreateNewTopic{
		Creator:          reputerAddrs[0].String(),
		Metadata:         "test",
		LossLogic:        "logic",
		LossMethod:       "method",
		EpochLength:      10800,
		InferenceLogic:   "Ilogic",
		InferenceMethod:  "Imethod",
		DefaultArg:       "ETH",
		AlphaRegret:      alloraMath.NewDecFromInt64(10),
		PrewardReputer:   alloraMath.NewDecFromInt64(11),
		PrewardInference: alloraMath.NewDecFromInt64(12),
		PrewardForecast:  alloraMath.NewDecFromInt64(13),
		FTolerance:       alloraMath.NewDecFromInt64(14),
	}
	res, err = s.msgServer.CreateNewTopic(s.ctx, newTopicMsg)
	s.Require().NoError(err)

	// Get Topic Id
	topicId2 := res.TopicId

	// Register 5 workers
	for _, addr := range workerAddrs {
		workerRegMsg := &types.MsgRegister{
			Sender:       addr.String(),
			LibP2PKey:    "test",
			MultiAddress: "test",
			TopicId:      topicId2,
			IsReputer:    false,
			Owner:        addr.String(),
		}
		_, err := s.msgServer.Register(s.ctx, workerRegMsg)
		s.Require().NoError(err)
	}

	// Register 5 reputers
	for _, addr := range reputerAddrs {
		reputerRegMsg := &types.MsgRegister{
			Sender:       addr.String(),
			LibP2PKey:    "test",
			MultiAddress: "test",
			TopicId:      topicId2,
			IsReputer:    true,
			Owner:        addr.String(),
		}
		_, err := s.msgServer.Register(s.ctx, reputerRegMsg)
		s.Require().NoError(err)
	}

	for i, addr := range reputerAddrs {
		s.MintTokensToAddress(addr, cosmosMath.NewIntFromBigInt(stakes[i].BigInt()))
		_, err := s.msgServer.AddStake(s.ctx, &types.MsgAddStake{
			Sender:  addr.String(),
			Amount:  stakes[i],
			TopicId: topicId2,
		})
		s.Require().NoError(err)
	}

	initialStake = cosmosMath.NewInt(1000)
	s.MintTokensToAddress(reputerAddrs[0], initialStake)
	fundTopicMessage = types.MsgFundTopic{
		Sender:  reputerAddrs[0].String(),
		TopicId: topicId2,
		Amount:  initialStake,
	}
	_, err = s.msgServer.FundTopic(s.ctx, &fundTopicMessage)
	s.Require().NoError(err)

	// Insert unfullfiled nonces
	err = s.emissionsKeeper.AddWorkerNonce(s.ctx, topicId2, &types.Nonce{
		BlockHeight: block,
	})
	s.Require().NoError(err)
	err = s.emissionsKeeper.AddReputerNonce(s.ctx, topicId2, &types.Nonce{
		BlockHeight: block,
	}, &types.Nonce{
		BlockHeight: block,
	})
	s.Require().NoError(err)

	// Do not send bundles for topic 2 yet

	beforeRewardsTopic1FeeRevenue, err := s.emissionsKeeper.GetTopicFeeRevenue(s.ctx, topicId)
	s.Require().NoError(err)
	beforeRewardsTopic2FeeRevenue, err := s.emissionsKeeper.GetTopicFeeRevenue(s.ctx, topicId2)
	s.Require().NoError(err)

	block += 1
	s.ctx = s.ctx.WithBlockHeight(block)

	// Trigger end block - rewards distribution
	err = s.emissionsAppModule.EndBlock(s.ctx)
	s.Require().NoError(err)

	afterRewardsTopic1FeeRevenue, err := s.emissionsKeeper.GetTopicFeeRevenue(s.ctx, topicId)
	s.Require().NoError(err)
	afterRewardsTopic2FeeRevenue, err := s.emissionsKeeper.GetTopicFeeRevenue(s.ctx, topicId2)
	s.Require().NoError(err)

	// Topic 1 should have less revenue after rewards distribution -> rewards distributed
	s.Require().True(beforeRewardsTopic1FeeRevenue.Revenue.GT(afterRewardsTopic1FeeRevenue.Revenue))
	// Topic 2 should have the same revenue after rewards distribution -> no rewards distributed
	s.Require().Equal(beforeRewardsTopic2FeeRevenue.Revenue, afterRewardsTopic2FeeRevenue.Revenue)
>>>>>>> 007266ed
}

func (s *RewardsTestSuite) TestGenerateTasksRewardsShouldIncreaseRewardShareIfMoreParticipants() {
	block := int64(100)
	s.ctx = s.ctx.WithBlockHeight(block)

	reputerAddrs := []sdk.AccAddress{
		s.addrs[0],
		s.addrs[1],
		s.addrs[2],
	}

	workerAddrs := []sdk.AccAddress{
		s.addrs[5],
		s.addrs[6],
		s.addrs[7],
		s.addrs[8],
		s.addrs[9],
	}

	cosmosOneE18 := inference_synthesis.CosmosUintOneE18()

	stakes := []cosmosMath.Uint{
		cosmosMath.NewUint(1000000000000000000).Mul(cosmosOneE18),
		cosmosMath.NewUint(1000000000000000000).Mul(cosmosOneE18),
		cosmosMath.NewUint(1000000000000000000).Mul(cosmosOneE18),
	}

	// Create topic
	newTopicMsg := &types.MsgCreateNewTopic{
		Creator:          reputerAddrs[0].String(),
		Metadata:         "test",
		LossLogic:        "logic",
		LossMethod:       "method",
		EpochLength:      10800,
		InferenceLogic:   "Ilogic",
		InferenceMethod:  "Imethod",
		DefaultArg:       "ETH",
		AlphaRegret:      alloraMath.NewDecFromInt64(10),
		PrewardReputer:   alloraMath.NewDecFromInt64(11),
		PrewardInference: alloraMath.NewDecFromInt64(12),
		PrewardForecast:  alloraMath.NewDecFromInt64(13),
		FTolerance:       alloraMath.NewDecFromInt64(14),
	}
	res, err := s.msgServer.CreateNewTopic(s.ctx, newTopicMsg)
	s.Require().NoError(err)

	// Get Topic Id
	topicId := res.TopicId

	// Register 5 workers
	for _, addr := range workerAddrs {
		workerRegMsg := &types.MsgRegister{
			Sender:       addr.String(),
			LibP2PKey:    "test",
			MultiAddress: "test",
			TopicId:      topicId,
			IsReputer:    false,
			Owner:        addr.String(),
		}
		_, err := s.msgServer.Register(s.ctx, workerRegMsg)
		s.Require().NoError(err)
	}

	// Register 3 reputers
	for _, addr := range reputerAddrs {
		reputerRegMsg := &types.MsgRegister{
			Sender:       addr.String(),
			LibP2PKey:    "test",
			MultiAddress: "test",
			TopicId:      topicId,
			IsReputer:    true,
			Owner:        addr.String(),
		}
		_, err := s.msgServer.Register(s.ctx, reputerRegMsg)
		s.Require().NoError(err)
	}
	// Add Stake for reputers
	for i, addr := range reputerAddrs {
		s.MintTokensToAddress(addr, cosmosMath.NewIntFromBigInt(stakes[i].BigInt()))
		_, err := s.msgServer.AddStake(s.ctx, &types.MsgAddStake{
			Sender:  addr.String(),
			Amount:  stakes[i],
			TopicId: topicId,
		})
		s.Require().NoError(err)
	}

	var initialStake int64 = 1000
	s.FundAccount(initialStake, reputerAddrs[0])
	fundTopicMessage := types.MsgFundTopic{
		Sender:  reputerAddrs[0].String(),
		TopicId: topicId,
		Amount:  cosmosMath.NewInt(initialStake),
	}
	_, err = s.msgServer.FundTopic(s.ctx, &fundTopicMessage)
	s.Require().NoError(err)

	err = s.emissionsKeeper.AddWorkerNonce(s.ctx, topicId, &types.Nonce{
		BlockHeight: block,
	})
	s.Require().NoError(err)
	err = s.emissionsKeeper.AddReputerNonce(s.ctx, topicId, &types.Nonce{
		BlockHeight: block,
	}, &types.Nonce{
		BlockHeight: block,
	})
	s.Require().NoError(err)

	// Insert inference from workers
	inferenceBundles := GenerateWorkerDataBundles(s, block, topicId)
	_, err = s.msgServer.InsertBulkWorkerPayload(s.ctx, &types.MsgInsertBulkWorkerPayload{
		Sender:            workerAddrs[0].String(),
		Nonce:             &types.Nonce{BlockHeight: block},
		TopicId:           topicId,
		WorkerDataBundles: inferenceBundles,
	})
	s.Require().NoError(err)

	// Insert loss bundle from reputers
	lossBundles := GenerateLossBundles(s, block, topicId, reputerAddrs)
	_, err = s.msgServer.InsertBulkReputerPayload(s.ctx, &types.MsgInsertBulkReputerPayload{
		Sender:  reputerAddrs[0].String(),
		TopicId: topicId,
		ReputerRequestNonce: &types.ReputerRequestNonce{
			ReputerNonce: &types.Nonce{
				BlockHeight: block,
			},
			WorkerNonce: &types.Nonce{
				BlockHeight: block,
			},
		},
		ReputerValueBundles: lossBundles.ReputerValueBundles,
	})
	s.Require().NoError(err)

	topicTotalRewards := alloraMath.NewDecFromInt64(1000000)
	params, err := s.emissionsKeeper.GetParams(s.ctx)
	s.Require().NoError(err)

	firstRewardsDistribution, firstTotalReputerReward, err := rewards.GenerateRewardsDistributionByTopicParticipant(s.ctx, s.emissionsKeeper, topicId, &topicTotalRewards, block, params)
	s.Require().NoError(err)

	calcFirstTotalReputerReward := alloraMath.ZeroDec()
	for _, reward := range firstRewardsDistribution {
		if reward.Type == rewards.ReputerRewardType {
			calcFirstTotalReputerReward, err = calcFirstTotalReputerReward.Add(reward.Reward)
			s.Require().NoError(err)
		}
	}
	s.Require().True(
		alloraMath.InDelta(
			firstTotalReputerReward,
			calcFirstTotalReputerReward,
			alloraMath.MustNewDecFromString("0.0001"),
		),
		"expected: %s, got: %s",
		firstTotalReputerReward.String(),
		calcFirstTotalReputerReward.String(),
	)

	block += 1
	s.ctx = s.ctx.WithBlockHeight(block)

	// Add new reputers and stakes
	newReputerAddrs := []sdk.AccAddress{
		s.addrs[3],
		s.addrs[4],
	}
	reputerAddrs = append(reputerAddrs, newReputerAddrs...)

	// Add Stake for new reputers
	newStakes := []cosmosMath.Uint{
		cosmosMath.NewUint(1000000000000000000).Mul(cosmosOneE18),
		cosmosMath.NewUint(1000000000000000000).Mul(cosmosOneE18),
	}
	stakes = append(stakes, newStakes...)

	// Create new topic
	newTopicMsg = &types.MsgCreateNewTopic{
		Creator:          reputerAddrs[0].String(),
		Metadata:         "test",
		LossLogic:        "logic",
		LossMethod:       "method",
		EpochLength:      10800,
		InferenceLogic:   "Ilogic",
		InferenceMethod:  "Imethod",
		DefaultArg:       "ETH",
		AlphaRegret:      alloraMath.NewDecFromInt64(10),
		PrewardReputer:   alloraMath.NewDecFromInt64(11),
		PrewardInference: alloraMath.NewDecFromInt64(12),
		PrewardForecast:  alloraMath.NewDecFromInt64(13),
		FTolerance:       alloraMath.NewDecFromInt64(14),
	}
	res, err = s.msgServer.CreateNewTopic(s.ctx, newTopicMsg)
	s.Require().NoError(err)

	// Get Topic Id
	topicId = res.TopicId

	// Register 5 workers
	for _, addr := range workerAddrs {
		workerRegMsg := &types.MsgRegister{
			Sender:       addr.String(),
			LibP2PKey:    "test",
			MultiAddress: "test",
			TopicId:      topicId,
			IsReputer:    false,
			Owner:        addr.String(),
		}
		_, err := s.msgServer.Register(s.ctx, workerRegMsg)
		s.Require().NoError(err)
	}

	// Register 5 reputers
	for _, addr := range reputerAddrs {
		reputerRegMsg := &types.MsgRegister{
			Sender:       addr.String(),
			LibP2PKey:    "test",
			MultiAddress: "test",
			TopicId:      topicId,
			IsReputer:    true,
			Owner:        addr.String(),
		}
		_, err := s.msgServer.Register(s.ctx, reputerRegMsg)
		s.Require().NoError(err)
	}
	// Add Stake for reputers
	for i, addr := range reputerAddrs {
		s.MintTokensToAddress(addr, cosmosMath.NewIntFromBigInt(stakes[i].BigInt()))
		_, err := s.msgServer.AddStake(s.ctx, &types.MsgAddStake{
			Sender:  addr.String(),
			Amount:  stakes[i],
			TopicId: topicId,
		})
		s.Require().NoError(err)
	}

	s.FundAccount(initialStake, reputerAddrs[0])

	fundTopicMessage = types.MsgFundTopic{
		Sender:  reputerAddrs[0].String(),
		TopicId: topicId,
		Amount:  cosmosMath.NewInt(initialStake),
	}
	_, err = s.msgServer.FundTopic(s.ctx, &fundTopicMessage)
	s.Require().NoError(err)

	err = s.emissionsKeeper.AddWorkerNonce(s.ctx, topicId, &types.Nonce{
		BlockHeight: block,
	})
	s.Require().NoError(err)
	err = s.emissionsKeeper.AddReputerNonce(s.ctx, topicId, &types.Nonce{
		BlockHeight: block,
	}, &types.Nonce{
		BlockHeight: block,
	})
	s.Require().NoError(err)

	// Insert inference from workers
	inferenceBundles = GenerateWorkerDataBundles(s, block, topicId)
	_, err = s.msgServer.InsertBulkWorkerPayload(s.ctx, &types.MsgInsertBulkWorkerPayload{
		Sender:            workerAddrs[0].String(),
		Nonce:             &types.Nonce{BlockHeight: block},
		TopicId:           topicId,
		WorkerDataBundles: inferenceBundles,
	})
	s.Require().NoError(err)

	// Insert loss bundle from reputers
	lossBundles = GenerateLossBundles(s, block, topicId, reputerAddrs)
	_, err = s.msgServer.InsertBulkReputerPayload(s.ctx, &types.MsgInsertBulkReputerPayload{
		Sender:  reputerAddrs[0].String(),
		TopicId: topicId,
		ReputerRequestNonce: &types.ReputerRequestNonce{
			ReputerNonce: &types.Nonce{
				BlockHeight: block,
			},
			WorkerNonce: &types.Nonce{
				BlockHeight: block,
			},
		},
		ReputerValueBundles: lossBundles.ReputerValueBundles,
	})
	s.Require().NoError(err)

	secondRewardsDistribution, secondTotalReputerReward, err := rewards.GenerateRewardsDistributionByTopicParticipant(s.ctx, s.emissionsKeeper, topicId, &topicTotalRewards, block, params)
	s.Require().NoError(err)

	calcSecondTotalReputerReward := alloraMath.ZeroDec()
	for _, reward := range secondRewardsDistribution {
		if reward.Type == rewards.ReputerRewardType {
			calcSecondTotalReputerReward, err = calcSecondTotalReputerReward.Add(reward.Reward)
			s.Require().NoError(err)
		}
	}
	s.Require().True(
		alloraMath.InDelta(
			secondTotalReputerReward,
			calcSecondTotalReputerReward,
			alloraMath.MustNewDecFromString("0.0001"),
		),
		"expected: %s, got: %s",
		secondTotalReputerReward.String(),
		calcSecondTotalReputerReward.String(),
	)

	// Check if the reward share increased
	s.Require().True(secondTotalReputerReward.Gt(firstTotalReputerReward))
}

func (s *RewardsTestSuite) TestRewardsIncreasesBalance() {
	block := int64(600)
	s.ctx = s.ctx.WithBlockHeight(block)
	epochLength := int64(10800)
	s.MintTokensToModule(types.AlloraStakingAccountName, cosmosMath.NewInt(10000000000))

	// Reputer Addresses
	reputerAddrs := []sdk.AccAddress{
		s.addrs[0],
		s.addrs[1],
		s.addrs[2],
		s.addrs[3],
		s.addrs[4],
	}

	// Worker Addresses
	workerAddrs := []sdk.AccAddress{
		s.addrs[5],
		s.addrs[6],
		s.addrs[7],
		s.addrs[8],
		s.addrs[9],
	}

	// Create topic
	newTopicMsg := &types.MsgCreateNewTopic{
		Creator:          reputerAddrs[0].String(),
		Metadata:         "test",
		LossLogic:        "logic",
		LossMethod:       "method",
		EpochLength:      epochLength,
		InferenceLogic:   "Ilogic",
		InferenceMethod:  "Imethod",
		DefaultArg:       "ETH",
		AlphaRegret:      alloraMath.NewDecFromInt64(10),
		PrewardReputer:   alloraMath.NewDecFromInt64(11),
		PrewardInference: alloraMath.NewDecFromInt64(12),
		PrewardForecast:  alloraMath.NewDecFromInt64(13),
		FTolerance:       alloraMath.NewDecFromInt64(14),
	}
	res, err := s.msgServer.CreateNewTopic(s.ctx, newTopicMsg)
	s.Require().NoError(err)

	// Get Topic Id
	topicId := res.TopicId

	// Register 5 workers
	for _, addr := range workerAddrs {
		workerRegMsg := &types.MsgRegister{
			Sender:       addr.String(),
			LibP2PKey:    "test",
			MultiAddress: "test",
			TopicId:      topicId,
			IsReputer:    false,
			Owner:        addr.String(),
		}
		_, err := s.msgServer.Register(s.ctx, workerRegMsg)
		s.Require().NoError(err)
	}

	// Register 5 reputers
	for _, addr := range reputerAddrs {
		reputerRegMsg := &types.MsgRegister{
			Sender:       addr.String(),
			LibP2PKey:    "test",
			MultiAddress: "test",
			TopicId:      topicId,
			IsReputer:    true,
			Owner:        addr.String(),
		}
		_, err := s.msgServer.Register(s.ctx, reputerRegMsg)
		s.Require().NoError(err)
	}

	cosmosOneE18 := inference_synthesis.CosmosUintOneE18()

	// Add Stake for reputers
	var stakes = []cosmosMath.Uint{
		cosmosMath.NewUint(1176644).Mul(cosmosOneE18),
		cosmosMath.NewUint(384623).Mul(cosmosOneE18),
		cosmosMath.NewUint(394676).Mul(cosmosOneE18),
		cosmosMath.NewUint(207999).Mul(cosmosOneE18),
		cosmosMath.NewUint(368582).Mul(cosmosOneE18),
	}
	for i, addr := range reputerAddrs {
		s.MintTokensToAddress(addr, cosmosMath.NewIntFromBigInt(stakes[i].BigInt()))
		_, err := s.msgServer.AddStake(s.ctx, &types.MsgAddStake{
			Sender:  addr.String(),
			Amount:  stakes[i],
			TopicId: topicId,
		})
		s.Require().NoError(err)
	}

	initialStake := cosmosMath.NewInt(1000)
	s.MintTokensToAddress(reputerAddrs[0], initialStake)
	fundTopicMessage := types.MsgFundTopic{
		Sender:  reputerAddrs[0].String(),
		TopicId: topicId,
		Amount:  initialStake,
	}
	_, err = s.msgServer.FundTopic(s.ctx, &fundTopicMessage)
	s.Require().NoError(err)

	// Insert unfullfiled nonces
	err = s.emissionsKeeper.AddWorkerNonce(s.ctx, topicId, &types.Nonce{
		BlockHeight: block,
	})
	s.Require().NoError(err)
	err = s.emissionsKeeper.AddReputerNonce(s.ctx, topicId, &types.Nonce{
		BlockHeight: block,
	}, &types.Nonce{
		BlockHeight: block,
	})
	s.Require().NoError(err)

	reputerBalances := make([]sdk.Coin, 5)
	reputerStake := make([]cosmosMath.Uint, 5)
	for i, addr := range reputerAddrs {
		reputerBalances[i] = s.bankKeeper.GetBalance(s.ctx, addr, params.DefaultBondDenom)
		reputerStake[i], err = s.emissionsKeeper.GetStakeOnReputerInTopic(s.ctx, topicId, addr)
		s.Require().NoError(err)
	}

	workerBalances := make([]sdk.Coin, 5)
	for i, addr := range workerAddrs {
		workerBalances[i] = s.bankKeeper.GetBalance(s.ctx, addr, params.DefaultBondDenom)
	}

	// Insert inference from workers
	inferenceBundles := GenerateWorkerDataBundles(s, block, topicId)
	_, err = s.msgServer.InsertBulkWorkerPayload(s.ctx, &types.MsgInsertBulkWorkerPayload{
		Sender:            workerAddrs[0].String(),
		Nonce:             &types.Nonce{BlockHeight: block},
		TopicId:           topicId,
		WorkerDataBundles: inferenceBundles,
	})
	s.Require().NoError(err)

	// Insert loss bundle from reputers
	lossBundles := GenerateLossBundles(s, block, topicId, reputerAddrs)
	_, err = s.msgServer.InsertBulkReputerPayload(s.ctx, &types.MsgInsertBulkReputerPayload{
		Sender:  reputerAddrs[0].String(),
		TopicId: topicId,
		ReputerRequestNonce: &types.ReputerRequestNonce{
			ReputerNonce: &types.Nonce{
				BlockHeight: block,
			},
			WorkerNonce: &types.Nonce{
				BlockHeight: block,
			},
		},
		ReputerValueBundles: lossBundles.ReputerValueBundles,
	})
	s.Require().NoError(err)

	block += epochLength * 3
	s.ctx = s.ctx.WithBlockHeight(block)

	workerInitialBalanceCoins := sdk.NewCoins(sdk.NewCoin(params.DefaultBondDenom, cosmosMath.NewInt(1000)))
	s.bankKeeper.MintCoins(s.ctx, types.AlloraRewardsAccountName, workerInitialBalanceCoins)

	// Trigger end block - rewards distribution
	err = s.emissionsAppModule.EndBlock(s.ctx)
	s.Require().NoError(err)

	for i, addr := range reputerAddrs {
		reputerStakeCurrent, err := s.emissionsKeeper.GetStakeOnReputerInTopic(s.ctx, topicId, addr)
		s.Require().NoError(err)
		s.Require().True(reputerStakeCurrent.GT(reputerStake[i]))
		s.Require().True(s.bankKeeper.GetBalance(s.ctx, addr, params.DefaultBondDenom).Amount.Equal(reputerBalances[i].Amount))
	}

	for i, addr := range workerAddrs {
		s.Require().True(s.bankKeeper.GetBalance(s.ctx, addr, params.DefaultBondDenom).Amount.GT(workerBalances[i].Amount))
	}
}

func (s *RewardsTestSuite) TestRewardsHandleStandardDeviationOfZero() {
	block := int64(600)
	s.ctx = s.ctx.WithBlockHeight(block)
	epochLength := int64(10800)

	// Reputer Addresses
	reputerAddrs := []sdk.AccAddress{
		s.addrs[0],
		s.addrs[1],
		s.addrs[2],
		s.addrs[3],
		s.addrs[4],
	}

	// Worker Addresses
	workerAddrs := []sdk.AccAddress{
		s.addrs[5],
		s.addrs[6],
		s.addrs[7],
		s.addrs[8],
		s.addrs[9],
	}

	// Create first topic
	newTopicMsg := &types.MsgCreateNewTopic{
		Creator:          reputerAddrs[0].String(),
		Metadata:         "test",
		LossLogic:        "logic",
		LossMethod:       "method",
		GroundTruthLag:   10,
		EpochLength:      epochLength,
		InferenceLogic:   "Ilogic",
		InferenceMethod:  "Imethod",
		DefaultArg:       "ETH",
		AlphaRegret:      alloraMath.NewDecFromInt64(10),
		PrewardReputer:   alloraMath.NewDecFromInt64(11),
		PrewardInference: alloraMath.NewDecFromInt64(12),
		PrewardForecast:  alloraMath.NewDecFromInt64(13),
		FTolerance:       alloraMath.NewDecFromInt64(14),
	}
	res, err := s.msgServer.CreateNewTopic(s.ctx, newTopicMsg)
	s.Require().NoError(err)
	// Get Topic Id for first topic
	topicId1 := res.TopicId
	res, err = s.msgServer.CreateNewTopic(s.ctx, newTopicMsg)
	s.Require().NoError(err)
	topicId2 := res.TopicId

	// Register 5 workers, first 3 for topic 1 and last 2 for topic 2
	for i, addr := range workerAddrs {
		workerRegMsg := &types.MsgRegister{
			Sender:       addr.String(),
			LibP2PKey:    "test",
			MultiAddress: "test",
			TopicId:      topicId1,
			IsReputer:    false,
			Owner:        addr.String(),
		}
		if i > 2 {
			workerRegMsg.TopicId = topicId2
		}
		_, err := s.msgServer.Register(s.ctx, workerRegMsg)
		s.Require().NoError(err)

	}

	// Register 5 reputers, first 3 for topic 1 and last 2 for topic 2
	for i, addr := range reputerAddrs {
		reputerRegMsg := &types.MsgRegister{
			Sender:       addr.String(),
			Owner:        addr.String(),
			LibP2PKey:    "test",
			MultiAddress: "test",
			TopicId:      topicId1,
			IsReputer:    true,
		}
		if i > 2 {
			reputerRegMsg.TopicId = topicId2
		}
		_, err := s.msgServer.Register(s.ctx, reputerRegMsg)
		s.Require().NoError(err)
	}

	cosmosOneE18 := inference_synthesis.CosmosUintOneE18()

	// Add Stake for reputers
	var stakes = []cosmosMath.Uint{
		cosmosMath.NewUint(1176644).Mul(cosmosOneE18),
		cosmosMath.NewUint(384623).Mul(cosmosOneE18),
		cosmosMath.NewUint(394676).Mul(cosmosOneE18),
		cosmosMath.NewUint(207999).Mul(cosmosOneE18),
		cosmosMath.NewUint(368582).Mul(cosmosOneE18),
	}
	for i, addr := range reputerAddrs {
		addStakeMsg := &types.MsgAddStake{
			Sender:  addr.String(),
			Amount:  stakes[i],
			TopicId: topicId1,
		}
		if i > 2 {
			addStakeMsg.TopicId = topicId2
		}
		s.MintTokensToAddress(addr, cosmosMath.NewIntFromBigInt(stakes[i].BigInt()))
		_, err := s.msgServer.AddStake(s.ctx, addStakeMsg)
		s.Require().NoError(err)
	}

	// fund topic 1
	var initialStake int64 = 1000
	initialStakeCoins := sdk.NewCoins(sdk.NewCoin(params.DefaultBondDenom, cosmosMath.NewInt(initialStake)))
	s.bankKeeper.MintCoins(s.ctx, types.AlloraStakingAccountName, initialStakeCoins)
	s.bankKeeper.SendCoinsFromModuleToAccount(s.ctx, types.AlloraStakingAccountName, reputerAddrs[0], initialStakeCoins)
	fundTopicMessage := types.MsgFundTopic{
		Sender:  reputerAddrs[0].String(),
		TopicId: topicId1,
		Amount:  cosmosMath.NewInt(initialStake),
	}
	_, err = s.msgServer.FundTopic(s.ctx, &fundTopicMessage)
	s.Require().NoError(err)

	// fund topic 2
	s.bankKeeper.MintCoins(s.ctx, types.AlloraStakingAccountName, initialStakeCoins)
	s.bankKeeper.SendCoinsFromModuleToAccount(s.ctx, types.AlloraStakingAccountName, reputerAddrs[0], initialStakeCoins)
	fundTopicMessage.TopicId = topicId2
	_, err = s.msgServer.FundTopic(s.ctx, &fundTopicMessage)
	s.Require().NoError(err)

	// Insert unfullfiled nonces
	err = s.emissionsKeeper.AddWorkerNonce(s.ctx, topicId1, &types.Nonce{
		BlockHeight: block,
	})
	s.Require().NoError(err)
	err = s.emissionsKeeper.AddReputerNonce(s.ctx, topicId1, &types.Nonce{
		BlockHeight: block,
	}, &types.Nonce{
		BlockHeight: block,
	})
	s.Require().NoError(err)
	err = s.emissionsKeeper.AddWorkerNonce(s.ctx, topicId2, &types.Nonce{
		BlockHeight: block,
	})
	s.Require().NoError(err)
	err = s.emissionsKeeper.AddReputerNonce(s.ctx, topicId2, &types.Nonce{
		BlockHeight: block,
	}, &types.Nonce{
		BlockHeight: block,
	})
	s.Require().NoError(err)

	reputerBalances := make([]sdk.Coin, 5)
	reputerStake := make([]cosmosMath.Uint, 5)
	for i, addr := range reputerAddrs {
		reputerBalances[i] = s.bankKeeper.GetBalance(s.ctx, addr, params.DefaultBondDenom)
		if i > 2 {
			reputerStake[i], err = s.emissionsKeeper.GetStakeOnReputerInTopic(s.ctx, topicId2, addr)
			s.Require().NoError(err)
		} else {
			reputerStake[i], err = s.emissionsKeeper.GetStakeOnReputerInTopic(s.ctx, topicId1, addr)
			s.Require().NoError(err)
		}
	}

	workerBalances := make([]sdk.Coin, 5)
	for i, addr := range workerAddrs {
		workerBalances[i] = s.bankKeeper.GetBalance(s.ctx, addr, params.DefaultBondDenom)
	}

	// Insert inference from workers
	inferenceBundles := GenerateWorkerDataBundles(s, block, topicId1)
	_, err = s.msgServer.InsertBulkWorkerPayload(s.ctx, &types.MsgInsertBulkWorkerPayload{
		Sender:            workerAddrs[0].String(),
		Nonce:             &types.Nonce{BlockHeight: block},
		TopicId:           topicId1,
		WorkerDataBundles: inferenceBundles,
	})
	s.Require().NoError(err)
	inferenceBundles2 := GenerateWorkerDataBundles(s, block, topicId2)
	_, err = s.msgServer.InsertBulkWorkerPayload(s.ctx, &types.MsgInsertBulkWorkerPayload{
		Sender:            workerAddrs[0].String(),
		Nonce:             &types.Nonce{BlockHeight: block},
		TopicId:           topicId2,
		WorkerDataBundles: inferenceBundles2,
	})
	s.Require().NoError(err)

	// Insert loss bundle from reputers
	lossBundles := GenerateLossBundles(s, block, topicId1, reputerAddrs)
	_, err = s.msgServer.InsertBulkReputerPayload(s.ctx, &types.MsgInsertBulkReputerPayload{
		Sender:  reputerAddrs[0].String(),
		TopicId: topicId1,
		ReputerRequestNonce: &types.ReputerRequestNonce{
			ReputerNonce: &types.Nonce{
				BlockHeight: block,
			},
			WorkerNonce: &types.Nonce{
				BlockHeight: block,
			},
		},
		ReputerValueBundles: lossBundles.ReputerValueBundles,
	})
	s.Require().NoError(err)
	lossBundles2 := GenerateLossBundles(s, block, topicId2, reputerAddrs)
	_, err = s.msgServer.InsertBulkReputerPayload(s.ctx, &types.MsgInsertBulkReputerPayload{
		Sender:  reputerAddrs[0].String(),
		TopicId: topicId2,
		ReputerRequestNonce: &types.ReputerRequestNonce{
			ReputerNonce: &types.Nonce{
				BlockHeight: block,
			},
			WorkerNonce: &types.Nonce{
				BlockHeight: block,
			},
		},
		ReputerValueBundles: lossBundles2.ReputerValueBundles,
	})
	s.Require().NoError(err)

	block += epochLength * 3
	s.ctx = s.ctx.WithBlockHeight(block)

	// mint some rewards to give out
	s.MintTokensToModule(types.AlloraRewardsAccountName, cosmosMath.NewInt(10000000000))

	// Trigger end block - rewards distribution
	err = s.emissionsAppModule.EndBlock(s.ctx)
	s.Require().NoError(err)
}

func (s *RewardsTestSuite) TestStandardRewardEmissionWithOneInfererAndOneReputer() {
	blockHeight := int64(600)
	s.ctx = s.ctx.WithBlockHeight(blockHeight)
	epochLength := int64(10800)

	// Reputer Addresses
	reputer := s.addrs[0]
	// Worker Addresses
	worker := s.addrs[5]

	// Create topic
	newTopicMsg := &types.MsgCreateNewTopic{
		Creator:          reputer.String(),
		Metadata:         "test",
		LossLogic:        "logic",
		LossMethod:       "method",
		EpochLength:      epochLength,
		InferenceLogic:   "Ilogic",
		InferenceMethod:  "Imethod",
		DefaultArg:       "ETH",
		AlphaRegret:      alloraMath.NewDecFromInt64(10),
		PrewardReputer:   alloraMath.NewDecFromInt64(11),
		PrewardInference: alloraMath.NewDecFromInt64(12),
		PrewardForecast:  alloraMath.NewDecFromInt64(13),
		FTolerance:       alloraMath.NewDecFromInt64(14),
	}
	res, err := s.msgServer.CreateNewTopic(s.ctx, newTopicMsg)
	s.Require().NoError(err)
	// Get Topic Id
	topicId := res.TopicId

	// Register 1 worker
	workerRegMsg := &types.MsgRegister{
		Sender:       worker.String(),
		LibP2PKey:    "test",
		MultiAddress: "test",
		TopicId:      topicId,
		IsReputer:    false,
		Owner:        worker.String(),
	}
	_, err = s.msgServer.Register(s.ctx, workerRegMsg)
	s.Require().NoError(err)

	// Register 1 reputer
	reputerRegMsg := &types.MsgRegister{
		Sender:       reputer.String(),
		LibP2PKey:    "test",
		MultiAddress: "test",
		TopicId:      topicId,
		IsReputer:    true,
		Owner:        reputer.String(),
	}
	_, err = s.msgServer.Register(s.ctx, reputerRegMsg)
	s.Require().NoError(err)

	cosmosOneE18 := inference_synthesis.CosmosUintOneE18()

	s.MintTokensToAddress(reputer, cosmosMath.NewInt(1176644).Mul(cosmosMath.NewIntFromBigInt(cosmosOneE18.BigInt())))
	// Add Stake for reputer
	_, err = s.msgServer.AddStake(s.ctx, &types.MsgAddStake{
		Sender:  reputer.String(),
		Amount:  cosmosMath.NewUint(1176644).Mul(cosmosOneE18),
		TopicId: topicId,
	})
	s.Require().NoError(err)

	var initialStake int64 = 1000
	initialStakeCoins := sdk.NewCoins(sdk.NewCoin(params.DefaultBondDenom, cosmosMath.NewInt(initialStake)))
	s.bankKeeper.MintCoins(s.ctx, types.AlloraStakingAccountName, initialStakeCoins)
	s.bankKeeper.SendCoinsFromModuleToAccount(s.ctx, types.AlloraStakingAccountName, reputer, initialStakeCoins)
	fundTopicMessage := types.MsgFundTopic{
		Sender:  reputer.String(),
		TopicId: topicId,
		Amount:  cosmosMath.NewInt(initialStake),
	}
	_, err = s.msgServer.FundTopic(s.ctx, &fundTopicMessage)
	s.Require().NoError(err)
	// Insert unfullfiled nonces
	err = s.emissionsKeeper.AddWorkerNonce(s.ctx, topicId, &types.Nonce{
		BlockHeight: blockHeight,
	})
	s.Require().NoError(err)
	err = s.emissionsKeeper.AddReputerNonce(s.ctx, topicId, &types.Nonce{
		BlockHeight: blockHeight,
	}, &types.Nonce{
		BlockHeight: blockHeight,
	})
	s.Require().NoError(err)

	// Insert inference from worker
	worker1InferenceForecastBundle := &types.InferenceForecastBundle{
		Inference: &types.Inference{
			TopicId:     topicId,
			BlockHeight: blockHeight,
			Inferer:     worker.String(),
			Value:       alloraMath.MustNewDecFromString("0.01127"),
		},
	}
	worker1Sig, err := GenerateWorkerSignature(s, worker1InferenceForecastBundle, worker)
	s.Require().NoError(err)
	worker1Bundle := &types.WorkerDataBundle{
		Worker:                             worker.String(),
		InferenceForecastsBundle:           worker1InferenceForecastBundle,
		InferencesForecastsBundleSignature: worker1Sig,
		Pubkey:                             GetAccPubKey(s, worker),
	}
	_, err = s.msgServer.InsertBulkWorkerPayload(s.ctx, &types.MsgInsertBulkWorkerPayload{
		Sender:            worker.String(),
		Nonce:             &types.Nonce{BlockHeight: blockHeight},
		TopicId:           topicId,
		WorkerDataBundles: []*types.WorkerDataBundle{worker1Bundle},
	})
	s.Require().NoError(err)

	// Insert loss bundle from reputer
	valueBundle := &types.ValueBundle{
		TopicId: topicId,
		ReputerRequestNonce: &types.ReputerRequestNonce{
			ReputerNonce: &types.Nonce{
				BlockHeight: blockHeight,
			},
			WorkerNonce: &types.Nonce{
				BlockHeight: blockHeight,
			},
		},
		Reputer:                reputer.String(),
		CombinedValue:          alloraMath.MustNewDecFromString("0.01127"),
		NaiveValue:             alloraMath.MustNewDecFromString("0.0116"),
		InfererValues:          []*types.WorkerAttributedValue{{Worker: worker.String(), Value: alloraMath.MustNewDecFromString("0.0112")}},
		ForecasterValues:       []*types.WorkerAttributedValue{},
		OneOutInfererValues:    []*types.WithheldWorkerAttributedValue{},
		OneOutForecasterValues: []*types.WithheldWorkerAttributedValue{},
		OneInForecasterValues:  []*types.WorkerAttributedValue{},
	}
	sig, err := GenerateReputerSignature(s, valueBundle, reputer)
	s.Require().NoError(err)
	reputerBundle := &types.ReputerValueBundle{
		Pubkey:      GetAccPubKey(s, reputer),
		Signature:   sig,
		ValueBundle: valueBundle,
	}
	_, err = s.msgServer.InsertBulkReputerPayload(s.ctx, &types.MsgInsertBulkReputerPayload{
		Sender:  reputer.String(),
		TopicId: topicId,
		ReputerRequestNonce: &types.ReputerRequestNonce{
			ReputerNonce: &types.Nonce{
				BlockHeight: blockHeight,
			},
			WorkerNonce: &types.Nonce{
				BlockHeight: blockHeight,
			},
		},
		ReputerValueBundles: []*types.ReputerValueBundle{reputerBundle},
	})
	s.Require().NoError(err)

	blockHeight += epochLength * 3
	s.ctx = s.ctx.WithBlockHeight(blockHeight)

	// mint some rewards to give out
	s.MintTokensToModule(types.AlloraRewardsAccountName, cosmosMath.NewInt(10000000000))

	// Trigger end block - rewards distribution
	err = s.emissionsAppModule.EndBlock(s.ctx)
	s.Require().NoError(err)
}

func (s *RewardsTestSuite) TestOnlyFewTopActorsGetReward() {
	block := int64(600)
	s.ctx = s.ctx.WithBlockHeight(block)
	epochLength := int64(10800)

	// Reputer Addresses
	var reputerAddrs = make([]sdk.AccAddress, 0)
	var workerAddrs = make([]sdk.AccAddress, 0)
	var stakes = make([]cosmosMath.Uint, 0)
	cosmosOneE18 := inference_synthesis.CosmosUintOneE18()

	for i := 0; i < 25; i++ {
		reputerAddrs = append(reputerAddrs, s.addrs[i])
		workerAddrs = append(workerAddrs, s.addrs[i+25])
		stakes = append(stakes, cosmosMath.NewUint(uint64(1000*(i+1))).Mul(cosmosOneE18))
	}

	// Create topic
	newTopicMsg := &types.MsgCreateNewTopic{
		Creator:          reputerAddrs[0].String(),
		Metadata:         "test",
		LossLogic:        "logic",
		LossMethod:       "method",
		EpochLength:      epochLength,
		InferenceLogic:   "Ilogic",
		InferenceMethod:  "Imethod",
		DefaultArg:       "ETH",
		AlphaRegret:      alloraMath.NewDecFromInt64(10),
		PrewardReputer:   alloraMath.NewDecFromInt64(11),
		PrewardInference: alloraMath.NewDecFromInt64(12),
		PrewardForecast:  alloraMath.NewDecFromInt64(13),
		FTolerance:       alloraMath.NewDecFromInt64(14),
	}
	res, err := s.msgServer.CreateNewTopic(s.ctx, newTopicMsg)
	s.Require().NoError(err)

	// Get Topic Id
	topicId := res.TopicId

	// Register 25 workers
	for _, addr := range workerAddrs {
		workerRegMsg := &types.MsgRegister{
			Sender:       addr.String(),
			LibP2PKey:    "test",
			MultiAddress: "test",
			TopicId:      topicId,
			IsReputer:    false,
			Owner:        addr.String(),
		}
		_, err := s.msgServer.Register(s.ctx, workerRegMsg)
		s.Require().NoError(err)
	}

	// Register 25 reputers
	for _, addr := range reputerAddrs {
		reputerRegMsg := &types.MsgRegister{
			Sender:       addr.String(),
			LibP2PKey:    "test",
			MultiAddress: "test",
			TopicId:      topicId,
			IsReputer:    true,
			Owner:        addr.String(),
		}
		_, err := s.msgServer.Register(s.ctx, reputerRegMsg)
		s.Require().NoError(err)
	}

	for i, addr := range reputerAddrs {
		s.MintTokensToAddress(addr, cosmosMath.NewIntFromBigInt(stakes[i].BigInt()))
		_, err := s.msgServer.AddStake(s.ctx, &types.MsgAddStake{
			Sender:  addr.String(),
			Amount:  stakes[i],
			TopicId: topicId,
		})
		s.Require().NoError(err)
	}

	var initialStake int64 = 1000
	s.FundAccount(initialStake, reputerAddrs[0])

	fundTopicMessage := types.MsgFundTopic{
		Sender:  reputerAddrs[0].String(),
		TopicId: topicId,
		Amount:  cosmosMath.NewInt(initialStake),
	}
	_, err = s.msgServer.FundTopic(s.ctx, &fundTopicMessage)
	s.Require().NoError(err)

	// Insert unfullfiled nonces
	err = s.emissionsKeeper.AddWorkerNonce(s.ctx, topicId, &types.Nonce{
		BlockHeight: block,
	})
	s.Require().NoError(err)
	err = s.emissionsKeeper.AddReputerNonce(s.ctx, topicId, &types.Nonce{
		BlockHeight: block,
	}, &types.Nonce{
		BlockHeight: block,
	})
	s.Require().NoError(err)

	// Insert inference from workers
	inferenceBundles := GenerateHugeWorkerDataBundles(s, block, topicId, workerAddrs)
	_, err = s.msgServer.InsertBulkWorkerPayload(s.ctx, &types.MsgInsertBulkWorkerPayload{
		Sender:            workerAddrs[0].String(),
		Nonce:             &types.Nonce{BlockHeight: block},
		TopicId:           topicId,
		WorkerDataBundles: inferenceBundles,
	})
	s.Require().NoError(err)

	// Insert loss bundle from reputers
	lossBundles := GenerateHugeLossBundles(s, block, topicId, reputerAddrs, workerAddrs)
	_, err = s.msgServer.InsertBulkReputerPayload(s.ctx, &types.MsgInsertBulkReputerPayload{
		Sender:  reputerAddrs[0].String(),
		TopicId: topicId,
		ReputerRequestNonce: &types.ReputerRequestNonce{
			ReputerNonce: &types.Nonce{
				BlockHeight: block,
			},
			WorkerNonce: &types.Nonce{
				BlockHeight: block,
			},
		},
		ReputerValueBundles: lossBundles.ReputerValueBundles,
	})
	s.Require().NoError(err)

	params, err := s.emissionsKeeper.GetParams(s.ctx)
	s.Require().NoError(err)

	//scoresAtBlock, err := s.emissionsKeeper.GetReputersScoresAtBlock(s.ctx, topicId, block)
	//s.Require().Equal(len(scoresAtBlock.Scores), int(params.GetMaxTopReputersToReward()), "Only few Top reputers can get reward")

	networkLossBundles, err := s.emissionsKeeper.GetNetworkLossBundleAtBlock(s.ctx, topicId, block)
	s.Require().NoError(err)

	infererScores, err := rewards.GenerateInferenceScores(
		s.ctx,
		s.emissionsKeeper,
		topicId,
		block,
		*networkLossBundles)
	s.Require().NoError(err)

	forecasterScores, err := rewards.GenerateForecastScores(
		s.ctx,
		s.emissionsKeeper,
		topicId,
		block,
		*networkLossBundles)
	s.Require().NoError(err)

	s.Require().Equal(len(infererScores), int(params.GetMaxTopWorkersToReward()), "Only few Top workers can get reward")
	s.Require().Equal(len(forecasterScores), int(params.GetMaxTopWorkersToReward()), "Only few Top workers can get reward")
}

func (s *RewardsTestSuite) TestGenerateRewardsDistributionByTopic() {
	topic1Weight := alloraMath.NewDecFromInt64(100)
	topic2Weight := alloraMath.NewDecFromInt64(10)
	topic3Weight := alloraMath.NewDecFromInt64(500)
	topic4Weight := alloraMath.NewDecFromInt64(600)

	// Define topics with varying weights
	weights := map[uint64]*alloraMath.Dec{
		1: &topic1Weight, // Above the minimum weight
		2: &topic2Weight, // Below the minimum weight, should be inactivated
		3: &topic3Weight, // Above the minimum weight
		4: &topic4Weight, // Above the minimum weight, but no reward nonce
	}
	sumWeight := alloraMath.NewDecFromInt64(1210)
	sumRevenue := cosmosMath.NewInt(3000)
	totalReward := alloraMath.NewDecFromInt64(1000)

	// Send revenue to requests account
	sumRevenueCoins := sdk.NewCoins(sdk.NewCoin(params.DefaultBondDenom, sumRevenue))
	s.bankKeeper.MintCoins(s.ctx, types.AlloraRequestsAccountName, sumRevenueCoins)

	err := s.emissionsKeeper.SetTopicRewardNonce(s.ctx, 1, 1)
	s.Require().NoError(err)
	err = s.emissionsKeeper.SetTopicRewardNonce(s.ctx, 2, 1)
	s.Require().NoError(err)
	err = s.emissionsKeeper.SetTopicRewardNonce(s.ctx, 3, 1)
	s.Require().NoError(err)

	topicRewards, err := rewards.GenerateRewardsDistributionByTopic(
		s.ctx,
		s.emissionsKeeper,
		1, // assuming 1 topic per block
		1,
		totalReward,
		weights,
		[]uint64{1, 2, 3, 4},
		sumWeight,
		sumRevenue,
	)
	s.Require().NoError(err)
	s.Require().NotNil(topicRewards)
	s.Require().Equal(1, len(topicRewards))
}

func (s *RewardsTestSuite) TestFilterAndInactivateTopicsUpdatingSums() {
	topic1Weight := alloraMath.NewDecFromInt64(100)
	topic2Weight := alloraMath.NewDecFromInt64(10)
	topic3Weight := alloraMath.NewDecFromInt64(500)
	topic4Weight := alloraMath.NewDecFromInt64(600)

	// Define topics with varying weights
	weights := map[uint64]*alloraMath.Dec{
		1: &topic1Weight, // Above the minimum weight
		2: &topic2Weight, // Below the minimum weight, should be inactivated
		3: &topic3Weight, // Above the minimum weight
		4: &topic4Weight, // Above the minimum weight, but no reward nonce
	}
	sumWeight := alloraMath.NewDecFromInt64(1210)
	sumRevenue := cosmosMath.NewInt(3000)
	totalReward := alloraMath.NewDecFromInt64(1000)

	err := s.emissionsKeeper.SetTopicRewardNonce(s.ctx, 1, 1)
	s.Require().NoError(err)
	err = s.emissionsKeeper.SetTopicRewardNonce(s.ctx, 2, 1)
	s.Require().NoError(err)
	err = s.emissionsKeeper.SetTopicRewardNonce(s.ctx, 3, 1)
	s.Require().NoError(err)

	// Test execution
	filteredWeights, _, _, err := rewards.FilterAndInactivateTopicsUpdatingSums(
		s.ctx,
		s.emissionsKeeper,
		weights,
		[]uint64{1, 2, 3, 4},
		sumWeight,
		sumRevenue,
		totalReward,
		1,
	)

	s.Require().NoError(err)
	s.Require().NotNil(filteredWeights)

	s.Require().Equal(len(filteredWeights), 2)
	for topicId := range filteredWeights {
		s.Require().NotEqual(topicId, uint64(2))
	}
}<|MERGE_RESOLUTION|>--- conflicted
+++ resolved
@@ -322,7 +322,6 @@
 	s.Require().NoError(err)
 }
 
-<<<<<<< HEAD
 func (s *RewardsTestSuite) setUpTopic(
 	blockHeight int64,
 	workerAddrs []sdk.AccAddress,
@@ -331,7 +330,9 @@
 ) uint64 {
 	require := s.Require()
 	s.ctx = s.ctx.WithBlockHeight(blockHeight)
-=======
+}
+
+
 func (s *RewardsTestSuite) TestStandardRewardEmissionShouldRewardTopicsWithFulfilledNonces() {
 	block := int64(600)
 	s.ctx = s.ctx.WithBlockHeight(block)
@@ -353,7 +354,6 @@
 		s.addrs[8],
 		s.addrs[9],
 	}
->>>>>>> 007266ed
 
 	// Create topic
 	newTopicMsg := &types.MsgCreateNewTopic{
@@ -372,30 +372,19 @@
 		FTolerance:       alloraMath.NewDecFromInt64(14),
 	}
 	res, err := s.msgServer.CreateNewTopic(s.ctx, newTopicMsg)
-<<<<<<< HEAD
 	require.NoError(err)
-=======
-	s.Require().NoError(err)
->>>>>>> 007266ed
 
 	// Get Topic Id
 	topicId := res.TopicId
 
 	// Register 5 workers
-<<<<<<< HEAD
 	for _, workerAddr := range workerAddrs {
 		workerRegMsg := &types.MsgRegister{
 			Sender:       workerAddr.String(),
-=======
-	for _, addr := range workerAddrs {
-		workerRegMsg := &types.MsgRegister{
-			Sender:       addr.String(),
->>>>>>> 007266ed
 			LibP2PKey:    "test",
 			MultiAddress: "test",
 			TopicId:      topicId,
 			IsReputer:    false,
-<<<<<<< HEAD
 			Owner:        workerAddr.String(),
 		}
 		_, err := s.msgServer.Register(s.ctx, workerRegMsg)
@@ -405,7 +394,6 @@
 	for _, reputerAddr := range reputerAddrs {
 		reputerRegMsg := &types.MsgRegister{
 			Sender:       reputerAddr.String(),
-=======
 			Owner:        addr.String(),
 		}
 		_, err := s.msgServer.Register(s.ctx, workerRegMsg)
@@ -416,12 +404,10 @@
 	for _, addr := range reputerAddrs {
 		reputerRegMsg := &types.MsgRegister{
 			Sender:       addr.String(),
->>>>>>> 007266ed
 			LibP2PKey:    "test",
 			MultiAddress: "test",
 			TopicId:      topicId,
 			IsReputer:    true,
-<<<<<<< HEAD
 			Owner:        reputerAddr.String(),
 		}
 		_, err := s.msgServer.Register(s.ctx, reputerRegMsg)
@@ -832,7 +818,6 @@
 	}
 
 	require.True(workerReward_0_0_1_Reward.Lt(workerReward_0_1_1_Reward))
-=======
 			Owner:        addr.String(),
 		}
 		_, err := s.msgServer.Register(s.ctx, reputerRegMsg)
@@ -1040,7 +1025,6 @@
 	s.Require().True(beforeRewardsTopic1FeeRevenue.Revenue.GT(afterRewardsTopic1FeeRevenue.Revenue))
 	// Topic 2 should have the same revenue after rewards distribution -> no rewards distributed
 	s.Require().Equal(beforeRewardsTopic2FeeRevenue.Revenue, afterRewardsTopic2FeeRevenue.Revenue)
->>>>>>> 007266ed
 }
 
 func (s *RewardsTestSuite) TestGenerateTasksRewardsShouldIncreaseRewardShareIfMoreParticipants() {
