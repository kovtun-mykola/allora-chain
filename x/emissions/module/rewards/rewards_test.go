--- conflicted
+++ resolved
@@ -613,15 +613,7 @@
 		InferenceLogic:   "Ilogic",
 		InferenceMethod:  "Imethod",
 		DefaultArg:       "ETH",
-<<<<<<< HEAD
 		AlphaRegret:      alloraMath.MustNewDecFromString("0.1"),
-=======
-		AlphaRegret:      alphaRegret,
-		PrewardReputer:   alloraMath.NewDecFromInt64(11),
-		PrewardInference: alloraMath.NewDecFromInt64(12),
-		PrewardForecast:  alloraMath.NewDecFromInt64(13),
-		FTolerance:       alloraMath.NewDecFromInt64(14),
->>>>>>> 3a841ba8
 	}
 	res, err := s.msgServer.CreateNewTopic(s.ctx, newTopicMsg)
 	require.NoError(err)
@@ -1099,14 +1091,10 @@
 		{Address: s.addrs[5], Value: "0.3"},
 	}
 
-<<<<<<< HEAD
-	err = k.SetParams(s.ctx, currentParams)
-=======
 	topic, err := k.GetTopic(s.ctx, topicId0)
 	s.Require().NoError(err)
 	topic.AlphaRegret = alloraMath.MustNewDecFromString("0.1")
 	err = k.SetTopic(s.ctx, topicId0, topic)
->>>>>>> 3a841ba8
 	require.NoError(err)
 
 	worker0_0, notFound, err := k.GetInfererNetworkRegret(s.ctx, topicId0, workerAddrs[0].String())
@@ -1162,11 +1150,7 @@
 
 	/// INCREASE ALPHA REGRET
 
-<<<<<<< HEAD
-	// currentParams.AlphaRegret = alloraMath.MustNewDecFromString(("0.2"))
-=======
 	alphaRegret = alloraMath.MustNewDecFromString(("0.2"))
->>>>>>> 3a841ba8
 	err = k.SetParams(s.ctx, currentParams)
 	require.NoError(err)
 
