package module

import (
	"context"
	"encoding/json"
	"fmt"
	"sync"

	"cosmossdk.io/core/appmodule"
	cosmosMath "cosmossdk.io/math"
	"github.com/allora-network/allora-chain/app/params"
	keeper "github.com/allora-network/allora-chain/x/emissions/keeper"
	"github.com/allora-network/allora-chain/x/emissions/keeper/msgserver"
	"github.com/allora-network/allora-chain/x/emissions/keeper/queryserver"
	"github.com/allora-network/allora-chain/x/emissions/types"
	"github.com/cosmos/cosmos-sdk/client"
	"github.com/cosmos/cosmos-sdk/codec"
	codectypes "github.com/cosmos/cosmos-sdk/codec/types"
	sdk "github.com/cosmos/cosmos-sdk/types"
	"github.com/cosmos/cosmos-sdk/types/module"
	gwruntime "github.com/grpc-ecosystem/grpc-gateway/runtime"
)

var (
	_ module.AppModuleBasic     = AppModule{}
	_ module.HasGenesis         = AppModule{}
	_ appmodule.AppModule       = AppModule{}
	_ appmodule.HasBeginBlocker = AppModule{}
	_ appmodule.HasEndBlocker   = AppModule{}
)

// ConsensusVersion defines the current module consensus version.
const ConsensusVersion = 1

type AppModule struct {
	cdc    codec.Codec
	keeper keeper.Keeper
}

// NewAppModule creates a new AppModule object
func NewAppModule(cdc codec.Codec, keeper keeper.Keeper) AppModule {
	return AppModule{
		cdc:    cdc,
		keeper: keeper,
	}
}

// Name returns the state module's name.
func (AppModule) Name() string { return types.ModuleName }

// RegisterLegacyAminoCodec registers the state module's types on the LegacyAmino codec.
// New modules do not need to support Amino.
func (AppModule) RegisterLegacyAminoCodec(cdc *codec.LegacyAmino) {}

// RegisterGRPCGatewayRoutes registers the gRPC Gateway routes for the state module.
func (AppModule) RegisterGRPCGatewayRoutes(clientCtx client.Context, mux *gwruntime.ServeMux) {
	if err := types.RegisterQueryHandlerClient(context.Background(), mux, types.NewQueryClient(clientCtx)); err != nil {
		panic(err)
	}
}

// RegisterInterfaces registers interfaces and implementations of the state module.
func (AppModule) RegisterInterfaces(registry codectypes.InterfaceRegistry) {
	types.RegisterInterfaces(registry)
}

// ConsensusVersion implements AppModule/ConsensusVersion.
func (AppModule) ConsensusVersion() uint64 { return ConsensusVersion }

// RegisterServices registers a gRPC query service to respond to the module-specific gRPC queries.
func (am AppModule) RegisterServices(cfg module.Configurator) {
	types.RegisterMsgServer(cfg.MsgServer(), msgserver.NewMsgServerImpl(am.keeper))
	types.RegisterQueryServer(cfg.QueryServer(), queryserver.NewQueryServerImpl(am.keeper))

	// Register in place module state migration migrations
	// m := keeper.NewMigrator(am.keeper)
	// if err := cfg.RegisterMigration(state.ModuleName, 1, m.Migrate1to2); err != nil {
	// 	panic(fmt.Sprintf("failed to migrate x/%s from version 1 to 2: %v", state.ModuleName, err))
	// }
}

// DefaultGenesis returns default genesis state as raw bytes for the module.
func (AppModule) DefaultGenesis(cdc codec.JSONCodec) json.RawMessage {
	return cdc.MustMarshalJSON(types.NewGenesisState())
}

// ValidateGenesis performs genesis state validation for the circuit module.
func (AppModule) ValidateGenesis(cdc codec.JSONCodec, _ client.TxEncodingConfig, bz json.RawMessage) error {
	var data types.GenesisState
	if err := cdc.UnmarshalJSON(bz, &data); err != nil {
		return fmt.Errorf("failed to unmarshal %s genesis state: %w", types.ModuleName, err)
	}

	return data.Validate()
}

// InitGenesis performs genesis initialization for the state module.
// It returns no validator updates.
func (am AppModule) InitGenesis(ctx sdk.Context, cdc codec.JSONCodec, data json.RawMessage) {
	var genesisState types.GenesisState
	cdc.MustUnmarshalJSON(data, &genesisState)

	if err := am.keeper.InitGenesis(ctx, &genesisState); err != nil {
		panic(fmt.Sprintf("failed to initialize %s genesis state: %v", types.ModuleName, err))
	}
}

// ExportGenesis returns the exported genesis state as raw bytes for the circuit
// module.
func (am AppModule) ExportGenesis(ctx sdk.Context, cdc codec.JSONCodec) json.RawMessage {
	gs, err := am.keeper.ExportGenesis(ctx)
	if err != nil {
		panic(fmt.Sprintf("failed to export %s genesis state: %v", types.ModuleName, err))
	}

	return cdc.MustMarshalJSON(gs)
}

func (am AppModule) BeginBlock(ctx context.Context) error {
	fmt.Printf("\n ---------------- Emissions BeginBlock ------------------- \n")
	percentRewardsToReputersAndWorkers, err := am.keeper.GetParamsPercentRewardsReputersWorkers(ctx)
	if err != nil {
		return err
	}
	feeCollectorAddress := am.keeper.AccountKeeper().GetModuleAddress(am.keeper.GetFeeCollectorName())
	feesCollectedAndEmissionsMintedLastBlock := am.keeper.BankKeeper().GetBalance(ctx, feeCollectorAddress, params.DefaultBondDenom)
	reputerWorkerCut := percentRewardsToReputersAndWorkers.MulInt(feesCollectedAndEmissionsMintedLastBlock.Amount).TruncateInt()
	am.keeper.BankKeeper().SendCoinsFromModuleToModule(
		ctx,
		am.keeper.GetFeeCollectorName(),
		state.AlloraRewardsAccountName,
		sdk.NewCoins(sdk.NewCoin(params.DefaultBondDenom, reputerWorkerCut)),
	)
	return nil
}

// EndBlock returns the end blocker for the emissions module.
func (am AppModule) EndBlock(ctx context.Context) error {
	fmt.Printf("\n ---------------- Emissions EndBlock ------------------- \n")

	sdkCtx := sdk.UnwrapSDKContext(ctx)
	// Ensure that enough blocks have passed to hit an epoch.
	// If not, skip rewards calculation
	blockNumber := sdkCtx.BlockHeight()
	currentTime := uint64(sdkCtx.BlockTime().Unix())
	lastRewardsUpdate, err := am.keeper.GetLastRewardsUpdate(sdkCtx)
	if err != nil {
		return err
	}

	topTopicsActiveWithDemand, metDemand, err := ChurnRequestsGetActiveTopicsAndDemand(sdkCtx, am.keeper, currentTime)
	if err != nil {
		fmt.Println("Error getting active topics and met demand: ", err)
		return err
	}
	// send collected inference request fees to the fee collector account
	// they will be paid out to reputers, workers, and cosmos validators
	// in the following BeginBlock of the next block
	err = am.keeper.BankKeeper().SendCoinsFromModuleToModule(
		ctx,
<<<<<<< HEAD
		types.AlloraRequestsModuleName,
		types.AlloraStakingModuleName,
=======
		state.AlloraRequestsAccountName,
		am.keeper.GetFeeCollectorName(),
>>>>>>> 17af8bb4
		sdk.NewCoins(sdk.NewCoin(params.DefaultBondDenom, cosmosMath.NewInt(metDemand.BigInt().Int64()))))
	if err != nil {
		fmt.Println("Error sending coins from module to module: ", err)
		return err
	}

	blocksSinceLastUpdate := blockNumber - lastRewardsUpdate
	if blocksSinceLastUpdate < 0 {
		panic("Block number is less than last rewards update block number")
	}
	rewardCadence, err := am.keeper.GetParamsRewardCadence(ctx)
	if err != nil {
		return err
	}
	if blocksSinceLastUpdate >= rewardCadence {
		// err = emitRewards(sdkCtx, am)
		// the following code does NOT halt the chain in case of an error in rewards payments
		// if an error occurs and rewards payments are not made, globally they will still accumulate
		// and we can retroactively pay them out
		if err != nil {
			fmt.Println("Error calculating global emission per topic: ", err)
			panic(err)
		}
	}

	var wg sync.WaitGroup
	// Loop over and run epochs on topics whose inferences are demanded enough to be served
	// Within each loop, execute the inference and weight cadence checks
	for _, topic := range topTopicsActiveWithDemand {
		// Parallelize the inference and weight cadence checks
		wg.Add(1)
		go func(topic types.Topic) {
			defer wg.Done()
			// Check the cadence of inferences
			if currentTime-topic.InferenceLastRan >= topic.InferenceCadence {
				fmt.Printf("Inference cadence met for topic: %v metadata: %s default arg: %s. \n",
					topic.Id,
					topic.Metadata,
					topic.DefaultArg)

				// Update the last inference ran
				err = am.keeper.UpdateTopicInferenceLastRan(sdkCtx, topic.Id, currentTime)
				if err != nil {
					fmt.Println("Error updating last inference ran: ", err)
				}
			}

			// Check the cadence of loss calculations
			if currentTime-topic.LossLastRan >= topic.LossCadence {
				fmt.Printf("Loss cadence met for topic: %v metadata: %s default arg: %s \n",
					topic.Id,
					topic.Metadata, topic.
						DefaultArg)

				// Update the last loss update ran
				err = am.keeper.UpdateTopicLossUpdateLastRan(sdkCtx, topic.Id, currentTime)
				if err != nil {
					fmt.Println("Error updating last loss update: ", err)
				}
			}
		}(topic)
	}
	wg.Wait()

	return nil
}<|MERGE_RESOLUTION|>--- conflicted
+++ resolved
@@ -128,7 +128,7 @@
 	am.keeper.BankKeeper().SendCoinsFromModuleToModule(
 		ctx,
 		am.keeper.GetFeeCollectorName(),
-		state.AlloraRewardsAccountName,
+		types.AlloraRewardsAccountName,
 		sdk.NewCoins(sdk.NewCoin(params.DefaultBondDenom, reputerWorkerCut)),
 	)
 	return nil
@@ -158,13 +158,8 @@
 	// in the following BeginBlock of the next block
 	err = am.keeper.BankKeeper().SendCoinsFromModuleToModule(
 		ctx,
-<<<<<<< HEAD
-		types.AlloraRequestsModuleName,
-		types.AlloraStakingModuleName,
-=======
-		state.AlloraRequestsAccountName,
+		types.AlloraRequestsAccountName,
 		am.keeper.GetFeeCollectorName(),
->>>>>>> 17af8bb4
 		sdk.NewCoins(sdk.NewCoin(params.DefaultBondDenom, cosmosMath.NewInt(metDemand.BigInt().Int64()))))
 	if err != nil {
 		fmt.Println("Error sending coins from module to module: ", err)
