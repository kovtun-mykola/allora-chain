--- conflicted
+++ resolved
@@ -13,20 +13,6 @@
 func (s *ModuleTestSuite) UtilSetParams() {
 	s.emissionsKeeper.SetParams(s.ctx, types.Params{
 
-<<<<<<< HEAD
-		Version:                       "0.0.3",                                   // version of the protocol should be in lockstep with github release tag version
-		RewardCadence:                 int64(5),                                  // length of an "epoch" for rewards payouts in blocks
-		MinTopicUnmetDemand:           cosmosMath.NewUint(100),                   // total unmet demand for a topic < this => don't run inference solicatation or weight-adjustment
-		MaxTopicsPerBlock:             uint64(1000),                              // max number of topics to run cadence for per block
-		MinRequestUnmetDemand:         cosmosMath.NewUint(1),                     // delete requests if they have below this demand remaining
-		MaxMissingInferencePercent:    cosmosMath.LegacyMustNewDecFromStr("0.1"), // if a worker has this percentage of inferences missing, they are penalized
-		RequiredMinimumStake:          cosmosMath.NewUint(1),                     // minimum stake required to be a worker
-		RemoveStakeDelayWindow:        int64(172800),                             // 2 days in seconds
-		MinEpochLength:                int64(60),                                 // 1 minute in seconds
-		MaxInferenceRequestValidity:   int64(60 * 60 * 24 * 7 * 24),              // 24 weeks approximately 6 months in seconds
-		MaxRequestCadence:             int64(60 * 60 * 24 * 7 * 24),              // 24 weeks approximately 6 months in seconds
-		PercentRewardsReputersWorkers: cosmosMath.LegacyMustNewDecFromStr("0.5"), // 50% of rewards go to workers and reputers, 50% to cosmos validators
-=======
 		Version:                       "0.0.3",                      // version of the protocol should be in lockstep with github release tag version
 		RewardCadence:                 int64(5),                     // length of an "epoch" for rewards payouts in blocks
 		MinTopicUnmetDemand:           cosmosMath.NewUint(100),      // total unmet demand for a topic < this => don't run inference solicatation or weight-adjustment
@@ -39,7 +25,6 @@
 		MaxInferenceRequestValidity:   int64(60 * 60 * 24 * 7 * 24), // 24 weeks approximately 6 months in seconds
 		MaxRequestCadence:             int64(60 * 60 * 24 * 7 * 24), // 24 weeks approximately 6 months in seconds
 		PercentRewardsReputersWorkers: 0.5,                          // 50% of rewards go to workers and reputers, 50% to cosmos validators
->>>>>>> 7e939e19
 		MaxWorkersPerTopicRequest:     uint64(10),
 		MaxReputersPerTopicRequest:    uint64(10),
 		Sharpness:                     0.0,
@@ -48,13 +33,8 @@
 		LearningRate:                  0.0,
 		MaxGradientThreshold:          0.0,
 		MinStakeFraction:              0.0,
-<<<<<<< HEAD
-		Epsilon:                       cosmosMath.LegacyMustNewDecFromStr("0.1"),
-		PInferenceSynthesis:           cosmosMath.LegacyMustNewDecFromStr("0.1"),
-=======
 		Epsilon:                       0.1,
 		PInferenceSynthesis:           0.1,
->>>>>>> 7e939e19
 	})
 }
 
