--- conflicted
+++ resolved
@@ -5,11 +5,6 @@
 	"math/big"
 
 	cosmosMath "cosmossdk.io/math"
-<<<<<<< HEAD
-=======
-	params "github.com/allora-network/allora-chain/app/params"
-	state "github.com/allora-network/allora-chain/x/emissions"
->>>>>>> 17af8bb4
 	"github.com/allora-network/allora-chain/x/emissions/keeper"
 	"github.com/allora-network/allora-chain/x/emissions/types"
 	sdk "github.com/cosmos/cosmos-sdk/types"
@@ -187,13 +182,8 @@
 			if err != nil {
 				return nil, err
 			}
-<<<<<<< HEAD
-			expectedNumInferencesInRewardEpoch := uint64(rewardCadence) / topic.InferenceCadence
-			// Allow for for 10% of inferences to be missing. Percent directly encoded as uint64, not float
-=======
-			maxPossibleInferencesInRewardEpoch := uint64(epochLength) / topic.InferenceCadence
+			maxPossibleInferencesInRewardEpoch := uint64(rewardCadence) / topic.InferenceCadence
 			// Allow for for 10% of inferences to be missing. Percent directly encoded as cosmosMath.LegacyDec
->>>>>>> 17af8bb4
 			maxAllowableMissingInferencePercent, err := am.keeper.GetParamsMaxMissingInferencePercent(ctx)
 			if err != nil {
 				return nil, err
@@ -216,7 +206,6 @@
 // ********************************************************
 
 // The function that performs the emission of new tokens
-<<<<<<< HEAD
 // func emitRewards(ctx sdk.Context, am AppModule) error {
 // 	// get total stake in network
 // 	totalStake, err := am.keeper.GetTotalStake(ctx)
@@ -233,20 +222,10 @@
 // 		}
 // 		return nil
 // 	}
-
-// 	cumulativeEmissionInt, err := am.keeper.CalculateAccumulatedEmissions(ctx)
-// 	if err != nil {
-// 		fmt.Println("Error calculating accumulated emissions: ", err)
-// 		return err
-// 	}
-// 	// mint that many tokens to the module
-// 	err = am.keeper.MintRewardsCoins(ctx, cumulativeEmissionInt)
-// 	if err != nil {
-// 		fmt.Println("Error minting rewards coins: ", err)
-// 		return err
-// 	}
-// 	cumulativeEmission := cosmosMath.NewUintFromBigInt(cumulativeEmissionInt.BigInt())
-
+// 	emissionsAddress := am.keeper.AccountKeeper().GetModuleAddress(state.AlloraRewardsAccountName)
+// 	emissionsBalance := am.keeper.BankKeeper().GetBalance(ctx, emissionsAddress, params.DefaultBondDenom)
+// 	cumulativeEmission := cosmosMath.NewUintFromBigInt(emissionsBalance.Amount.BigInt())
+//
 // 	// Save/set the above emissions to actually pay participants.
 // 	// Do this by increasing the stake of each worker by their due ServerEmission + ValidatorEmission
 // 	err = am.keeper.SetLastRewardsUpdate(ctx, ctx.BlockHeight())
@@ -310,105 +289,14 @@
 // 	for participant, reward := range rewards {
 // 		fmt.Printf(" Emitting %suallo to %s \n", reward.String(), participant)
 // 		am.keeper.AddStake(ctx, []uint64{topic}, participant, participant, *reward)
+// 		rewardCoins := sdk.NewCoins(sdk.NewCoin(params.DefaultBondDenom, cosmosMath.NewIntFromBigInt(reward.BigInt())))
+// 		am.keeper.BankKeeper().SendCoinsFromModuleToModule(ctx, state.AlloraRewardsAccountName, state.AlloraStakingAccountName, rewardCoins)
 // 	}
 // 	if len(rewards) == 0 {
 // 		fmt.Printf(" No rewards to emit for Topic %v \n", topic)
 // 	}
 // 	fmt.Println("\n-----------------------------------------")
 // }
-=======
-func emitRewards(ctx sdk.Context, am AppModule) error {
-	// get total stake in network
-	totalStake, err := am.keeper.GetTotalStake(ctx)
-	if err != nil {
-		fmt.Println("Error getting total stake: ", err)
-		return err
-	}
-	// if no stake, no rewards to give away, do nothing
-	if totalStake.Equal(cosmosMath.ZeroUint()) {
-		err = am.keeper.SetLastRewardsUpdate(ctx, ctx.BlockHeight())
-		if err != nil {
-			fmt.Println("Error setting last rewards update: ", err)
-			return err
-		}
-		return nil
-	}
-	emissionsAddress := am.keeper.AccountKeeper().GetModuleAddress(state.AlloraRewardsAccountName)
-	emissionsBalance := am.keeper.BankKeeper().GetBalance(ctx, emissionsAddress, params.DefaultBondDenom)
-	cumulativeEmission := cosmosMath.NewUintFromBigInt(emissionsBalance.Amount.BigInt())
-
-	// Save/set the above emissions to actually pay participants.
-	// Do this by increasing the stake of each worker by their due ServerEmission + ValidatorEmission
-	err = am.keeper.SetLastRewardsUpdate(ctx, ctx.BlockHeight())
-	if err != nil {
-		fmt.Println("Error setting last rewards update: ", err)
-		return err
-	}
-
-	// use anonymous function to iterate through each (topic, sumStakeForTopic)
-	funcEachTopic := func(topicId keeper.TOPIC_ID, topicStake Uint) (bool, error) {
-		accumulatedMetDemand, err := am.keeper.GetTopicAccumulatedMetDemand(ctx, topicId)
-		if err != nil {
-			fmt.Println("Error getting accumulated met demand: ", err)
-			return true, err
-		}
-		// for each topic get percentage of total emissions
-		// then get each participant's percentage of that percentage
-		rewards, err := GetParticipantEmissionsForTopic(
-			ctx,
-			am,
-			topicId,
-			&topicStake,
-			&cumulativeEmission,
-			&accumulatedMetDemand,
-			&totalStake)
-		if err != nil {
-			fmt.Println("Error getting participant emissions for topic: ", err)
-			return true, err
-		}
-		// if no rewards to give, do nothing
-		if len(rewards) == 0 {
-			fmt.Printf(" No rewards to emit for Topic %v \n", topicId)
-			return false, nil
-		}
-
-		// Mint new tokens to the participants of that topic
-		emitRewardsToTopicParticipants(ctx, am, topicId, rewards)
-		am.keeper.SetTopicAccumulatedMetDemand(ctx, topicId, cosmosMath.ZeroUint())
-		return false, nil
-	}
-
-	// Iterate through each (topic, sumStakeForTopic) and run funcEachTopic for each topic
-	err = am.keeper.WalkAllTopicStake(ctx, funcEachTopic)
-	if err != nil {
-		fmt.Println("Error walking all topic stake: ", err)
-		return err
-	}
-
-	return am.keeper.ResetNumInferencesInRewardEpoch(ctx)
-}
-
-// this function addStake to each participant of a topic according
-// to how much stake the reputer/workerEmissions maps say to add
-func emitRewardsToTopicParticipants(
-	ctx sdk.Context,
-	am AppModule,
-	topic keeper.TOPIC_ID,
-	rewards map[string]*Uint) {
-	// by default emissions are restaked, upon the person themselves.
-	fmt.Printf("\n---------------- Rewards for Topic %v ----------------\n", topic)
-	for participant, reward := range rewards {
-		fmt.Printf(" Emitting %suallo to %s \n", reward.String(), participant)
-		am.keeper.AddStake(ctx, []uint64{topic}, participant, participant, *reward)
-		rewardCoins := sdk.NewCoins(sdk.NewCoin(params.DefaultBondDenom, cosmosMath.NewIntFromBigInt(reward.BigInt())))
-		am.keeper.BankKeeper().SendCoinsFromModuleToModule(ctx, state.AlloraRewardsAccountName, state.AlloraStakingAccountName, rewardCoins)
-	}
-	if len(rewards) == 0 {
-		fmt.Printf(" No rewards to emit for Topic %v \n", topic)
-	}
-	fmt.Println("\n-----------------------------------------")
-}
->>>>>>> 17af8bb4
 
 // ********************************************************
 // *              PRIVATE HELPER FUNCTIONS                *
