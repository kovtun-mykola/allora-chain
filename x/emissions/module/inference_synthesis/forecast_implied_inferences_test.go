--- conflicted
+++ resolved
@@ -99,100 +99,54 @@
 		{ // ROW 2
 			name: "basic functionality 2, two workers, one forecaster",
 			inferenceByWorker: map[string]*emissions.Inference{
-<<<<<<< HEAD
-				"worker0": {Value: alloraMath.MustNewDecFromString("-0.08069823482294600")},
-				"worker1": {Value: alloraMath.MustNewDecFromString("0.07295620166600340")},
-=======
-				"worker0": {Value: -0.2797477698393250},
-				"worker1": {Value: 0.26856211587161100},
-				"worker2": {Value: 0.003934174100448460},
->>>>>>> 9f708beb
+				"worker0": {Value: alloraMath.MustNewDecFromString("-0.2797477698393250")},
+				"worker1": {Value: alloraMath.MustNewDecFromString("0.26856211587161100")},
+				"worker2": {Value: alloraMath.MustNewDecFromString("0.003934174100448460")},
 			},
 			forecasts: &emissions.Forecasts{
 				Forecasts: []*emissions.Forecast{
 					{
 						Forecaster: "forecaster0",
 						ForecastElements: []*emissions.ForecastElement{
-<<<<<<< HEAD
-							{Inferer: "worker0", Value: alloraMath.MustNewDecFromString("0.0050411396925730900")},
-							{Inferer: "worker1", Value: alloraMath.MustNewDecFromString("0.0000331783420309334")},
+							{Inferer: "worker0", Value: alloraMath.MustNewDecFromString("0.02089366880023640")},
+							{Inferer: "worker1", Value: alloraMath.MustNewDecFromString("0.3342267861383700")},
+							{Inferer: "worker2", Value: alloraMath.MustNewDecFromString("0.0002604615062174660")},
 						},
 					},
 				},
 			},
-			networkCombinedLoss: alloraMath.MustNewDecFromString("0.018593036157667700"),
-			epsilon:             alloraMath.MustNewDecFromString("0.0001"),
+			networkCombinedLoss: alloraMath.MustNewDecFromString("0.018593036157667700"), // <- from Row 1
+			epsilon:             alloraMath.MustNewDecFromString("1e-4"),
 			pInferenceSynthesis: alloraMath.MustNewDecFromString("2.0"),
 			expected: map[string]*emissions.Inference{
-				"forecaster0": {Value: alloraMath.MustNewDecFromString("0.04164414697995540")},
-=======
-							{Inferer: "worker0", Value: 0.02089366880023640},
-							{Inferer: "worker1", Value: 0.3342267861383700},
-							{Inferer: "worker2", Value: 0.0002604615062174660},
-						},
-					},
-				},
-			},
-			networkCombinedLoss: 0.018593036157667700, // <- from Row 1
-			epsilon:             1e-4,
-			pInferenceSynthesis: 2.0,
-			expected: map[string]*emissions.Inference{
-				"forecaster0": {Value: -0.036824032402771200},
->>>>>>> 9f708beb
+				"forecaster0": {Value: alloraMath.MustNewDecFromString("-0.036824032402771200")},
 			},
 			expectedErr: nil,
 		},
 		{ // ROW 3
 			name: "basic functionality 3, two workers, one forecaster",
 			inferenceByWorker: map[string]*emissions.Inference{
-<<<<<<< HEAD
-				"worker0": {Value: alloraMath.MustNewDecFromString("-0.2797477698393250")},
-				"worker1": {Value: alloraMath.MustNewDecFromString("0.26856211587161100")},
-=======
-				"worker0": {Value: -0.05142348924899710},
-				"worker1": {Value: -0.031653221198924200},
-				"worker2": {Value: -0.1018014248041400},
->>>>>>> 9f708beb
+				"worker0": {Value: alloraMath.MustNewDecFromString("-0.05142348924899710")},
+				"worker1": {Value: alloraMath.MustNewDecFromString("-0.031653221198924200")},
+				"worker2": {Value: alloraMath.MustNewDecFromString("-0.1018014248041400")},
 			},
 			forecasts: &emissions.Forecasts{
 				Forecasts: []*emissions.Forecast{
 					{
 						Forecaster: "forecaster0",
 						ForecastElements: []*emissions.ForecastElement{
-<<<<<<< HEAD
-							{Inferer: "worker0", Value: alloraMath.MustNewDecFromString("0.02089366880023640")},
-							{Inferer: "worker1", Value: alloraMath.MustNewDecFromString("0.3342267861383700")},
-						},
-					},
-					{
-						Forecaster: "forecaster1",
-						ForecastElements: []*emissions.ForecastElement{
-							{Inferer: "worker0", Value: alloraMath.MustNewDecFromString("0.042947662325033700")},
-							{Inferer: "worker1", Value: alloraMath.MustNewDecFromString("0.2816951641179930")},
+							{Inferer: "worker0", Value: alloraMath.MustNewDecFromString("0.00011708024633613200")},
+							{Inferer: "worker1", Value: alloraMath.MustNewDecFromString("0.013382222402411400")},
+							{Inferer: "worker2", Value: alloraMath.MustNewDecFromString("3.82471429104471e-05")},
 						},
 					},
 				},
 			},
-			networkCombinedLoss: alloraMath.MustNewDecFromString("0.01569376583279220"),
-			epsilon:             alloraMath.MustNewDecFromString("0.0001"),
+			networkCombinedLoss: alloraMath.MustNewDecFromString("0.01569376583279220"), // <- from Row 2
+			epsilon:             alloraMath.MustNewDecFromString("1e-4"),
 			pInferenceSynthesis: alloraMath.MustNewDecFromString("2.0"),
 			expected: map[string]*emissions.Inference{
-				"forecaster0": {Value: alloraMath.MustNewDecFromString("-0.036824032402771200")},
-				"forecaster1": {Value: alloraMath.MustNewDecFromString("-0.025344200689386500")},
-=======
-							{Inferer: "worker0", Value: 0.00011708024633613200},
-							{Inferer: "worker1", Value: 0.013382222402411400},
-							{Inferer: "worker2", Value: 3.82471429104471e-05},
-						},
-					},
-				},
-			},
-			networkCombinedLoss: 0.01569376583279220, // <- from Row 2
-			epsilon:             1e-4,
-			pInferenceSynthesis: 2.0,
-			expected: map[string]*emissions.Inference{
-				"forecaster0": {Value: -0.07075177115182300},
->>>>>>> 9f708beb
+				"forecaster0": {Value: alloraMath.MustNewDecFromString("-0.07075177115182300")},
 			},
 			expectedErr: nil,
 		},
