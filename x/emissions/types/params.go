package types

import (
	cosmosMath "cosmossdk.io/math"
	alloraMath "github.com/allora-network/allora-chain/math"
)

type BlockHeight = int64

// DefaultParams returns default module parameters.
func DefaultParams() Params {
	return Params{
		Version:                         "0.0.3",                                    // version of the protocol should be in lockstep with github release tag version
		RewardCadence:                   int64(600),                                 // length of an "epoch" for rewards payouts in blocks
		MinTopicUnmetDemand:             cosmosMath.NewUint(100),                    // total unmet demand for a topic < this => don't run inference solicatation or loss update
		MaxTopicsPerBlock:               uint64(2048),                               // max number of topics to run cadence for per block
		MinRequestUnmetDemand:           cosmosMath.NewUint(1),                      // delete requests if they have below this demand remaining
		MaxMissingInferencePercent:      alloraMath.MustNewDecFromString("0.2"),     // if a worker has this percentage of inferences missing, they are penalized
		RequiredMinimumStake:            cosmosMath.NewUint(100),                    // minimum stake required to be a worker or reputer
		RemoveStakeDelayWindow:          int64(60 * 60 * 24),                        // 1 day in seconds
		MinEpochLength:                  1,                                          // 1 block
		MaxInferenceRequestValidity:     int64(6 * 60 * 24 * 7 * 52),                // approximately 1 year in number of blocks
		MaxRequestCadence:               int64(6 * 60 * 24 * 7 * 52),                // approximately 1 year in number of blocks
		PercentRewardsReputersWorkers:   alloraMath.MustNewDecFromString("0.75"),    // 75% of rewards go to workers and reputers, 25% to cosmos validators
		Sharpness:                       alloraMath.MustNewDecFromString("20"),      // controls going from stake-weighted consensus at low values to majority vote of above-average stake holders at high values
		BetaEntropy:                     alloraMath.MustNewDecFromString("0.25"),    // controls resilience of reward payouts against copycat workers
		DcoefAbs:                        alloraMath.MustNewDecFromString("0.001"),   // delta for numerical differentiation
		LearningRate:                    alloraMath.MustNewDecFromString("0.01"),    // speed of gradient descent
		MaxGradientThreshold:            alloraMath.MustNewDecFromString("0.001"),   // gradient descent stops when gradient falls below this
		MinStakeFraction:                alloraMath.MustNewDecFromString("0.5"),     // minimum fraction of stake that should be listened to when setting consensus listening coefficients
		MaxWorkersPerTopicRequest:       uint64(20),                                 // maximum number of workers that can be assigned to a single inference request
		MaxReputersPerTopicRequest:      uint64(20),                                 // maximum number of reputers that can be assigned to a single loss request
		Epsilon:                         alloraMath.MustNewDecFromString("0.0001"),  // 0 threshold to prevent div by 0 and 0-approximation errors
		PInferenceSynthesis:             alloraMath.MustNewDecFromString("2"),       // free parameter used in the gradient function phi' for inference synthesis
		AlphaRegret:                     alloraMath.MustNewDecFromString("0.1"),     // how much to weight the most recent log-loss differences in regret EMA update
		MaxUnfulfilledWorkerRequests:    uint64(100),                                // maximum number of outstanding nonces for worker requests from the chain
		MaxUnfulfilledReputerRequests:   uint64(100),                                // maximum number of outstanding nonces for reputer requests from the chain
<<<<<<< HEAD
		NumberOfClientsForTax:           uint64(10),                                 // global number for calculation tax of worker reward
		ParameterForTax:                 uint64(3),                                  // global parameter for calculation tax of worker reward
		TopicRewardStakeImportance:      alloraMath.MustNewDecFromString("0.5"),     // importance of stake in determining rewards for a topic
		TopicRewardFeeRevenueImportance: alloraMath.MustNewDecFromString("0.5"),     // importance of fee revenue in determining rewards for a topic
		TopicRewardAlpha:                alloraMath.MustNewDecFromString("0.5"),     // alpha for topic reward calculation
=======
		NumberExpectedInfernceSybils:    uint64(10),                                 // global number for calculation tax of worker reward
		SybilTaxExponent:                uint64(3),                                  // global parameter for calculation tax of worker reward
		TopicRewardStakeImportance:      float64(0.5),                               // importance of stake in determining rewards for a topic
		TopicRewardFeeRevenueImportance: float64(0.5),                               // importance of fee revenue in determining rewards for a topic
		TopicRewardAlpha:                float64(0.5),                               // alpha for topic reward calculation
>>>>>>> d26285b9
		ValidatorsVsAlloraPercentReward: cosmosMath.LegacyMustNewDecFromStr("0.25"), // 25% rewards go to cosmos network validators
		MaxSamplesToScaleScores:         uint64(10),                                 // maximum number of previous scores to store and use for standard deviation calculation
	}
}

func DefaultParamsVersion() string {
	return DefaultParams().Version
}

func DefaultParamsEpochLength() BlockHeight {
	return DefaultParams().RewardCadence
}

func DefaultParamsMinTopicUnmetDemand() cosmosMath.Uint {
	return DefaultParams().MinTopicUnmetDemand
}

func DefaultParamsMaxTopicsPerBlock() uint64 {
	return DefaultParams().MaxTopicsPerBlock
}

func DefaultParamsMinRequestUnmetDemand() cosmosMath.Uint {
	return DefaultParams().MinRequestUnmetDemand
}

func DefaultParamsMaxMissingInferencePercent() alloraMath.Dec {
	return DefaultParams().MaxMissingInferencePercent
}

func DefaultParamsRequiredMinimumStake() cosmosMath.Uint {
	return DefaultParams().RequiredMinimumStake
}

func DefaultParamsRemoveStakeDelayWindow() BlockHeight {
	return DefaultParams().RemoveStakeDelayWindow
}

func DefaultParamsMinEpochLength() BlockHeight {
	return DefaultParams().MinEpochLength
}

func DefaultParamsMaxInferenceRequestValidity() BlockHeight {
	return DefaultParams().MaxInferenceRequestValidity
}

func DefaultParamsMaxRequestCadence() BlockHeight {
	return DefaultParams().MaxRequestCadence
}

func DefaultParamsPercentRewardsReputersWorkers() alloraMath.Dec {
	return DefaultParams().PercentRewardsReputersWorkers
}

func DefaultParamsSharpness() alloraMath.Dec {
	return DefaultParams().Sharpness
}

func DefaultParamsBetaEntropy() alloraMath.Dec {
	return DefaultParams().BetaEntropy
}

func DefaultParamsDcoefAbs() alloraMath.Dec {
	return DefaultParams().DcoefAbs
}

func DefaultParamsLearningRate() alloraMath.Dec {
	return DefaultParams().LearningRate
}

func DefaultParamsMaxGradientThreshold() alloraMath.Dec {
	return DefaultParams().MaxGradientThreshold
}

func DefaultParamsMinStakeFraction() alloraMath.Dec {
	return DefaultParams().MinStakeFraction
}

func DefaultParamsMaxWorkersPerTopicRequest() uint64 {
	return DefaultParams().MaxWorkersPerTopicRequest
}

func DefaultParamsMaxReputersPerTopicRequest() uint64 {
	return DefaultParams().MaxReputersPerTopicRequest
}

func DefaultParamsEpsilon() alloraMath.Dec {
	return DefaultParams().Epsilon
}

func DefaultParamsPInferenceSynthesis() alloraMath.Dec {
	return DefaultParams().PInferenceSynthesis
}

func DefaultParamsAlphaRegret() alloraMath.Dec {
	return DefaultParams().AlphaRegret
}

func DefaultParamsMaxUnfulfilledWorkerRequestNonces() uint64 {
	return DefaultParams().MaxUnfulfilledWorkerRequests
}

func DefaultParamsMaxUnfulfilledReputerRequestNonces() uint64 {
	return DefaultParams().MaxUnfulfilledReputerRequests
}

func DefaultParamsNumberExpectedInfernceSybils() uint64 {
	return DefaultParams().NumberExpectedInfernceSybils
}

func DefaultSybilTaxExponent() uint64 {
	return DefaultParams().SybilTaxExponent
}

func DefaultParamsTopicRewardStakeImportance() alloraMath.Dec {
	return DefaultParams().TopicRewardStakeImportance
}

func DefaultParamsTopicRewardFeeRevenueImportance() alloraMath.Dec {
	return DefaultParams().TopicRewardFeeRevenueImportance
}

func DefaultParamsTopicRewardAlpha() alloraMath.Dec {
	return DefaultParams().TopicRewardAlpha
}

func DefaultParamsValidatorsVsAlloraPercentReward() cosmosMath.LegacyDec {
	return DefaultParams().ValidatorsVsAlloraPercentReward
}

func DefaultParamsMaxSamplesToScaleScores() uint64 {
	return DefaultParams().MaxSamplesToScaleScores
}

// Validate does the sanity check on the params.
func (p Params) Validate() error {
	// Sanity check goes here.
	return nil
}<|MERGE_RESOLUTION|>--- conflicted
+++ resolved
@@ -35,19 +35,11 @@
 		AlphaRegret:                     alloraMath.MustNewDecFromString("0.1"),     // how much to weight the most recent log-loss differences in regret EMA update
 		MaxUnfulfilledWorkerRequests:    uint64(100),                                // maximum number of outstanding nonces for worker requests from the chain
 		MaxUnfulfilledReputerRequests:   uint64(100),                                // maximum number of outstanding nonces for reputer requests from the chain
-<<<<<<< HEAD
-		NumberOfClientsForTax:           uint64(10),                                 // global number for calculation tax of worker reward
-		ParameterForTax:                 uint64(3),                                  // global parameter for calculation tax of worker reward
+		NumberExpectedInferenceSybils:   uint64(10),                                 // global number for calculation tax of worker reward
+		SybilTaxExponent:                uint64(3),                                  // global parameter for calculation tax of worker reward
 		TopicRewardStakeImportance:      alloraMath.MustNewDecFromString("0.5"),     // importance of stake in determining rewards for a topic
 		TopicRewardFeeRevenueImportance: alloraMath.MustNewDecFromString("0.5"),     // importance of fee revenue in determining rewards for a topic
 		TopicRewardAlpha:                alloraMath.MustNewDecFromString("0.5"),     // alpha for topic reward calculation
-=======
-		NumberExpectedInfernceSybils:    uint64(10),                                 // global number for calculation tax of worker reward
-		SybilTaxExponent:                uint64(3),                                  // global parameter for calculation tax of worker reward
-		TopicRewardStakeImportance:      float64(0.5),                               // importance of stake in determining rewards for a topic
-		TopicRewardFeeRevenueImportance: float64(0.5),                               // importance of fee revenue in determining rewards for a topic
-		TopicRewardAlpha:                float64(0.5),                               // alpha for topic reward calculation
->>>>>>> d26285b9
 		ValidatorsVsAlloraPercentReward: cosmosMath.LegacyMustNewDecFromStr("0.25"), // 25% rewards go to cosmos network validators
 		MaxSamplesToScaleScores:         uint64(10),                                 // maximum number of previous scores to store and use for standard deviation calculation
 	}
@@ -154,10 +146,10 @@
 }
 
 func DefaultParamsNumberExpectedInfernceSybils() uint64 {
-	return DefaultParams().NumberExpectedInfernceSybils
+	return DefaultParams().NumberExpectedInferenceSybils
 }
 
-func DefaultSybilTaxExponent() uint64 {
+func DefaultParamsSybilTaxExponent() uint64 {
 	return DefaultParams().SybilTaxExponent
 }
 
