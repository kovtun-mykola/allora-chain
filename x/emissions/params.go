package emissions

import (
	cosmosMath "cosmossdk.io/math"
)

// DefaultParams returns default module parameters.
func DefaultParams() Params {
	return Params{
<<<<<<< HEAD
		Version:                     "0.0.3",                       // version of the protocol should be in lockstep with github release tag version
		EpochLength:                 int64(600),                    // length of an "epoch" for rewards payouts in blocks
		EmissionsPerEpoch:           cosmosMath.NewInt(1000),       // default amount of tokens to issue per epoch
		MinTopicUnmetDemand:         cosmosMath.NewUint(100),       // total unmet demand for a topic < this => don't run inference solicatation or weight-adjustment
		MaxTopicsPerBlock:           uint64(2048),                  // max number of topics to run cadence for per block
		MinRequestUnmetDemand:       cosmosMath.NewUint(1),         // delete requests if they have below this demand remaining
		MaxMissingInferencePercent:  uint64(20),                    // if a worker has this percentage of inferences missing, they are penalized
		RequiredMinimumStake:        cosmosMath.NewUint(100),       // minimum stake required to be a worker or reputer
		RemoveStakeDelayWindow:      uint64(60 * 60 * 24),          // 1 day in seconds
		MinRequestCadence:           uint64(10),                    // 10 seconds
		MinWeightCadence:            uint64(60 * 60),               // 1 hour in seconds
		MaxInferenceRequestValidity: uint64(60 * 60 * 24 * 7 * 52), // 52 weeks approximately 1 year in seconds
		MaxRequestCadence:           uint64(60 * 60 * 24 * 7 * 52), // 52 weeks approximately 1 year in seconds
		Sharpness:                   uint64(20),                    // controls going from stake-weighted consensus at low values to majority vote of above-average stake holders at high values
		BetaEntropy:                 float32(0.25),                 // controls resilience of reward payouts against copycat workers
		DcoefAbs:                    float32(0.001),                // delta for numerical differentiation
		LearningRate:                float32(0.05),                 // speed of gradient descent
		MaxGradientThreshold:        float32(0.001),                // gradient descent stops when gradient falls below this
		MinStakeFraction:            float32(0.5),                  // minimum fraction of stake that should be listened to when setting consensus listening coefficients
=======
		Version:                       "0.0.3",                                   // version of the protocol should be in lockstep with github release tag version
		EpochLength:                   int64(600),                                // length of an "epoch" for rewards payouts in blocks
		MinTopicUnmetDemand:           cosmosMath.NewUint(100),                   // total unmet demand for a topic < this => don't run inference solicatation or weight-adjustment
		MaxTopicsPerBlock:             uint64(2048),                              // max number of topics to run cadence for per block
		MinRequestUnmetDemand:         cosmosMath.NewUint(1),                     // delete requests if they have below this demand remaining
		MaxMissingInferencePercent:    cosmosMath.LegacyMustNewDecFromStr("0.2"), // if a worker has this percentage of inferences missing, they are penalized
		RequiredMinimumStake:          cosmosMath.NewUint(100),                   // minimum stake required to be a worker or reputer
		RemoveStakeDelayWindow:        uint64(60 * 60 * 24),                      // 1 day in seconds
		MinRequestCadence:             uint64(10),                                // 10 seconds
		MinWeightCadence:              uint64(60 * 60),                           // 1 hour in seconds
		MaxInferenceRequestValidity:   uint64(60 * 60 * 24 * 7 * 52),             // 52 weeks approximately 1 year in seconds
		MaxRequestCadence:             uint64(60 * 60 * 24 * 7 * 52),             // 52 weeks approximately 1 year in seconds
		PercentRewardsReputersWorkers: cosmosMath.LegacyMustNewDecFromStr("0.5"), // 50% of rewards go to workers and reputers, 50% to cosmos validators
>>>>>>> 8db5e723
	}
}

func DefaultParamsVersion() string {
	return DefaultParams().Version
}

func DefaultParamsEpochLength() int64 {
	return DefaultParams().EpochLength
}

func DefaultParamsMinTopicUnmetDemand() cosmosMath.Uint {
	return DefaultParams().MinTopicUnmetDemand
}

func DefaultParamsMaxTopicsPerBlock() uint64 {
	return DefaultParams().MaxTopicsPerBlock
}

func DefaultParamsMinRequestUnmetDemand() cosmosMath.Uint {
	return DefaultParams().MinRequestUnmetDemand
}

func DefaultParamsMaxMissingInferencePercent() cosmosMath.LegacyDec {
	return DefaultParams().MaxMissingInferencePercent
}

func DefaultParamsRequiredMinimumStake() cosmosMath.Uint {
	return DefaultParams().RequiredMinimumStake
}

func DefaultParamsRemoveStakeDelayWindow() uint64 {
	return DefaultParams().RemoveStakeDelayWindow
}

func DefaultParamsMinRequestCadence() uint64 {
	return DefaultParams().MinRequestCadence
}

func DefaultParamsMinWeightCadence() uint64 {
	return DefaultParams().MinWeightCadence
}

func DefaultParamsMaxInferenceRequestValidity() uint64 {
	return DefaultParams().MaxInferenceRequestValidity
}

func DefaultParamsMaxRequestCadence() uint64 {
	return DefaultParams().MaxRequestCadence
}

func DefaultParamsSharpness() uint64 {
	return DefaultParams().Sharpness
}

func DefaultParamsBetaEntropy() float32 {
	return DefaultParams().BetaEntropy
}

func DefaultParamsDcoefAbs() float32 {
	return DefaultParams().DcoefAbs
}

func DefaultParamsLearningRate() float32 {
	return DefaultParams().LearningRate
}

func DefaultParamsMaxGradientThreshold() float32 {
	return DefaultParams().MaxGradientThreshold
}

func DefaultParamsMinStakeFraction() float32 {
	return DefaultParams().MinStakeFraction
}

// Validate does the sanity check on the params.
func (p Params) Validate() error {
	// Sanity check goes here.
	return nil
}<|MERGE_RESOLUTION|>--- conflicted
+++ resolved
@@ -7,27 +7,6 @@
 // DefaultParams returns default module parameters.
 func DefaultParams() Params {
 	return Params{
-<<<<<<< HEAD
-		Version:                     "0.0.3",                       // version of the protocol should be in lockstep with github release tag version
-		EpochLength:                 int64(600),                    // length of an "epoch" for rewards payouts in blocks
-		EmissionsPerEpoch:           cosmosMath.NewInt(1000),       // default amount of tokens to issue per epoch
-		MinTopicUnmetDemand:         cosmosMath.NewUint(100),       // total unmet demand for a topic < this => don't run inference solicatation or weight-adjustment
-		MaxTopicsPerBlock:           uint64(2048),                  // max number of topics to run cadence for per block
-		MinRequestUnmetDemand:       cosmosMath.NewUint(1),         // delete requests if they have below this demand remaining
-		MaxMissingInferencePercent:  uint64(20),                    // if a worker has this percentage of inferences missing, they are penalized
-		RequiredMinimumStake:        cosmosMath.NewUint(100),       // minimum stake required to be a worker or reputer
-		RemoveStakeDelayWindow:      uint64(60 * 60 * 24),          // 1 day in seconds
-		MinRequestCadence:           uint64(10),                    // 10 seconds
-		MinWeightCadence:            uint64(60 * 60),               // 1 hour in seconds
-		MaxInferenceRequestValidity: uint64(60 * 60 * 24 * 7 * 52), // 52 weeks approximately 1 year in seconds
-		MaxRequestCadence:           uint64(60 * 60 * 24 * 7 * 52), // 52 weeks approximately 1 year in seconds
-		Sharpness:                   uint64(20),                    // controls going from stake-weighted consensus at low values to majority vote of above-average stake holders at high values
-		BetaEntropy:                 float32(0.25),                 // controls resilience of reward payouts against copycat workers
-		DcoefAbs:                    float32(0.001),                // delta for numerical differentiation
-		LearningRate:                float32(0.05),                 // speed of gradient descent
-		MaxGradientThreshold:        float32(0.001),                // gradient descent stops when gradient falls below this
-		MinStakeFraction:            float32(0.5),                  // minimum fraction of stake that should be listened to when setting consensus listening coefficients
-=======
 		Version:                       "0.0.3",                                   // version of the protocol should be in lockstep with github release tag version
 		EpochLength:                   int64(600),                                // length of an "epoch" for rewards payouts in blocks
 		MinTopicUnmetDemand:           cosmosMath.NewUint(100),                   // total unmet demand for a topic < this => don't run inference solicatation or weight-adjustment
@@ -41,7 +20,6 @@
 		MaxInferenceRequestValidity:   uint64(60 * 60 * 24 * 7 * 52),             // 52 weeks approximately 1 year in seconds
 		MaxRequestCadence:             uint64(60 * 60 * 24 * 7 * 52),             // 52 weeks approximately 1 year in seconds
 		PercentRewardsReputersWorkers: cosmosMath.LegacyMustNewDecFromStr("0.5"), // 50% of rewards go to workers and reputers, 50% to cosmos validators
->>>>>>> 8db5e723
 	}
 }
 
