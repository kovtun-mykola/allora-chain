syntax = "proto3";
package emissions.v1;

option go_package = "github.com/allora-network/allora-chain/x/emissions/types";

import "cosmos_proto/cosmos.proto";
import "amino/amino.proto";
import "gogoproto/gogo.proto";

// Params defines the parameters of the module.
message Params {
  string version = 1;                   // version of the protocol should be in lockstep with
                                        // github release tag version
  int64 max_serialized_msg_length = 2;  // max length of input data for msg and query server calls
  string min_topic_weight = 3 [
    (gogoproto.customtype) = "github.com/allora-network/allora-chain/math.Dec",
    (gogoproto.nullable) = false
  ];                                // total unmet demand for a topic < this => don't run inference
                                    // solicatation or weight-adjustment
  uint64 max_topics_per_block = 4;  // max number of topics to run cadence for per block
  string required_minimum_stake = 5 [
    (cosmos_proto.scalar) = "cosmos.Int",
    (gogoproto.customtype) = "cosmossdk.io/math.Int",
    (gogoproto.nullable) = false,
    (amino.dont_omitempty) = true
  ];                                    // minimum amount of tokens to send to stake as a reputer or worker
  int64 remove_stake_delay_window = 6;  // how long to wait (blocks) before allowed to remove stake
  int64 min_epoch_length = 7;           // fastest allowable topic epoch and cadence of a
                                        // repeating inference request
  string beta_entropy = 8 [
    (gogoproto.customtype) = "github.com/allora-network/allora-chain/math.Dec",
    (gogoproto.nullable) = false
  ];  // controls resilience of reward payouts against copycat workers
  string learning_rate = 9 [
    (gogoproto.customtype) = "github.com/allora-network/allora-chain/math.Dec",
    (gogoproto.nullable) = false
  ];  // speed of gradient descent
  string max_gradient_threshold = 10 [
    (gogoproto.customtype) = "github.com/allora-network/allora-chain/math.Dec",
    (gogoproto.nullable) = false
  ];  // gradient descent stops when gradient falls below this
  string min_stake_fraction = 11 [
    (gogoproto.customtype) = "github.com/allora-network/allora-chain/math.Dec",
    (gogoproto.nullable) = false
  ];  // minimum fraction of stake to listen to when setting consensus listening
      // coefficients
  uint64 max_unfulfilled_worker_requests = 13;   // max num worker request nonces to keep track of per topic
  uint64 max_unfulfilled_reputer_requests = 14;  // max num reputer request nonces to keep track of per topic
  string topic_reward_stake_importance = 15 [
    (gogoproto.customtype) = "github.com/allora-network/allora-chain/math.Dec",
    (gogoproto.nullable) = false
  ];  // The exponent μ represents the importance of stake in the reward of a
      // topic and has a fiducial value of 0.5
  string topic_reward_fee_revenue_importance = 16 [
    (gogoproto.customtype) = "github.com/allora-network/allora-chain/math.Dec",
    (gogoproto.nullable) = false
  ];  // The exponent ν represents the importance of fee revenue in the reward of
      // a topic and has a fiducial value of 0.5
  string topic_reward_alpha = 17 [
    (gogoproto.customtype) = "github.com/allora-network/allora-chain/math.Dec",
    (gogoproto.nullable) = false
  ];  // global exponential moving average parameter. Fiducial value of 0.9375 on
      // a monthly timescale, 0.5 for weekly updates
  string task_reward_alpha = 18 [
    (gogoproto.customtype) = "github.com/allora-network/allora-chain/math.Dec",
    (gogoproto.nullable) = false
  ];  // global exponential moving average parameter. Fiducial value of 0.1 used
      // to calculate ~U_ij, ~V_ik, ~W_im
  string validators_vs_allora_percent_reward = 19 [
    (gogoproto.customtype) = "github.com/allora-network/allora-chain/math.Dec",
    (gogoproto.nullable) = false
<<<<<<< HEAD
  ];  // percent of total supply rewarded to cosmos network validators, rest goes to allora reputers workers etc
  uint64 max_samples_to_scale_scores = 20;  // number of scores to use for standard deviation calculation
  // max number of top actors by EMA score to use for network inference and loss calculations and to reward
  uint64 max_top_inferers_to_reward = 21;
  uint64 max_top_forecasters_to_reward = 22;
  uint64 max_top_reputers_to_reward = 23;
  // max percentile of EMA scores of active inferers a topic may use to update score EMAs of passive inferers
  string max_active_inferers_quantile = 24
      [(gogoproto.customtype) = "github.com/allora-network/allora-chain/math.Dec", (gogoproto.nullable) = false];
  string max_active_forecasters_quantile = 25
      [(gogoproto.customtype) = "github.com/allora-network/allora-chain/math.Dec", (gogoproto.nullable) = false];
  string max_active_reputers_quantile = 26
      [(gogoproto.customtype) = "github.com/allora-network/allora-chain/math.Dec", (gogoproto.nullable) = false];
  string create_topic_fee = 27 [
=======
  ];                                        // percent of total supply rewarded to cosmos network validators, rest goes
                                            // to allora reputers workers etc
  uint64 max_samples_to_scale_scores = 20;  // number of scores to use for standard deviation calculation
  uint64 max_top_inferers_to_reward = 21;   // max number of top inferers by score to reward
  uint64 max_top_forecasters_to_reward = 22;  // max number of top forecasters by score to reward
  uint64 max_top_reputers_to_reward = 23;     // max number of top reputers by score to reward
  string create_topic_fee = 24 [
>>>>>>> 47471cba
    (cosmos_proto.scalar) = "cosmos.Int",
    (gogoproto.customtype) = "cosmossdk.io/math.Int",
    (gogoproto.nullable) = false,
    (amino.dont_omitempty) = true
  ];                                                // topic registration fee
  uint64 gradient_descent_max_iters = 28;           // max number of gradient descent iterations
  int64 max_retries_to_fulfil_nonces_worker = 29;   // max number of retries to unfulfilled nonces (worker)
  int64 max_retries_to_fulfil_nonces_reputer = 30;  // max number of retries to unfulfilled nonces (reputer)
  string registration_fee = 31 [
    (cosmos_proto.scalar) = "cosmos.Int",
    (gogoproto.customtype) = "cosmossdk.io/math.Int",
    (gogoproto.nullable) = false,
    (amino.dont_omitempty) = true
  ];                               // registration fee for reputer or worker
<<<<<<< HEAD
  uint64 default_page_limit = 32;  // default limit for pagination
  uint64 max_page_limit = 33;      // max limit for pagination
  // min number of epochs to keep network losses, reputer losses, inferences, forecasts
  int64 min_epoch_length_record_limit = 34;
=======
  uint64 default_page_limit = 29;  // default limit for pagination
  uint64 max_page_limit = 30;      // max limit for pagination
  // min number of epochs to keep network losses, reputer losses, inferences,
  // forecasts
  int64 min_epoch_length_record_limit = 31;
>>>>>>> 47471cba
  // block emission rate in number of blocks expected per month
  uint64 blocks_per_month = 35;
  string p_reward_inference = 36
      [(gogoproto.customtype) = "github.com/allora-network/allora-chain/math.Dec", (gogoproto.nullable) = false];
  string p_reward_forecast = 37
      [(gogoproto.customtype) = "github.com/allora-network/allora-chain/math.Dec", (gogoproto.nullable) = false];
  string p_reward_reputer = 38
      [(gogoproto.customtype) = "github.com/allora-network/allora-chain/math.Dec", (gogoproto.nullable) = false];
  string c_reward_inference = 39
      [(gogoproto.customtype) = "github.com/allora-network/allora-chain/math.Dec", (gogoproto.nullable) = false];
  string c_reward_forecast = 40
      [(gogoproto.customtype) = "github.com/allora-network/allora-chain/math.Dec", (gogoproto.nullable) = false];
  string c_norm = 41
      [(gogoproto.customtype) = "github.com/allora-network/allora-chain/math.Dec", (gogoproto.nullable) = false];
  string topic_fee_revenue_decay_rate = 42 [
    (gogoproto.customtype) = "github.com/allora-network/allora-chain/math.Dec",
    (gogoproto.nullable) = false
  ];  // decay rate for topic fee revenue
  string epsilon_reputer = 43 [
    (gogoproto.customtype) = "github.com/allora-network/allora-chain/math.Dec",
    (gogoproto.nullable) = false
<<<<<<< HEAD
  ];  // a small tolerance quantity used to cap reputer scores at infinitesimally close proximities
  string min_effective_topic_revenue = 44 [
=======
  ];  // a small tolerance quantity used to cap reputer scores at infinitesimally
      // close proximities
  string min_effective_topic_revenue = 41 [
>>>>>>> 47471cba
    (gogoproto.customtype) = "github.com/allora-network/allora-chain/math.Dec",
    (gogoproto.nullable) = false
  ];  // we no stop dripping from the topic's effective revenue when the topic's
      // effective revenue is below this
}<|MERGE_RESOLUTION|>--- conflicted
+++ resolved
@@ -69,7 +69,6 @@
   string validators_vs_allora_percent_reward = 19 [
     (gogoproto.customtype) = "github.com/allora-network/allora-chain/math.Dec",
     (gogoproto.nullable) = false
-<<<<<<< HEAD
   ];  // percent of total supply rewarded to cosmos network validators, rest goes to allora reputers workers etc
   uint64 max_samples_to_scale_scores = 20;  // number of scores to use for standard deviation calculation
   // max number of top actors by EMA score to use for network inference and loss calculations and to reward
@@ -84,15 +83,6 @@
   string max_active_reputers_quantile = 26
       [(gogoproto.customtype) = "github.com/allora-network/allora-chain/math.Dec", (gogoproto.nullable) = false];
   string create_topic_fee = 27 [
-=======
-  ];                                        // percent of total supply rewarded to cosmos network validators, rest goes
-                                            // to allora reputers workers etc
-  uint64 max_samples_to_scale_scores = 20;  // number of scores to use for standard deviation calculation
-  uint64 max_top_inferers_to_reward = 21;   // max number of top inferers by score to reward
-  uint64 max_top_forecasters_to_reward = 22;  // max number of top forecasters by score to reward
-  uint64 max_top_reputers_to_reward = 23;     // max number of top reputers by score to reward
-  string create_topic_fee = 24 [
->>>>>>> 47471cba
     (cosmos_proto.scalar) = "cosmos.Int",
     (gogoproto.customtype) = "cosmossdk.io/math.Int",
     (gogoproto.nullable) = false,
@@ -107,18 +97,10 @@
     (gogoproto.nullable) = false,
     (amino.dont_omitempty) = true
   ];                               // registration fee for reputer or worker
-<<<<<<< HEAD
   uint64 default_page_limit = 32;  // default limit for pagination
   uint64 max_page_limit = 33;      // max limit for pagination
   // min number of epochs to keep network losses, reputer losses, inferences, forecasts
   int64 min_epoch_length_record_limit = 34;
-=======
-  uint64 default_page_limit = 29;  // default limit for pagination
-  uint64 max_page_limit = 30;      // max limit for pagination
-  // min number of epochs to keep network losses, reputer losses, inferences,
-  // forecasts
-  int64 min_epoch_length_record_limit = 31;
->>>>>>> 47471cba
   // block emission rate in number of blocks expected per month
   uint64 blocks_per_month = 35;
   string p_reward_inference = 36
@@ -140,14 +122,8 @@
   string epsilon_reputer = 43 [
     (gogoproto.customtype) = "github.com/allora-network/allora-chain/math.Dec",
     (gogoproto.nullable) = false
-<<<<<<< HEAD
   ];  // a small tolerance quantity used to cap reputer scores at infinitesimally close proximities
   string min_effective_topic_revenue = 44 [
-=======
-  ];  // a small tolerance quantity used to cap reputer scores at infinitesimally
-      // close proximities
-  string min_effective_topic_revenue = 41 [
->>>>>>> 47471cba
     (gogoproto.customtype) = "github.com/allora-network/allora-chain/math.Dec",
     (gogoproto.nullable) = false
   ];  // we no stop dripping from the topic's effective revenue when the topic's
