--- conflicted
+++ resolved
@@ -56,13 +56,9 @@
   // map of (topic, worker) -> previous reward for inference (used for EMA)
   repeated TopicIdActorIdDec previousInferenceRewardFraction = 18;
   // map of (topic, worker) -> previous reward for forecast (used for EMA)
-<<<<<<< HEAD
   repeated TopicIdActorIdDec previousForecastRewardFraction = 19;
-=======
-  repeated TopicIdActorIdDec previousForecastRewardFraction = 20;
   // map of (topic, forecaster) -> ratio of forecaster score
-  repeated TopicIdActorIdDec previousForecasterScoreRatio = 58;
->>>>>>> 9aaefdcc
+  repeated TopicIdActorIdDec previousForecasterScoreRatio = 20;
 
   /// STAKING
 
