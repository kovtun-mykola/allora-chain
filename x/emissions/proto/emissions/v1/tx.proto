--- conflicted
+++ resolved
@@ -140,12 +140,9 @@
       [(gogoproto.customtype) = "github.com/allora-network/allora-chain/math.Dec", (gogoproto.nullable) = false];
   repeated string sigmoid_b = 37
       [(gogoproto.customtype) = "github.com/allora-network/allora-chain/math.Dec", (gogoproto.nullable) = false];
-<<<<<<< HEAD
   repeated uint64 gradient_descent_max_iters = 38;
-=======
-  repeated int64 max_retries_to_fulfil_nonces_worker = 38;
-  repeated int64 max_retries_to_fulfil_nonces_reputer = 39;
->>>>>>> 1c30126d
+  repeated int64 max_retries_to_fulfil_nonces_worker = 39;
+  repeated int64 max_retries_to_fulfil_nonces_reputer = 40;
 }
 
 message MsgUpdateParams {
