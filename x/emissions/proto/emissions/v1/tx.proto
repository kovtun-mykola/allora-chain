syntax = "proto3";
package emissions.v1;

option go_package = "github.com/allora-network/allora-chain/x/emissions/types";

import "cosmos/msg/v1/msg.proto";
import "gogoproto/gogo.proto";
import "amino/amino.proto";
import "emissions/v1/types.proto";
import "cosmos_proto/cosmos.proto";

// Msg defines the module Msg service.
service Msg {
  option (cosmos.msg.v1.service) = true;

  rpc UpdateParams(MsgUpdateParams) returns (MsgUpdateParamsResponse);

  rpc ProcessInferences(MsgProcessInferences) returns (MsgProcessInferencesResponse);

  rpc ProcessForecasts(MsgProcessForecasts) returns (MsgProcessForecastsResponse);

  rpc CreateNewTopic(MsgCreateNewTopic) returns (MsgCreateNewTopicResponse);

  rpc ReactivateTopic(MsgReactivateTopic) returns (MsgReactivateTopicResponse);

  rpc Register(MsgRegister) returns (MsgRegisterResponse);

  rpc AddNewRegistration(MsgAddNewRegistration) returns (MsgAddNewRegistrationResponse);

  rpc RemoveRegistration(MsgRemoveRegistration) returns (MsgRemoveRegistrationResponse);

  rpc InsertLosses(MsgSetLosses) returns (MsgSetLossesResponse);

  rpc AddStake(MsgAddStake) returns (MsgAddStakeResponse);

  rpc StartRemoveStake(MsgStartRemoveStake) returns (MsgStartRemoveStakeResponse);

  rpc ConfirmRemoveStake(MsgConfirmRemoveStake) returns (MsgConfirmRemoveStakeResponse);

  rpc StartRemoveAllStake(MsgStartRemoveAllStake) returns (MsgStartRemoveAllStakeResponse);

  rpc DelegateStake(MsgDelegateStake) returns (MsgDelegateStakeResponse);

  rpc StartRemoveDelegatedStake(MsgStartRemoveDelegatedStake) returns (MsgStartRemoveDelegatedStakeResponse);

  rpc RequestInference(MsgRequestInference) returns (MsgRequestInferenceResponse);

  rpc AddToWhitelistAdmin(MsgAddToWhitelistAdmin) returns (MsgAddToWhitelistAdminResponse);

  rpc RemoveFromWhitelistAdmin(MsgRemoveFromWhitelistAdmin) returns (MsgRemoveFromWhitelistAdminResponse);

  rpc AddToTopicCreationWhitelist(MsgAddToTopicCreationWhitelist) returns (MsgAddToTopicCreationWhitelistResponse);

  rpc RemoveFromTopicCreationWhitelist(MsgRemoveFromTopicCreationWhitelist)
      returns (MsgRemoveFromTopicCreationWhitelistResponse);

  rpc AddToReputerWhitelist(MsgAddToReputerWhitelist) returns (MsgAddToReputerWhitelistResponse);

  rpc RemoveFromReputerWhitelist(MsgRemoveFromReputerWhitelist) returns (MsgRemoveFromReputerWhitelistResponse);
}

// Because gocosmos, grpc-gateway, and go-pulsar do not support optional fields
// and including google themselves
// https://cloud.google.com/apis/design/design_patterns.md#optional_primitive_fields
// we instead use a repeated field with a single element to represent an
// optional field and if the repeated field is empty, it is considered to be the
// same as if the field was not set
message OptionalParams {
  repeated string version = 1;        // version of the protocol should be in lockstep with github release tag version
  repeated int64 reward_cadence = 2;  // length of an "epoch" for rewards payouts in blocks
  repeated string min_topic_unmet_demand = 3 [
    (cosmos_proto.scalar) = "cosmos.Uint",
    (gogoproto.customtype) = "cosmossdk.io/math.Uint",
    (gogoproto.nullable) = false,
    (amino.dont_omitempty) = true
  ];  // total unmet demand for a topic < this => don't run inference solicatation or weight-adjustment
  repeated uint64 max_topics_per_block = 4;  // max number of topics to run cadence for per block
  repeated string min_request_unmet_demand = 5 [
    (cosmos_proto.scalar) = "cosmos.Uint",
    (gogoproto.customtype) = "cosmossdk.io/math.Uint",
    (gogoproto.nullable) = false,
    (amino.dont_omitempty) = true
  ];  // delete requests if they have below this demand remaining
  repeated string max_missing_inference_percent =
      6;  // if worker has this percentage of inferences missing penalize them
  repeated string required_minimum_stake = 7 [
    (cosmos_proto.scalar) = "cosmos.Uint",
    (gogoproto.customtype) = "cosmossdk.io/math.Uint",
    (gogoproto.nullable) = false,
    (amino.dont_omitempty) = true
  ];                                             // minimum amount of tokens to send to stake as a reputer or worker
  repeated int64 remove_stake_delay_window = 8;  // how long to wait before allowed to remove stake
  repeated int64 min_epoch_length =
      9;  // fastest allowable topic epoch => also fastest allowed cadence of a repeating inference request
  repeated int64 max_inference_request_validity = 10;  // longest time a subscription is allowed to be valid
  repeated int64 max_request_cadence = 11;  // slowest/largest amount of time subscription can take between inferences
<<<<<<< HEAD
  repeated string percent_rewards_reputers_workers = 12 [
    (cosmos_proto.scalar) = "cosmos.Dec",
    (gogoproto.customtype) = "cosmossdk.io/math.LegacyDec",
    (gogoproto.nullable) = false,
    (amino.dont_omitempty) = true
  ];  // rewards (tx fees + inflation) paid to workers/reputers. Validators get the rest
  repeated uint64 max_workers_per_topic_request =
      13;  // max number of workers whose inference will be used and compensated per request
  repeated uint64 max_reputers_per_topic_request =
      14;  // max number of reputers to solicit losses from per loss request
  repeated string epsilon = 15 [
    (cosmos_proto.scalar) = "cosmos.Dec",
    (gogoproto.customtype) = "cosmossdk.io/math.LegacyDec",
    (gogoproto.nullable) = false,
    (amino.dont_omitempty) = true
  ];  // small number to prevent division by zero
  repeated string p_inference_synthesis = 16 [
    (cosmos_proto.scalar) = "cosmos.Dec",
    (gogoproto.customtype) = "cosmossdk.io/math.LegacyDec",
    (gogoproto.nullable) = false,
    (amino.dont_omitempty) = true
  ];  // fiducial value of exponent used in gradient function applied in Inference Synthesis
=======
  repeated string percent_rewards_reputers_workers =
      12;  // rewards (tx fees + inflation) paid to workers/reputers. Validators get the rest
  repeated uint64 max_workers_per_topic_request =
      13;  // max number of workers whose inference will be used and compensated per request
  repeated uint64 max_reputers_per_topic_request =
      14;                        // max number of reputers to solicit losses from per loss request
  repeated string epsilon = 15;  // small number to prevent division by zero
  repeated string p_inference_synthesis =
      16;  // fiducial value of exponent used in gradient function applied in Inference Synthesis
>>>>>>> 7e939e19
}

/// PARAMS

message MsgUpdateParams {
  option (cosmos.msg.v1.signer) = "sender";
  string sender = 1;
  OptionalParams params = 2;
}

message MsgUpdateParamsResponse {}

/// TOPICS

message MsgCreateNewTopic {
  option (cosmos.msg.v1.signer) = "creator";

  // creator is the message sender.
  string creator = 1;

  string metadata = 2;
  string loss_logic = 3;
  string loss_method = 4;
  string inference_logic = 5;
  string inference_method = 6;
  int64 epoch_length = 7;
  int64 ground_truth_lag = 8;
  string default_arg = 9;
  uint64 pnorm = 10;
  string alpha_regret = 11;
  string preward_reputer = 12;
  string preward_inference = 13;
  string preward_forecast = 14;
  string f_tolerance = 15;
}

message MsgCreateNewTopicResponse {
  uint64 topic_id = 1;
}

// MsgSetLosses sets the losses from a given reputer
message MsgSetLosses {
  option (cosmos.msg.v1.signer) = "sender";

  string sender = 1;

  repeated ReputerValueBundle reputer_value_bundles = 2;
}

message MsgSetLossesResponse {}

message MsgProcessInferences {
  option (cosmos.msg.v1.signer) = "sender";

  string sender = 1;

  repeated Inference inferences = 2;
}

message MsgProcessInferencesResponse {}

message MsgProcessForecasts {
  option (cosmos.msg.v1.signer) = "sender";

  string sender = 1;

  repeated Forecast forecasts = 2;
}

message MsgProcessForecastsResponse {}

///  Inference Node Registration

message MsgRegister {
  option (cosmos.msg.v1.signer) = "creator";

  string creator = 1;
  string lib_p2p_key = 2;
  string multi_address = 3;
  repeated uint64 topic_ids = 4;
  string initial_stake = 5 [
    (cosmos_proto.scalar) = "cosmos.Uint",
    (gogoproto.customtype) = "cosmossdk.io/math.Uint",
    (gogoproto.nullable) = false,
    (amino.dont_omitempty) = true
  ];
  string owner = 6;
  bool is_reputer = 7;
}

message MsgRegisterResponse {
  bool success = 1;
  string message = 2;
}

message MsgAddNewRegistration {
  option (cosmos.msg.v1.signer) = "creator";

  string creator = 1;
  string lib_p2p_key = 2;
  string multi_address = 3;
  uint64 topic_id = 4;
  string owner = 5;
  bool is_reputer = 6;
}

message MsgAddNewRegistrationResponse {
  bool success = 1;
  string message = 2;
}

message MsgRemoveRegistration {
  option (cosmos.msg.v1.signer) = "creator";

  string creator = 1;
  uint64 topic_id = 2;
  bool is_reputer = 3;
}

message MsgRemoveRegistrationResponse {
  bool success = 1;
  string message = 2;
}

///  Staking

message MsgAddStake {
  option (cosmos.msg.v1.signer) = "sender";

  string sender = 1;
  string amount = 2 [
    (cosmos_proto.scalar) = "cosmos.Uint",
    (gogoproto.customtype) = "cosmossdk.io/math.Uint",
    (gogoproto.nullable) = false,
    (amino.dont_omitempty) = true
  ];
  string stake_target = 3;
}

message MsgAddStakeResponse {}

message MsgStartRemoveStake {
  option (cosmos.msg.v1.signer) = "sender";

  string sender = 1;
  repeated StakePlacement placements_remove = 2;
}

message MsgStartRemoveStakeResponse {}

message MsgConfirmRemoveStake {
  option (cosmos.msg.v1.signer) = "sender";
  string sender = 1;
}

message MsgConfirmRemoveStakeResponse {}

message MsgStartRemoveAllStake {
  option (cosmos.msg.v1.signer) = "sender";
  string sender = 1;
}

message MsgStartRemoveAllStakeResponse {}

message MsgDelegateStake {
  option (cosmos.msg.v1.signer) = "sender";
  string sender = 1;
  uint64 topic_id = 2;
  string reputer = 3;
  string amount = 4 [
    (cosmos_proto.scalar) = "cosmos.Uint",
    (gogoproto.customtype) = "cosmossdk.io/math.Uint",
    (gogoproto.nullable) = false,
    (amino.dont_omitempty) = true
  ];
}

message MsgDelegateStakeResponse {}

message MsgStartRemoveDelegatedStake {
  option (cosmos.msg.v1.signer) = "sender";
  string sender = 1;
  repeated DelegatedStakePlacement placements_to_remove = 2;
}

message MsgStartRemoveDelegatedStakeResponse {}

message MsgConfirmDelegatedRemoveStake {
  option (cosmos.msg.v1.signer) = "sender";
  string sender = 1;
}

message MsgConfirmRemoveDelegatedStakeResponse {}

message MsgRequestInference {
  option (cosmos.msg.v1.signer) = "sender";
  string sender = 1;
  repeated RequestInferenceListItem requests = 2;
}

message RequestInferenceListItem {
  uint64 nonce = 1;
  uint64 topic_id = 2;
  int64 cadence = 3;  // blocks between inferences, zero means oneshot inference
  string max_price_per_inference = 4 [
    (cosmos_proto.scalar) = "cosmos.Uint",
    (gogoproto.customtype) = "cosmossdk.io/math.Uint",
    (gogoproto.nullable) = false,
    (amino.dont_omitempty) = true
  ];  // the maximum price per inference that alice is willing to pay
  string bid_amount = 5 [
    (cosmos_proto.scalar) = "cosmos.Uint",
    (gogoproto.customtype) = "cosmossdk.io/math.Uint",
    (gogoproto.nullable) = false,
    (amino.dont_omitempty) = true
  ];  // how many funds to send from alice with this Inference Request
  int64 block_valid_until = 6;
  bytes extra_data = 7;
}

message MsgRequestInferenceResponse {}

///  Whitelist

message MsgAddToWhitelistAdmin {
  option (cosmos.msg.v1.signer) = "sender";

  string sender = 1;
  string address = 2;
}

message MsgAddToWhitelistAdminResponse {}

message MsgRemoveFromWhitelistAdmin {
  option (cosmos.msg.v1.signer) = "sender";

  string sender = 1;
  string address = 2;
}

message MsgRemoveFromWhitelistAdminResponse {}

message MsgAddToTopicCreationWhitelist {
  option (cosmos.msg.v1.signer) = "sender";

  string sender = 1;
  string address = 2;
}

message MsgAddToTopicCreationWhitelistResponse {}

message MsgRemoveFromTopicCreationWhitelist {
  option (cosmos.msg.v1.signer) = "sender";

  string sender = 1;
  string address = 2;
}

message MsgRemoveFromTopicCreationWhitelistResponse {}

message MsgAddToReputerWhitelist {
  option (cosmos.msg.v1.signer) = "sender";

  string sender = 1;
  string address = 2;
}

message MsgAddToReputerWhitelistResponse {}

message MsgRemoveFromReputerWhitelist {
  option (cosmos.msg.v1.signer) = "sender";

  string sender = 1;
  string address = 2;
}

message MsgRemoveFromReputerWhitelistResponse {}

message MsgAddToFoundationWhitelist {
  option (cosmos.msg.v1.signer) = "sender";

  string sender = 1;
  string address = 2;
}

message MsgAddToFoundationWhitelistResponse {}

message MsgRemoveFromFoundationWhitelist {
  option (cosmos.msg.v1.signer) = "sender";

  string sender = 1;
  string address = 2;
}

message MsgRemoveFromFoundationWhitelistResponse {}

/// Topic Management

message MsgReactivateTopic {
  option (cosmos.msg.v1.signer) = "sender";

  string sender = 1;
  uint64 topic_id = 2;
}

message MsgReactivateTopicResponse {
  bool success = 1;
}<|MERGE_RESOLUTION|>--- conflicted
+++ resolved
@@ -94,30 +94,6 @@
       9;  // fastest allowable topic epoch => also fastest allowed cadence of a repeating inference request
   repeated int64 max_inference_request_validity = 10;  // longest time a subscription is allowed to be valid
   repeated int64 max_request_cadence = 11;  // slowest/largest amount of time subscription can take between inferences
-<<<<<<< HEAD
-  repeated string percent_rewards_reputers_workers = 12 [
-    (cosmos_proto.scalar) = "cosmos.Dec",
-    (gogoproto.customtype) = "cosmossdk.io/math.LegacyDec",
-    (gogoproto.nullable) = false,
-    (amino.dont_omitempty) = true
-  ];  // rewards (tx fees + inflation) paid to workers/reputers. Validators get the rest
-  repeated uint64 max_workers_per_topic_request =
-      13;  // max number of workers whose inference will be used and compensated per request
-  repeated uint64 max_reputers_per_topic_request =
-      14;  // max number of reputers to solicit losses from per loss request
-  repeated string epsilon = 15 [
-    (cosmos_proto.scalar) = "cosmos.Dec",
-    (gogoproto.customtype) = "cosmossdk.io/math.LegacyDec",
-    (gogoproto.nullable) = false,
-    (amino.dont_omitempty) = true
-  ];  // small number to prevent division by zero
-  repeated string p_inference_synthesis = 16 [
-    (cosmos_proto.scalar) = "cosmos.Dec",
-    (gogoproto.customtype) = "cosmossdk.io/math.LegacyDec",
-    (gogoproto.nullable) = false,
-    (amino.dont_omitempty) = true
-  ];  // fiducial value of exponent used in gradient function applied in Inference Synthesis
-=======
   repeated string percent_rewards_reputers_workers =
       12;  // rewards (tx fees + inflation) paid to workers/reputers. Validators get the rest
   repeated uint64 max_workers_per_topic_request =
@@ -127,7 +103,6 @@
   repeated string epsilon = 15;  // small number to prevent division by zero
   repeated string p_inference_synthesis =
       16;  // fiducial value of exponent used in gradient function applied in Inference Synthesis
->>>>>>> 7e939e19
 }
 
 /// PARAMS
