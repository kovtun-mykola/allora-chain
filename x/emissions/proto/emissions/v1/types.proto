--- conflicted
+++ resolved
@@ -128,11 +128,6 @@
     (gogoproto.customtype) = "github.com/allora-network/allora-chain/math.Dec",
     (gogoproto.nullable) = false
   ];                                                // parameter b for sigmoid function, fiducial value = 0.5
-<<<<<<< HEAD
-  uint64 gradient_descent_max_iters = 36;           // max number of gradient descent iterations
-  int64 max_retries_to_fulfil_nonces_worker = 37;   // max number of retries to unfulfilled nonces (worker)
-  int64 max_retries_to_fulfil_nonces_reputer = 38;  // max number of retries to unfulfilled nonces (reputer)
-=======
   uint64 gradient_descent_max_iters = 38;           // max number of gradient descent iterations
   int64 max_retries_to_fulfil_nonces_worker = 39;   // max number of retries to unfulfilled nonces (worker)
   int64 max_retries_to_fulfil_nonces_reputer = 40;  // max number of retries to unfulfilled nonces (reputer)
@@ -149,7 +144,6 @@
   uint64 max_requests_per_topic = 46;  // max number of requests per topic
   uint64 default_limit = 47;           // default limit for pagination
   uint64 max_limit = 48;               // max limit for pagination
->>>>>>> 697bb797
 }
 
 /// TOPICS
