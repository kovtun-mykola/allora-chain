--- conflicted
+++ resolved
@@ -209,13 +209,9 @@
   option (gogoproto.equal) = true;
 
   string reputer = 1;
-<<<<<<< HEAD
-  ValueBundle value_bundle = 2;
-  bytes signature = 3;
-=======
   ReputerRequestNonce reputer_request_nonce = 2;
   ValueBundle value_bundle = 3;
->>>>>>> 88ebfc90
+  bytes signature = 4;
 }
 
 message ReputerValueBundles {
@@ -240,28 +236,23 @@
   Nonce nonce = 3;
   string value = 4
       [(gogoproto.customtype) = "github.com/allora-network/allora-chain/math.Dec", (gogoproto.nullable) = false];
-<<<<<<< HEAD
+  bytes extra_data = 5;
+  string proof = 6;
+  bytes signature = 7;
+}
+
+message Inferences {
+  repeated Inference inferences = 1;
+}
+
+message ForecastElement {
+  option (gogoproto.equal) = true;
+
+  string inferer = 2;
+  string value = 3
+      [(gogoproto.customtype) = "github.com/allora-network/allora-chain/math.Dec", (gogoproto.nullable) = false];
   bytes extra_data = 4;
   string proof = 5;
-  bytes signature = 6;
-=======
-  bytes extra_data = 5;
-  string proof = 6;
->>>>>>> 88ebfc90
-}
-
-message Inferences {
-  repeated Inference inferences = 1;
-}
-
-message ForecastElement {
-  option (gogoproto.equal) = true;
-
-  string inferer = 2;
-  string value = 3
-      [(gogoproto.customtype) = "github.com/allora-network/allora-chain/math.Dec", (gogoproto.nullable) = false];
-  bytes extra_data = 4;
-  string proof = 5;
 }
 
 message Forecast {
@@ -269,13 +260,9 @@
 
   uint64 topic_id = 1;
   string forecaster = 2;
-<<<<<<< HEAD
-  repeated ForecastElement forecast_elements = 3;
-  bytes signature = 6;
-=======
   Nonce nonce = 3;
   repeated ForecastElement forecast_elements = 4;
->>>>>>> 88ebfc90
+  bytes signature = 5;
 }
 
 message Forecasts {
