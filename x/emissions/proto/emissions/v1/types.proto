--- conflicted
+++ resolved
@@ -52,26 +52,23 @@
   double epsilon = 21;                         // small number to prevent division by zero
   double p_inference_synthesis =
       22;  // fiducial value of exponent used in gradient function applied in Inference Synthesis
-<<<<<<< HEAD
-  uint64 number_of_clients_for_tax = 23;  // global number for calculation tax of worker reward
-  uint64 parameter_for_tax = 24;          // global parameter for calculation tax of worker reward
-=======
-  double topic_reward_stake_importance = 23;  // The exponent μ represents the importance of stake in the reward of a
+  uint64 number_of_clients_for_tax = 24;      // global number for calculation tax of worker reward
+  uint64 parameter_for_tax = 25;              // global parameter for calculation tax of worker reward
+  double topic_reward_stake_importance = 26;  // The exponent μ represents the importance of stake in the reward of a
                                               // topic and has a fiduciary value of 0.5
-  double topic_reward_fee_revenue_importance = 24;  // The exponent ν represents the importance of fee revenue in the
+  double topic_reward_fee_revenue_importance = 27;  // The exponent ν represents the importance of fee revenue in the
                                                     // reward of a topic and has a fiduciary value of 0.5
-  double topic_reward_alpha = 25;  // global exponential moving average parameter. Fiduciary value of 0.9375 on a
+  double topic_reward_alpha = 28;  // global exponential moving average parameter. Fiduciary value of 0.9375 on a
                                    // monthly timescale, 0.5 for weekly updates
   // percentage of the total supply that is rewarded to
   // cosmos network validators the rest goes to
   // allora reputers workers etc
-  string validators_vs_allora_percent_reward = 26 [
+  string validators_vs_allora_percent_reward = 29 [
     (cosmos_proto.scalar) = "cosmos.LegacyDec",
     (gogoproto.customtype) = "cosmossdk.io/math.LegacyDec",
     (gogoproto.nullable) = false,
     (amino.dont_omitempty) = true
   ];
->>>>>>> ed5a80d5
 }
 
 /// TOPICS
