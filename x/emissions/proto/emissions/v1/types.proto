syntax = "proto3";
package emissions.v1;

option go_package = "github.com/allora-network/allora-chain/x/emissions/types";

import "cosmos_proto/cosmos.proto";
import "amino/amino.proto";
import "gogoproto/gogo.proto";

// Params defines the parameters of the module.
message Params {
  string version = 1;        // version of the protocol should be in lockstep with github release tag version
  int64 reward_cadence = 2;  // length of an "epoch" for rewards payouts in blocks
  string min_topic_unmet_demand = 3 [
    (cosmos_proto.scalar) = "cosmos.Uint",
    (gogoproto.customtype) = "cosmossdk.io/math.Uint",
    (gogoproto.nullable) = false,
    (amino.dont_omitempty) = true
  ];  // total unmet demand for a topic < this => don't run inference solicatation or weight-adjustment
  uint64 max_topics_per_block = 4;  // max number of topics to run cadence for per block
  string min_request_unmet_demand = 5 [
    (cosmos_proto.scalar) = "cosmos.Uint",
    (gogoproto.customtype) = "cosmossdk.io/math.Uint",
    (gogoproto.nullable) = false,
    (amino.dont_omitempty) = true
  ];  // delete requests if they have below this demand remaining
  string max_missing_inference_percent = 6 [
    (gogoproto.customtype) = "github.com/allora-network/allora-chain/math.Dec",
    (gogoproto.nullable) = false
  ];  // if a worker has this percentage of inferences missing, penalize them
  string required_minimum_stake = 7 [
    (cosmos_proto.scalar) = "cosmos.Uint",
    (gogoproto.customtype) = "cosmossdk.io/math.Uint",
    (gogoproto.nullable) = false,
    (amino.dont_omitempty) = true
  ];                                    // minimum amount of tokens to send to stake as a reputer or worker
  int64 remove_stake_delay_window = 8;  // how long to wait before allowed to remove stake
  int64 min_epoch_length = 9;           // fastest allowable topic epoch and cadence of a repeating inference request
  int64 max_inference_request_validity = 10;  // longest time a subscription of inferences is allowed to be valid
  int64 max_request_cadence = 11;  // slowest (largest) amount of time a subscription can take between inferences
  string sharpness = 12 [
    (gogoproto.customtype) = "github.com/allora-network/allora-chain/math.Dec",
    (gogoproto.nullable) = false
  ];  // controls going from stake-weighted consensus at low values to majority vote of above-average stake holders at
      // high values
  string beta_entropy = 13 [
    (gogoproto.customtype) = "github.com/allora-network/allora-chain/math.Dec",
    (gogoproto.nullable) = false
  ];  // controls resilience of reward payouts against copycat workers
  string learning_rate = 14 [
    (gogoproto.customtype) = "github.com/allora-network/allora-chain/math.Dec",
    (gogoproto.nullable) = false
  ];  // speed of gradient descent
  string max_gradient_threshold = 15 [
    (gogoproto.customtype) = "github.com/allora-network/allora-chain/math.Dec",
    (gogoproto.nullable) = false
  ];  // gradient descent stops when gradient falls below this
  string min_stake_fraction = 16 [
    (gogoproto.customtype) = "github.com/allora-network/allora-chain/math.Dec",
    (gogoproto.nullable) = false
  ];  // minimum fraction of stake to listen to when setting consensus listening coefficients
  uint64 max_workers_per_topic_request = 17;   // max num workers whose inference are used and compensated per request
  uint64 max_reputers_per_topic_request = 18;  // max num reputers to solicit losses from per loss request
  string epsilon = 19 [
    (gogoproto.customtype) = "github.com/allora-network/allora-chain/math.Dec",
    (gogoproto.nullable) = false
  ];  // small number to prevent division by zero
  string p_inference_synthesis = 20 [
    (gogoproto.customtype) = "github.com/allora-network/allora-chain/math.Dec",
    (gogoproto.nullable) = false
  ];  // fiducial value of exponent for Inference Synthesis gradient function
  string p_reward_spread = 21 [
    (gogoproto.customtype) = "github.com/allora-network/allora-chain/math.Dec",
    (gogoproto.nullable) = false
  ];  // fiducial value = 1; Exponent for W_i total reward allocated to reputers per timestep
  string alpha_regret = 22 [
    (gogoproto.customtype) = "github.com/allora-network/allora-chain/math.Dec",
    (gogoproto.nullable) = false
  ];  // how much to weight the most recent log-loss differences in regret EMA update
  uint64 max_unfulfilled_worker_requests = 23;   // max num worker request nonces to keep track of per topic
  uint64 max_unfulfilled_reputer_requests = 24;  // max num reputer request nonces to keep track of per topic
  uint64 number_expected_inference_sybils = 25;  // global number for calculation tax of worker reward
  uint64 sybil_tax_exponent = 26;                // global parameter for calculation tax of worker reward
  string topic_reward_stake_importance = 27 [
    (gogoproto.customtype) = "github.com/allora-network/allora-chain/math.Dec",
    (gogoproto.nullable) = false
  ];  // The exponent μ represents the importance of stake in the reward of a topic and has a fiducial value of 0.5
  string topic_reward_fee_revenue_importance = 28 [
    (gogoproto.customtype) = "github.com/allora-network/allora-chain/math.Dec",
    (gogoproto.nullable) = false
  ];  // The exponent ν represents the importance of fee revenue in the reward of a topic and has a fiducial value of
      // 0.5
  string topic_reward_alpha = 29 [
    (gogoproto.customtype) = "github.com/allora-network/allora-chain/math.Dec",
    (gogoproto.nullable) = false
  ];  // global exponential moving average parameter. Fiducial value of 0.9375 on a monthly timescale, 0.5 for weekly
      // updates
  string task_reward_alpha = 30 [
    (gogoproto.customtype) = "github.com/allora-network/allora-chain/math.Dec",
    (gogoproto.nullable) = false
  ];  // global exponential moving average parameter. Fiducial value of 0.1 used to calculate ~U_ij, ~V_ik, ~W_im
  string validators_vs_allora_percent_reward = 31 [
    (gogoproto.customtype) = "github.com/allora-network/allora-chain/math.Dec",
    (gogoproto.nullable) = false
  ];  // percent of total supply rewarded to cosmos network validators, rest goes to allora reputers workers etc
  uint64 max_samples_to_scale_scores = 32;  // number of scores to use for standard deviation calculation
  // max this many inferences from unique workers and forecasts thereof are accepted per payload
  uint64 max_top_workers_to_reward = 33;   // max number of top workers by score to reward
  uint64 max_top_reputers_to_reward = 34;  // max number of top reputers by score to reward
  string create_topic_fee = 35 [
    (cosmos_proto.scalar) = "cosmos.Int",
    (gogoproto.customtype) = "cosmossdk.io/math.Int",
    (gogoproto.nullable) = false,
    (amino.dont_omitempty) = true
  ];  // topic registration fee
  string sigmoid_a = 36 [
    (gogoproto.customtype) = "github.com/allora-network/allora-chain/math.Dec",
    (gogoproto.nullable) = false
  ];  // parameter a for sigmoid function, fiducial value = 8
  string sigmoid_b = 37 [
    (gogoproto.customtype) = "github.com/allora-network/allora-chain/math.Dec",
    (gogoproto.nullable) = false
  ];                                                // parameter b for sigmoid function, fiducial value = 0.5
  uint64 gradient_descent_max_iters = 38;           // max number of gradient descent iterations
  int64 max_retries_to_fulfil_nonces_worker = 39;   // max number of retries to unfulfilled nonces (worker)
  int64 max_retries_to_fulfil_nonces_reputer = 40;  // max number of retries to unfulfilled nonces (reputer)
<<<<<<< HEAD
  uint64 topic_page_limit = 41;
  uint64 max_topic_pages = 42;
  uint64 request_page_limit = 43;
  uint64 max_request_pages = 44;
=======
  string registration_fee = 41 [
    (cosmos_proto.scalar) = "cosmos.Int",
    (gogoproto.customtype) = "cosmossdk.io/math.Int",
    (gogoproto.nullable) = false,
    (amino.dont_omitempty) = true
  ];  // registration fee for workers and reputers
>>>>>>> 00e78910
}

/// TOPICS

message Topic {
  uint64 id = 1;
  string creator = 2;
  string metadata = 3;
  string loss_logic = 4;
  string loss_method = 5;
  string inference_logic = 6;
  string inference_method = 7;
  int64 epoch_last_ended = 8;
  int64 epoch_length = 9;
  int64 ground_truth_lag = 10;
  string default_arg = 11;
  uint64 pnorm = 12;
  string alpha_regret = 13
      [(gogoproto.customtype) = "github.com/allora-network/allora-chain/math.Dec", (gogoproto.nullable) = false];
  string preward_reputer = 14
      [(gogoproto.customtype) = "github.com/allora-network/allora-chain/math.Dec", (gogoproto.nullable) = false];
  string preward_inference = 15
      [(gogoproto.customtype) = "github.com/allora-network/allora-chain/math.Dec", (gogoproto.nullable) = false];
  string preward_forecast = 16
      [(gogoproto.customtype) = "github.com/allora-network/allora-chain/math.Dec", (gogoproto.nullable) = false];
  string f_tolerance = 17
      [(gogoproto.customtype) = "github.com/allora-network/allora-chain/math.Dec", (gogoproto.nullable) = false];
}

message TopicList {
  repeated Topic topics = 1;
}

/// REPUTERS

message WorkerAttributedValue {
  option (gogoproto.equal) = true;

  string worker = 1;  // worker who created the value
  string value = 2
      [(gogoproto.customtype) = "github.com/allora-network/allora-chain/math.Dec", (gogoproto.nullable) = false];
}

message WithheldWorkerAttributedValue {
  option (gogoproto.equal) = true;

  string worker = 1;
  string value = 2
      [(gogoproto.customtype) = "github.com/allora-network/allora-chain/math.Dec", (gogoproto.nullable) = false];
}

// These losses and inferences are calculated per reputer or by the network
// The `m`s in the comments below exist for when they're made by reputers,
// but they may be absent implying that they were made by the network
message ValueBundle {
  option (gogoproto.equal) = true;

  uint64 topic_id = 1;
  ReputerRequestNonce reputer_request_nonce = 2;
  string reputer = 3;
  bytes extra_data = 4;
  // R_im || log10 L_im || I_i
  string combined_value = 5
      [(gogoproto.customtype) = "github.com/allora-network/allora-chain/math.Dec", (gogoproto.nullable) = false];
  // R_ijm || log10 L_ijm || I_ij
  repeated WorkerAttributedValue inferer_values = 6;
  // R_ikm || log10 L_ikm || I_ik
  repeated WorkerAttributedValue forecaster_values = 7;
  // R^-_im  || log10 L^-_im || I^-_i
  string naive_value = 8
      [(gogoproto.customtype) = "github.com/allora-network/allora-chain/math.Dec", (gogoproto.nullable) = false];
  // R^-_ilm || log10 L^-_ilm || I^-_il where l = any j
  // Note: forecast-implied inferences are recomputed for each left-out inference
  repeated WithheldWorkerAttributedValue one_out_inferer_values = 9;
  // R^-_ilm || log10 L^-_ilm || I^-_il where l = any k
  repeated WithheldWorkerAttributedValue one_out_forecaster_values = 10;
  // R^+_ikm || log10 L^+_ikm || I^+_ik
  // aka one_in_forecaster_values because equivalent to using only one forecast-implied inference
  repeated WorkerAttributedValue one_in_forecaster_values = 11;
}

// For when the bundle is computed on a per-reputer basis (ie.. if there is an index `m` in the above)
message ReputerValueBundle {
  option (gogoproto.equal) = true;

  ValueBundle value_bundle = 1;
  bytes signature = 2;
  string pubkey = 3;
}

message ReputerValueBundles {
  repeated ReputerValueBundle reputer_value_bundles = 1;
}

/// WORKERS

message TimestampedValue {
  option (gogoproto.equal) = true;

  int64 block_height = 1;  // height at which value calculated or received
  string value = 2
      [(gogoproto.customtype) = "github.com/allora-network/allora-chain/math.Dec", (gogoproto.nullable) = false];
}

message Inference {
  option (gogoproto.equal) = true;

  uint64 topic_id = 1;
  int64 block_height = 2;
  string inferer = 3;
  string value = 4
      [(gogoproto.customtype) = "github.com/allora-network/allora-chain/math.Dec", (gogoproto.nullable) = false];
  bytes extra_data = 5;
  string proof = 6;
}

message Inferences {
  repeated Inference inferences = 1;
}

message ForecastElement {
  option (gogoproto.equal) = true;

  string inferer = 2;
  string value = 3
      [(gogoproto.customtype) = "github.com/allora-network/allora-chain/math.Dec", (gogoproto.nullable) = false];
}

message Forecast {
  option (gogoproto.equal) = true;
  uint64 topic_id = 1;
  int64 block_height = 2;
  string forecaster = 3;
  repeated ForecastElement forecast_elements = 4;
  bytes extra_data = 5;
}

message Forecasts {
  repeated Forecast forecasts = 1;
}

message InferenceForecastBundle {
  option (gogoproto.equal) = true;
  Inference inference = 1;
  Forecast forecast = 2;
}

message WorkerDataBundle {
  option (gogoproto.equal) = true;
  string worker = 1;
  InferenceForecastBundle inferenceForecastsBundle = 2;
  bytes inferencesForecastsBundleSignature = 3;
  string pubkey = 4;
}

message WorkerDataBundles {  // This will be in the incoming message, sent by leader
  repeated WorkerDataBundle worker_data_bundles = 1;
}

message OffchainNode {
  string lib_p2p_key = 1;    // LibP2P key of the node
  string multi_address = 2;  // Network address for accessing the node
  string owner = 3;
  string node_address = 4;
  string node_id = 5;
}

/// STAKE

message StakePlacement {
  uint64 topic_id = 1;
  string reputer = 2;
  string amount = 3 [
    (cosmos_proto.scalar) = "cosmos.Uint",
    (gogoproto.customtype) = "cosmossdk.io/math.Uint",
    (gogoproto.nullable) = false,
    (amino.dont_omitempty) = true
  ];
}

message StakeRemoval {
  int64 block_removal_started = 1;
  repeated StakePlacement placements = 2;
}

message DelegatedStakePlacement {
  uint64 topic_id = 1;
  string reputer = 2;
  string delegator = 3;
  string amount = 4 [
    (cosmos_proto.scalar) = "cosmos.Uint",
    (gogoproto.customtype) = "cosmossdk.io/math.Uint",
    (gogoproto.nullable) = false,
    (amino.dont_omitempty) = true
  ];
}

message DelegatedStakeRemoval {
  int64 block_removal_started = 1;
  repeated DelegatedStakePlacement placements = 2;
}

/// SCORES

message Score {
  uint64 topic_id = 1;
  int64 block_number = 2;
  string address = 3;
  string score = 4
      [(gogoproto.customtype) = "github.com/allora-network/allora-chain/math.Dec", (gogoproto.nullable) = false];
}

message Scores {
  repeated Score scores = 1;
}

/// AVERAGE REWARD

message AverageWorkerReward {
  uint32 count = 1;
  string value = 2
      [(gogoproto.customtype) = "github.com/allora-network/allora-chain/math.Dec", (gogoproto.nullable) = false];
}

/// LISTENING COEFFICIENTS
message ListeningCoefficient {
  string coefficient = 3
      [(gogoproto.customtype) = "github.com/allora-network/allora-chain/math.Dec", (gogoproto.nullable) = false];
}

/// INFERENCE REQUEST

// num_inference_possible = bid_amount / max_price_per_inference,
// length of time this inference repeats for =  num_inference_possible * cadence
message InferenceRequest {
  string sender = 1;
  uint64 nonce = 2;
  uint64 topic_id = 3;
  int64 cadence = 4;  // blocks between inferences, zero means oneshot inference
  string max_price_per_inference = 5 [
    (cosmos_proto.scalar) = "cosmos.Uint",
    (gogoproto.customtype) = "cosmossdk.io/math.Uint",
    (gogoproto.nullable) = false,
    (amino.dont_omitempty) = true
  ];  // the maximum price per inference that alice is willing to pay
  string bid_amount = 6 [
    (cosmos_proto.scalar) = "cosmos.Uint",
    (gogoproto.customtype) = "cosmossdk.io/math.Uint",
    (gogoproto.nullable) = false,
    (amino.dont_omitempty) = true
  ];                             // how many funds to send from alice with this Inference Request
  int64 block_last_checked = 7;  // last block the inference was checked and was possibly drawn from
  int64 block_valid_until = 8;
  bytes extra_data = 9;
}

/// NONCES for Worker and Reputer Requests

message Nonce {
  option (gogoproto.equal) = true;
  int64 block_height = 1;  // block height of the request
}

message Nonces {
  repeated Nonce nonces = 1;
}

message ReputerRequestNonce {
  option (gogoproto.equal) = true;
  // associated with the reputer request
  Nonce reputer_nonce = 1;
  // the reputers should respond to the reputer request with losses for work found at this worker nonce
  Nonce worker_nonce = 2;
}

message ReputerRequestNonces {
  repeated ReputerRequestNonce nonces = 1;
}

// stores the amount of fees collected by a topic in the last reward epoch
message TopicFeeRevenue {
  uint64 epoch = 1;
  string revenue = 2 [
    (cosmos_proto.scalar) = "cosmos.Int",
    (gogoproto.customtype) = "cosmossdk.io/math.Int",
    (gogoproto.nullable) = false,
    (amino.dont_omitempty) = true
  ];
}

message PreviousTopicWeight {
  uint64 epoch = 1;
  string weight = 2
      [(gogoproto.customtype) = "github.com/allora-network/allora-chain/math.Dec", (gogoproto.nullable) = false];
}<|MERGE_RESOLUTION|>--- conflicted
+++ resolved
@@ -124,19 +124,16 @@
   uint64 gradient_descent_max_iters = 38;           // max number of gradient descent iterations
   int64 max_retries_to_fulfil_nonces_worker = 39;   // max number of retries to unfulfilled nonces (worker)
   int64 max_retries_to_fulfil_nonces_reputer = 40;  // max number of retries to unfulfilled nonces (reputer)
-<<<<<<< HEAD
   uint64 topic_page_limit = 41;
   uint64 max_topic_pages = 42;
   uint64 request_page_limit = 43;
   uint64 max_request_pages = 44;
-=======
-  string registration_fee = 41 [
+  string registration_fee = 45 [
     (cosmos_proto.scalar) = "cosmos.Int",
     (gogoproto.customtype) = "cosmossdk.io/math.Int",
     (gogoproto.nullable) = false,
     (amino.dont_omitempty) = true
   ];  // registration fee for workers and reputers
->>>>>>> 00e78910
 }
 
 /// TOPICS
