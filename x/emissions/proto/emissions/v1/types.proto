--- conflicted
+++ resolved
@@ -109,26 +109,21 @@
     (gogoproto.nullable) = false,
     (amino.dont_omitempty) = true
   ];  // percent of total supply rewarded to cosmos network validators, rest goes to allora reputers workers etc
-<<<<<<< HEAD
-  uint64 max_samples_to_scale_scores = 31;  // number of scores to use for standard deviation calculation
-  uint64 create_topic_fee = 32;             // topic registration fee
+  uint64 max_samples_to_scale_scores = 33;  // number of scores to use for standard deviation calculation
   // max this many inferences from unique workers and forecasts thereof are accepted per payload
-  uint64 max_workers_accepted_per_payload = 33;
-  uint64 max_reputers_accepted_per_payload = 34;  // max num loss bundles from unique reputers accepted per payload
-  uint64 max_top_workers_to_reward = 35;          // max number of top workers by score to reward
-  uint64 max_top_reputers_to_reward = 36;         // max number of top reputers by score to reward
-=======
-  uint64 max_samples_to_scale_scores = 33;  // number of scores to use for standard deviation calculation
-  uint64 create_topic_fee = 34;             // topic registration fee
-  string sigmoid_a = 35 [
+  uint64 max_workers_accepted_per_payload = 34;
+  uint64 max_reputers_accepted_per_payload = 35;  // max num loss bundles from unique reputers accepted per payload
+  uint64 max_top_workers_to_reward = 36;          // max number of top workers by score to reward
+  uint64 max_top_reputers_to_reward = 37;         // max number of top reputers by score to reward
+  uint64 create_topic_fee = 38;                   // topic registration fee
+  string sigmoid_a = 39 [
     (gogoproto.customtype) = "github.com/allora-network/allora-chain/math.Dec",
     (gogoproto.nullable) = false
   ];  // parameter a for sigmoid function, feducial value = 8
-  string sigmoid_b = 36 [
+  string sigmoid_b = 40 [
     (gogoproto.customtype) = "github.com/allora-network/allora-chain/math.Dec",
     (gogoproto.nullable) = false
   ];  // parameter b for sigmoid function, feducial value = 0.5
->>>>>>> 660d5a20
 }
 
 /// TOPICS
