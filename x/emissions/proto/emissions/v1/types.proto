syntax = "proto3";
package emissions.v1;

option go_package = "github.com/allora-network/allora-chain/x/emissions/types";

import "cosmos_proto/cosmos.proto";
import "amino/amino.proto";
import "gogoproto/gogo.proto";

// Params defines the parameters of the module.
message Params {
  string version = 1;        // version of the protocol should be in lockstep with github release tag version
  int64 reward_cadence = 2;  // length of an "epoch" for rewards payouts in blocks
  string min_topic_unmet_demand = 3 [
    (cosmos_proto.scalar) = "cosmos.Uint",
    (gogoproto.customtype) = "cosmossdk.io/math.Uint",
    (gogoproto.nullable) = false,
    (amino.dont_omitempty) = true
  ];  // total unmet demand for a topic < this => don't run inference solicatation or weight-adjustment
  uint64 max_topics_per_block = 4;  // max number of topics to run cadence for per block
  string min_request_unmet_demand = 5 [
    (cosmos_proto.scalar) = "cosmos.Uint",
    (gogoproto.customtype) = "cosmossdk.io/math.Uint",
    (gogoproto.nullable) = false,
    (amino.dont_omitempty) = true
  ];  // delete requests if they have below this demand remaining
  string max_missing_inference_percent = 6 [
    (gogoproto.customtype) = "github.com/allora-network/allora-chain/math.Dec",
    (gogoproto.nullable) = false
  ];  // if a worker has this percentage of inferences missing, penalize them
  string required_minimum_stake = 7 [
    (cosmos_proto.scalar) = "cosmos.Uint",
    (gogoproto.customtype) = "cosmossdk.io/math.Uint",
    (gogoproto.nullable) = false,
    (amino.dont_omitempty) = true
  ];                                    // minimum amount of tokens to send to stake as a reputer or worker
  int64 remove_stake_delay_window = 8;  // how long to wait before allowed to remove stake
  int64 min_epoch_length = 9;           // fastest allowable topic epoch and cadence of a repeating inference request
  int64 max_inference_request_validity = 10;  // longest time a subscription of inferences is allowed to be valid
  int64 max_request_cadence = 11;  // slowest (largest) amount of time a subscription can take between inferences
  string percent_rewards_reputers_workers = 12 [
    (gogoproto.customtype) = "github.com/allora-network/allora-chain/math.Dec",
    (gogoproto.nullable) = false
  ];  // rewards (tx fees + inflation) paid to workers/reputers. Validators get the rest
  string sharpness = 13 [
    (gogoproto.customtype) = "github.com/allora-network/allora-chain/math.Dec",
    (gogoproto.nullable) = false
  ];  // controls going from stake-weighted consensus at low values to majority vote of above-average stake holders at
      // high values
  string beta_entropy = 14 [
    (gogoproto.customtype) = "github.com/allora-network/allora-chain/math.Dec",
    (gogoproto.nullable) = false
  ];  // controls resilience of reward payouts against copycat workers
  string dcoef_abs = 15 [
    (gogoproto.customtype) = "github.com/allora-network/allora-chain/math.Dec",
    (gogoproto.nullable) = false
  ];  // delta for numerical differentiation
  string learning_rate = 16 [
    (gogoproto.customtype) = "github.com/allora-network/allora-chain/math.Dec",
    (gogoproto.nullable) = false
  ];  // speed of gradient descent
  string max_gradient_threshold = 17 [
    (gogoproto.customtype) = "github.com/allora-network/allora-chain/math.Dec",
    (gogoproto.nullable) = false
  ];  // gradient descent stops when gradient falls below this
  string min_stake_fraction = 18 [
    (gogoproto.customtype) = "github.com/allora-network/allora-chain/math.Dec",
    (gogoproto.nullable) = false
  ];  // minimum fraction of stake to listen to when setting consensus listening coefficients
  uint64 max_workers_per_topic_request = 19;   // max num workers whose inference are used and compensated per request
  uint64 max_reputers_per_topic_request = 20;  // max num reputers to solicit losses from per loss request
  string epsilon = 21 [
    (gogoproto.customtype) = "github.com/allora-network/allora-chain/math.Dec",
    (gogoproto.nullable) = false
  ];  // small number to prevent division by zero
  string p_inference_synthesis = 22 [
    (gogoproto.customtype) = "github.com/allora-network/allora-chain/math.Dec",
    (gogoproto.nullable) = false
  ];  // fiducial value of exponent for Inference Synthesis gradient function
  string alpha_regret = 23 [
    (gogoproto.customtype) = "github.com/allora-network/allora-chain/math.Dec",
    (gogoproto.nullable) = false
  ];  // how much to weight the most recent log-loss differences in regret EMA update
  uint64 max_unfulfilled_worker_requests = 24;   // max num worker request nonces to keep track of per topic
  uint64 max_unfulfilled_reputer_requests = 25;  // max num reputer request nonces to keep track of per topic
  uint64 number_expected_inference_sybils = 26;  // global number for calculation tax of worker reward
  uint64 sybil_tax_exponent = 27;                // global parameter for calculation tax of worker reward
  string topic_reward_stake_importance = 28 [
    (gogoproto.customtype) = "github.com/allora-network/allora-chain/math.Dec",
    (gogoproto.nullable) = false
  ];  // The exponent μ represents the importance of stake in the reward of a topic and has a fiduciary value of 0.5
  string topic_reward_fee_revenue_importance = 29 [
    (gogoproto.customtype) = "github.com/allora-network/allora-chain/math.Dec",
    (gogoproto.nullable) = false
  ];  // The exponent ν represents the importance of fee revenue in the reward of a topic and has a fiduciary value of
      // 0.5
  string topic_reward_alpha = 30 [
    (gogoproto.customtype) = "github.com/allora-network/allora-chain/math.Dec",
    (gogoproto.nullable) = false
  ];  // global exponential moving average parameter. Fiduciary value of 0.9375 on a monthly timescale, 0.5 for weekly
      // updates
  string validators_vs_allora_percent_reward = 31 [
    (cosmos_proto.scalar) = "cosmos.LegacyDec",
    (gogoproto.customtype) = "cosmossdk.io/math.LegacyDec",
    (gogoproto.nullable) = false,
    (amino.dont_omitempty) = true
<<<<<<< HEAD
  ];

  uint64 create_topic_fee = 32;
  // topic registration fee
=======
  ];  // percent of total supply rewarded to cosmos network validators, rest goes to allora reputers workers etc
  uint64 max_samples_to_scale_scores = 32;  // number of scores to use for standard deviation calculation
>>>>>>> 56e07e59
}

/// TOPICS

message Topic {
  uint64 id = 1;
  string creator = 2;
  string metadata = 3;
  string loss_logic = 4;
  string loss_method = 5;
  string inference_logic = 6;
  string inference_method = 7;
  int64 epoch_last_ended = 8;
  int64 epoch_length = 9;
  int64 ground_truth_lag = 10;
  bool active = 11;
  string default_arg = 12;
  uint64 pnorm = 13;
  string alpha_regret = 14
      [(gogoproto.customtype) = "github.com/allora-network/allora-chain/math.Dec", (gogoproto.nullable) = false];
  string preward_reputer = 15
      [(gogoproto.customtype) = "github.com/allora-network/allora-chain/math.Dec", (gogoproto.nullable) = false];
  string preward_inference = 16
      [(gogoproto.customtype) = "github.com/allora-network/allora-chain/math.Dec", (gogoproto.nullable) = false];
  string preward_forecast = 17
      [(gogoproto.customtype) = "github.com/allora-network/allora-chain/math.Dec", (gogoproto.nullable) = false];
  string f_tolerance = 18
      [(gogoproto.customtype) = "github.com/allora-network/allora-chain/math.Dec", (gogoproto.nullable) = false];
}

message TopicList {
  repeated Topic topics = 1;
}

/// REPUTERS

message WorkerAttributedValue {
  option (gogoproto.equal) = true;

  string worker = 1;  // worker who created the value
  string value = 2
      [(gogoproto.customtype) = "github.com/allora-network/allora-chain/math.Dec", (gogoproto.nullable) = false];
}

message WithheldWorkerAttributedValue {
  option (gogoproto.equal) = true;

  string worker = 1;
  string value = 2
      [(gogoproto.customtype) = "github.com/allora-network/allora-chain/math.Dec", (gogoproto.nullable) = false];
}

// These losses and inferences are calculated per reputer or by the network
// The `m`s in the comments below exist for when they're made by reputers,
// but they may be absent implying that they were made by the network
message ValueBundle {
  option (gogoproto.equal) = true;

  uint64 topic_id = 1;
  bytes extra_data = 2;
  // R_im || log10 L_im || I_i
  string combined_value = 3
      [(gogoproto.customtype) = "github.com/allora-network/allora-chain/math.Dec", (gogoproto.nullable) = false];
  // R_ijm || log10 L_ijm || I_ij
  repeated WorkerAttributedValue inferer_values = 4;
  // R_ikm || log10 L_ikm || I_ik
  repeated WorkerAttributedValue forecaster_values = 5;
  // R^-_im  || log10 L^-_im || I^-_i
  string naive_value = 6
      [(gogoproto.customtype) = "github.com/allora-network/allora-chain/math.Dec", (gogoproto.nullable) = false];
  // R^-_ilm || log10 L^-_ilm || I^-_il where l = any j
  // Note: forecast-implied inferences are recomputed for each left-out inference
  repeated WithheldWorkerAttributedValue one_out_inferer_values = 7;
  // R^-_ilm || log10 L^-_ilm || I^-_il where l = any k
  repeated WithheldWorkerAttributedValue one_out_forecaster_values = 8;
  // R^+_ikm || log10 L^+_ikm || I^+_ik
  // aka one_in_forecaster_values because equivalent to using only one forecast-implied inference
  repeated WorkerAttributedValue one_in_forecaster_values = 9;
}

// For when the bundle is computed on a per-reputer basis (ie.. if there is an index `m` in the above)
message ReputerValueBundle {
  option (gogoproto.equal) = true;

  string reputer = 1;
  ValueBundle value_bundle = 2;
}

message ReputerValueBundles {
  repeated ReputerValueBundle reputer_value_bundles = 1;
}

/// WORKERS

message TimestampedValue {
  option (gogoproto.equal) = true;

  int64 block_height = 1;  // height at which value calculated or received
  string value = 2
      [(gogoproto.customtype) = "github.com/allora-network/allora-chain/math.Dec", (gogoproto.nullable) = false];
}

message Inference {
  option (gogoproto.equal) = true;

  uint64 topic_id = 1;
  string worker = 2;
  string value = 3
      [(gogoproto.customtype) = "github.com/allora-network/allora-chain/math.Dec", (gogoproto.nullable) = false];
  bytes extra_data = 4;
  string proof = 5;
}

message Inferences {
  repeated Inference inferences = 1;
}

message ForecastElement {
  option (gogoproto.equal) = true;

  string inferer = 2;
  string value = 3
      [(gogoproto.customtype) = "github.com/allora-network/allora-chain/math.Dec", (gogoproto.nullable) = false];
  bytes extra_data = 4;
  string proof = 5;
}

message Forecast {
  option (gogoproto.equal) = true;

  uint64 topic_id = 1;
  string forecaster = 2;
  repeated ForecastElement forecast_elements = 3;
}

message Forecasts {
  repeated Forecast forecasts = 1;
}

message OffchainNode {
  string lib_p2p_key = 1;    // LibP2P key of the node
  string multi_address = 2;  // Network address for accessing the node
  string owner = 3;
  string node_address = 4;
  string node_id = 5;
}

message OffchainNodes {
  repeated Inference offchain_node = 1;
}

message InferenceSetForScoring {
  uint64 topic_id = 1;
  int64 block_height = 2;
  Inferences inferences = 3;
}

message ForecastSetForScoring {
  uint64 topic_id = 1;
  int64 block_height = 2;
  Forecasts forecasts = 3;
}

/// STAKE

message StakePlacement {
  uint64 topic_id = 1;
  string reputer = 2;
  string amount = 3 [
    (cosmos_proto.scalar) = "cosmos.Uint",
    (gogoproto.customtype) = "cosmossdk.io/math.Uint",
    (gogoproto.nullable) = false,
    (amino.dont_omitempty) = true
  ];
}

message StakeRemoval {
  int64 block_removal_started = 1;
  repeated StakePlacement placements = 2;
}

message DelegatedStakePlacement {
  uint64 topic_id = 1;
  string reputer = 2;
  string delegator = 3;
  string amount = 4 [
    (cosmos_proto.scalar) = "cosmos.Uint",
    (gogoproto.customtype) = "cosmossdk.io/math.Uint",
    (gogoproto.nullable) = false,
    (amino.dont_omitempty) = true
  ];
}

message DelegatedStakeRemoval {
  int64 block_removal_started = 1;
  repeated DelegatedStakePlacement placements = 2;
}

/// SCORES

message Score {
  uint64 topic_id = 1;
  int64 block_number = 2;
  string address = 3;
  string score = 4
      [(gogoproto.customtype) = "github.com/allora-network/allora-chain/math.Dec", (gogoproto.nullable) = false];
}

message Scores {
  repeated Score scores = 1;
}

/// AVERAGE REWARD

message AverageWorkerReward {
  uint32 count = 1;
  string value = 2
      [(gogoproto.customtype) = "github.com/allora-network/allora-chain/math.Dec", (gogoproto.nullable) = false];
}

/// LISTENING COEFFICIENTS
message ListeningCoefficient {
  string coefficient = 3
      [(gogoproto.customtype) = "github.com/allora-network/allora-chain/math.Dec", (gogoproto.nullable) = false];
}

/// INFERENCE REQUEST

// num_inference_possible = bid_amount / max_price_per_inference,
// length of time this inference repeats for =  num_inference_possible * cadence
message InferenceRequest {
  string sender = 1;
  uint64 nonce = 2;
  uint64 topic_id = 3;
  int64 cadence = 4;  // blocks between inferences, zero means oneshot inference
  string max_price_per_inference = 5 [
    (cosmos_proto.scalar) = "cosmos.Uint",
    (gogoproto.customtype) = "cosmossdk.io/math.Uint",
    (gogoproto.nullable) = false,
    (amino.dont_omitempty) = true
  ];  // the maximum price per inference that alice is willing to pay
  string bid_amount = 6 [
    (cosmos_proto.scalar) = "cosmos.Uint",
    (gogoproto.customtype) = "cosmossdk.io/math.Uint",
    (gogoproto.nullable) = false,
    (amino.dont_omitempty) = true
  ];                             // how many funds to send from alice with this Inference Request
  int64 block_last_checked = 7;  // last block the inference was checked and was possibly drawn from
  int64 block_valid_until = 8;
  bytes extra_data = 9;
}

/// NONCES for Worker and Reputer Requests

message Nonce {
  int64 nonce = 1;  // block height of the request
}

message Nonces {
  repeated Nonce nonces = 1;
}

// stores the amount of fees collected by a topic
// in the last reward epoch
message TopicFeeRevenue {
  uint64 epoch = 1;
  string revenue = 2 [
    (cosmos_proto.scalar) = "cosmos.Int",
    (gogoproto.customtype) = "cosmossdk.io/math.Int",
    (gogoproto.nullable) = false,
    (amino.dont_omitempty) = true
  ];
}

message PreviousTopicWeight {
  uint64 epoch = 1;
  string weight = 2
      [(gogoproto.customtype) = "github.com/allora-network/allora-chain/math.Dec", (gogoproto.nullable) = false];
}<|MERGE_RESOLUTION|>--- conflicted
+++ resolved
@@ -104,15 +104,10 @@
     (gogoproto.customtype) = "cosmossdk.io/math.LegacyDec",
     (gogoproto.nullable) = false,
     (amino.dont_omitempty) = true
-<<<<<<< HEAD
-  ];
-
-  uint64 create_topic_fee = 32;
-  // topic registration fee
-=======
   ];  // percent of total supply rewarded to cosmos network validators, rest goes to allora reputers workers etc
   uint64 max_samples_to_scale_scores = 32;  // number of scores to use for standard deviation calculation
->>>>>>> 56e07e59
+  uint64 create_topic_fee = 33;
+  // topic registration fee
 }
 
 /// TOPICS
