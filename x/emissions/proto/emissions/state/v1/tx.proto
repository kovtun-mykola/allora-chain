syntax = "proto3";
package emissions.state.v1;

option go_package = "github.com/allora-network/allora-chain/x/emissions";

import "cosmos/msg/v1/msg.proto";
import "gogoproto/gogo.proto";
import "amino/amino.proto";
import "emissions/state/v1/types.proto";
import "cosmos_proto/cosmos.proto";

// Msg defines the module Msg service.
service Msg {
  option (cosmos.msg.v1.service) = true;

  rpc SetInferences(MsgSetInferences) returns (MsgSetInferencesResponse);

  rpc ProcessInferences(MsgProcessInferences) returns (MsgProcessInferencesResponse);

  rpc SetWeights(MsgSetWeights) returns (MsgSetWeightsResponse);

  rpc CreateNewTopic(MsgCreateNewTopic) returns (MsgCreateNewTopicResponse);

  rpc RegisterReputer(MsgRegisterReputer) returns (MsgRegisterReputerResponse);

  rpc RegisterWorker(MsgRegisterWorker) returns (MsgRegisterWorkerResponse);

  rpc AddStake(MsgAddStake) returns (MsgAddStakeResponse);

  rpc ModifyStake(MsgModifyStake) returns (MsgModifyStakeResponse);

  rpc StartRemoveStake(MsgStartRemoveStake) returns (MsgStartRemoveStakeResponse);

  rpc ConfirmRemoveStake(MsgConfirmRemoveStake) returns (MsgConfirmRemoveStakeResponse);

  rpc StartRemoveAllStake(MsgStartRemoveAllStake) returns (MsgStartRemoveAllStakeResponse);

  rpc RequestInference(MsgRequestInference) returns (MsgRequestInferenceResponse);
}

message MsgCreateNewTopic {
  option (cosmos.msg.v1.signer) = "creator";

  // creator is the message sender.
  string creator = 1;

  string metadata = 2;
  string weight_logic = 3;
  string weight_method = 4;
  uint64 weight_cadence = 5;
  string inference_logic = 6;
  string inference_method = 7;
  uint64 inference_cadence = 8;
<<<<<<< HEAD
=======
  bool active = 9;
  string default_arg = 10;
>>>>>>> 858d3f0c
}

message MsgCreateNewTopicResponse {
  uint64 topic_id = 1;
}

// MsgSetWeights sets the weights for a given validator.
message MsgSetWeights {
  option (cosmos.msg.v1.signer) = "sender";

  string sender = 1;

  repeated Weight weights = 2;
}

message MsgSetWeightsResponse {}

// MsgSetInferences sets the inferences for a given validator.
message MsgSetInferences {
  option (cosmos.msg.v1.signer) = "sender";

  string sender = 1;

  repeated Inference inferences = 2;
}

message MsgSetInferencesResponse {}

message MsgProcessInferences {
  option (cosmos.msg.v1.signer) = "sender";

  string sender = 1;

  repeated Inference inferences = 2;
}

message MsgProcessInferencesResponse {}

///
///  Inference Node Registration
///

// Message for registering an Inference compute node
message MsgRegisterReputer {
  option (cosmos.msg.v1.signer) = "creator";

  string creator = 1;                      // Message sender.
  string lib_p2p_key = 2;                  // LibP2P key of the node.
  string multi_address = 3;                // Network address for connectivity.
  repeated uint64 topics_ids = 4;           // Topics IDs the node is signing up to participate in.
  string initial_stake = 5 [
    (cosmos_proto.scalar)  = "cosmos.Uint",
    (gogoproto.customtype) = "cosmossdk.io/math.Uint",
    (gogoproto.nullable)   = false,
    (amino.dont_omitempty) = true
  ]; // Initial stake for the node.

}

// Response for registering an Inference compute node
message MsgRegisterReputerResponse {
  bool success = 1;                     // Indicates if registration was successful.
  string message = 2;                   // Additional message or details.
}

// Message for registering an Inference compute node
message MsgRegisterWorker {
  option (cosmos.msg.v1.signer) = "creator";

  string creator = 1;                               // Message sender.
  string lib_p2p_key = 2;                           // LibP2P key of the node.
  string multi_address = 3;                         // Network address for connectivity.
  repeated uint64 topics_ids = 4;                   // Topics IDs the node is signing up to participate in.
  string initial_stake = 5 [
    (cosmos_proto.scalar)  = "cosmos.Uint",
    (gogoproto.customtype) = "cosmossdk.io/math.Uint",
    (gogoproto.nullable)   = false,
    (amino.dont_omitempty) = true
  ]; // Initial stake for the node.
  string owner = 6;
}

// Response for registering an Inference compute node
message MsgRegisterWorkerResponse {
  bool success = 1;                     // Indicates if registration was successful.
  string message = 2;                   // Additional message or details.
}


message MsgAddStake {
  option (cosmos.msg.v1.signer) = "sender";

  string sender = 1;
  string amount = 2 [
    (cosmos_proto.scalar)  = "cosmos.Uint",
    (gogoproto.customtype) = "cosmossdk.io/math.Uint",
    (gogoproto.nullable)   = false,
    (amino.dont_omitempty) = true
  ];
  string stake_target = 3;
}

message MsgAddStakeResponse {}

message MsgStartRemoveStake {
  option (cosmos.msg.v1.signer) = "sender";

  string sender = 1;
  repeated StakePlacement placements_remove = 2;
}

message MsgStartRemoveStakeResponse {}

message MsgConfirmRemoveStake {
  option (cosmos.msg.v1.signer) = "sender";
  string sender = 1;
}

message MsgConfirmRemoveStakeResponse {}

message MsgStartRemoveAllStake {
  option (cosmos.msg.v1.signer) = "sender";
  string sender = 1;
}

message MsgStartRemoveAllStakeResponse {}

message MsgModifyStake{
  option (cosmos.msg.v1.signer) = "sender";

  string sender = 1;
  repeated StakePlacement placements_remove = 2;
  repeated StakePlacement placements_add = 3;
}

message MsgModifyStakeResponse{}

message MsgRequestInference {
  option (cosmos.msg.v1.signer) = "sender";
  string sender = 1;
  repeated RequestInferenceListItem requests = 2;
  }

message RequestInferenceListItem{
  uint64 nonce = 1;
  uint64 topic_id = 2;
  uint64 cadence = 3; // time in seconds between inferences, zero means oneshot inference
  string max_price_per_inference = 4 [
    (cosmos_proto.scalar)  = "cosmos.Uint",
    (gogoproto.customtype) = "cosmossdk.io/math.Uint",
    (gogoproto.nullable)   = false,
    (amino.dont_omitempty) = true
  ]; // the maximum price per inference that alice is willing to pay
  string bid_amount = 5 [
    (cosmos_proto.scalar)  = "cosmos.Uint",
    (gogoproto.customtype) = "cosmossdk.io/math.Uint",
    (gogoproto.nullable)   = false,
    (amino.dont_omitempty) = true
  ]; // how many funds to send from alice with this Inference Request
<<<<<<< HEAD
  uint64 timestamp_valid_until = 6;
  bytes extra_data = 7;
=======
  uint64 timestamp_valid_until = 7;
  bytes extra_data = 8;
}


message MsgRequestInference {
  option (cosmos.msg.v1.signer) = "sender";
  string sender = 1;
  repeated InferenceRequest requests = 2;
>>>>>>> 858d3f0c
}

message MsgRequestInferenceResponse {}<|MERGE_RESOLUTION|>--- conflicted
+++ resolved
@@ -51,11 +51,8 @@
   string inference_logic = 6;
   string inference_method = 7;
   uint64 inference_cadence = 8;
-<<<<<<< HEAD
-=======
   bool active = 9;
   string default_arg = 10;
->>>>>>> 858d3f0c
 }
 
 message MsgCreateNewTopicResponse {
@@ -215,20 +212,8 @@
     (gogoproto.nullable)   = false,
     (amino.dont_omitempty) = true
   ]; // how many funds to send from alice with this Inference Request
-<<<<<<< HEAD
   uint64 timestamp_valid_until = 6;
   bytes extra_data = 7;
-=======
-  uint64 timestamp_valid_until = 7;
-  bytes extra_data = 8;
-}
-
-
-message MsgRequestInference {
-  option (cosmos.msg.v1.signer) = "sender";
-  string sender = 1;
-  repeated InferenceRequest requests = 2;
->>>>>>> 858d3f0c
 }
 
 message MsgRequestInferenceResponse {}