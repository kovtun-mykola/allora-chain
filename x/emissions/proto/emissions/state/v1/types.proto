--- conflicted
+++ resolved
@@ -144,14 +144,7 @@
   ErrModifyStakeBeforeBondLessThanAmountModified = 19;
   ErrModifyStakeBeforeSumGreaterThanSenderStake = 20;
   ErrModifyStakeSumBeforeNotEqualToSumAfter = 21;
-<<<<<<< HEAD
   ErrConfirmRemoveStakeNoRemovalStarted = 22;
-  ErrInvalidLastUpdate = 23;
-  ErrEpochNotReached = 24;
-  ErrScalarMultiplyNegative = 25;
-  ErrDivideMapValuesByZero = 26;
-=======
   ErrScalarMultiplyNegative = 23;
   ErrDivideMapValuesByZero = 24;
->>>>>>> a99bfe13
 }