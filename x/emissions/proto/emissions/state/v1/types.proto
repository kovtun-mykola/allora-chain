--- conflicted
+++ resolved
@@ -149,13 +149,6 @@
   ErrConfirmRemoveStakeTooLate = 24;
   ErrScalarMultiplyNegative = 25;
   ErrDivideMapValuesByZero = 26;
-<<<<<<< HEAD
-  ErrTopicIdListValueDecodeInvalidLength =  27;
-  ErrTopicIdListValueDecodeJsonInvalidLength = 28;
-  ErrTopicIdListValueDecodeJsonInvalidFormat =  29;
-  ErrTopicDoesNotExist = 30;
-  ErrCannotRemoveMoreStakeThanStakedInTopic = 31;
-=======
   ErrInferenceRequestAlreadyInMempool = 27;
   ErrInferenceRequestBidAmountLessThanPrice = 28;
   ErrInferenceRequestTimestampValidUntilInPast = 29;
@@ -163,5 +156,9 @@
   ErrInferenceRequestCadenceTooFast = 31;
   ErrInferenceRequestCadenceTooSlow = 32;
   ErrInferenceRequestWillNeverBeScheduled = 33;
->>>>>>> 53c14fc6
+  ErrTopicIdListValueDecodeInvalidLength =  34;
+  ErrTopicIdListValueDecodeJsonInvalidLength = 35;
+  ErrTopicIdListValueDecodeJsonInvalidFormat =  36;
+  ErrTopicDoesNotExist = 37;
+  ErrCannotRemoveMoreStakeThanStakedInTopic = 38;
 }