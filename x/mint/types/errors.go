package types

import "cosmossdk.io/errors"

var (
	ErrUnauthorized                                    = errors.Register(ModuleName, 1, "unauthorized message signer")
	ErrNegativeTargetEmissionPerToken                  = errors.Register(ModuleName, 2, "negative target emission per token")
	ErrInvalidPreviousRewardEmissionPerUnitStakedToken = errors.Register(ModuleName, 3, "invalid previous reward")
	ErrInvalidEcosystemTokensMinted                    = errors.Register(ModuleName, 4, "invalid ecosystem tokens minted")
	ErrZeroDenominator                                 = errors.Register(ModuleName, 5, "zero denominator")
	ErrNegativeCirculatingSupply                       = errors.Register(ModuleName, 6, "circulating supply cannot be negative")
<<<<<<< HEAD
=======
	ErrNotFound                                        = errors.Register(ModuleName, 7, "not found")
>>>>>>> 778f47de
)<|MERGE_RESOLUTION|>--- conflicted
+++ resolved
@@ -9,8 +9,5 @@
 	ErrInvalidEcosystemTokensMinted                    = errors.Register(ModuleName, 4, "invalid ecosystem tokens minted")
 	ErrZeroDenominator                                 = errors.Register(ModuleName, 5, "zero denominator")
 	ErrNegativeCirculatingSupply                       = errors.Register(ModuleName, 6, "circulating supply cannot be negative")
-<<<<<<< HEAD
-=======
 	ErrNotFound                                        = errors.Register(ModuleName, 7, "not found")
->>>>>>> 778f47de
 )