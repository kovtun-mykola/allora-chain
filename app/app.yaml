modules:
  - name: runtime
    config:
      "@type": cosmos.app.runtime.v1alpha1.Module
      app_name: AlloraApp
      # During begin block slashing happens after distr.BeginBlocker so that
      # there is nothing left over in the validator fee pool, so as to keep the CanWithdrawInvariant invariant.
      # NOTE: staking module is required if HistoricalEntries param > 0
      # order of emissions must come before distribution for reputers + workers take their rewards cut before validators cut
<<<<<<< HEAD
=======
      pre_blockers: [ upgrade ]
>>>>>>> 32f488d2
      begin_blockers: [capability, distribution, slashing, staking, upgrade, mint, ibc, transfer, genutil, authz, interchainaccounts, feeibc]
      end_blockers: [gov, staking, ibc, transfer, capability, genutil, authz, interchainaccounts, feeibc, emissions]
      # NOTE: The genutils module must occur after staking so that pools are properly initialized with tokens from genesis accounts.
      # NOTE: The genutils module must also occur after auth so that it can access the params from auth.
      init_genesis: [capability, auth, bank, distribution, staking, slashing, gov, mint, ibc, genutil, authz, transfer, interchainaccounts, feeibc, params, upgrade, consensus, circuit, emissions, allorastaking, allorarequests, allorarewards, allorapendingrewards, ecosystem]
      override_store_keys:
        - module_name: auth
          kv_store_key: acc
  - name: auth
    config:
      "@type": cosmos.auth.module.v1.Module
      bech32_prefix: allo
      module_account_permissions:
        - account: fee_collector
        - account: mint
          permissions: [minter]
        - account: bonded_tokens_pool
          permissions: [burner, staking]
        - account: not_bonded_tokens_pool
          permissions: [burner, staking]
        - account : allorastaking
        - account : allorarequests
        - account : distribution
        - account : allorarewards
        - account : allorapendingrewards
        - account : ecosystem
        - account: transfer
          permissions: [minter, burner]
        - account: feeibc
        - account: interchainaccounts
        - account: gov
  - name: gov
    config:
      "@type": cosmos.gov.module.v1.Module
  - name: bank
    config:
      "@type": cosmos.bank.module.v1.Module
      blocked_module_accounts_override:
        [auth, bonded_tokens_pool, not_bonded_tokens_pool, allorastaking, allorarequests, allorarewards, allorapendingrewards, distribution]
  - name: circuit
    config:
      "@type": cosmos.circuit.module.v1.Module
  - name: staking
    config:
      "@type": cosmos.staking.module.v1.Module
  - name: consensus
    config:
      "@type": cosmos.consensus.module.v1.Module
  - name: genutil
    config:
      "@type": cosmos.genutil.module.v1.Module
  - name: authz
    config:
      "@type": cosmos.authz.module.v1.Module
  - name: tx
    config:
      "@type": cosmos.tx.config.v1.Config
  - name: mint
    config:
      "@type": mint.module.v1.Module
  - name: emissions
    config:
      "@type": emissions.module.v1.Module
  - name: distribution
    config:
      "@type": cosmos.distribution.module.v1.Module
  - name: upgrade
    config:
      "@type": cosmos.upgrade.module.v1.Module
  - name: params
    config:
      "@type": cosmos.params.module.v1.Module
  - name: slashing
    config:
      "@type": cosmos.slashing.module.v1.Module<|MERGE_RESOLUTION|>--- conflicted
+++ resolved
@@ -7,10 +7,7 @@
       # there is nothing left over in the validator fee pool, so as to keep the CanWithdrawInvariant invariant.
       # NOTE: staking module is required if HistoricalEntries param > 0
       # order of emissions must come before distribution for reputers + workers take their rewards cut before validators cut
-<<<<<<< HEAD
-=======
       pre_blockers: [ upgrade ]
->>>>>>> 32f488d2
       begin_blockers: [capability, distribution, slashing, staking, upgrade, mint, ibc, transfer, genutil, authz, interchainaccounts, feeibc]
       end_blockers: [gov, staking, ibc, transfer, capability, genutil, authz, interchainaccounts, feeibc, emissions]
       # NOTE: The genutils module must occur after staking so that pools are properly initialized with tokens from genesis accounts.
