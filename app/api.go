package app

import (
	"encoding/json"
	"fmt"
	"net/http"
	"strconv"

	"os"
	"strings"

	emissionstypes "github.com/allora-network/allora-chain/x/emissions/types"
	sdk "github.com/cosmos/cosmos-sdk/types"
)

type BlocklessRequest struct {
	FunctionID string `json:"function_id"`
	Method     string `json:"method"`
	TopicID    string `json:"topic,omitempty"`
	Config     Config `json:"config"`
}

type Config struct {
	Environment        []EnvVar `json:"env_vars,omitempty"`
	Stdin              *string  `json:"stdin,omitempty"`
	NodeCount          int      `json:"number_of_nodes,omitempty"`
	Timeout            int      `json:"timeout,omitempty"`
	ConsensusAlgorithm string   `json:"consensus_algorithm,omitempty"`
}

type EnvVar struct {
	Name  string `json:"name,omitempty"`
	Value string `json:"value,omitempty"`
}

type LatestInferences struct {
	Timestamp  string          `json:"timestamp"`
	Inferences []InferenceItem `json:"inferences"`
}

type InferenceItem struct {
	Worker    string `json:"worker"`
	Inference string `json:"inference"`
}

type LossesPayload struct {
	Inferences []emissionstypes.ValueBundle `json:"inferences"`
}

func generateLossesRequest(
	ctx sdk.Context,
	inferences *emissionstypes.ValueBundle,
	functionId string,
	functionMethod string,
	topicId uint64,
	topicAllowsNegative bool,
	blockHeight emissionstypes.Nonce,
	blockHeightEval emissionstypes.Nonce,
	blocktime uint64) {

	inferencesPayloadJSON, err := json.Marshal(inferences)
	if err != nil {
<<<<<<< HEAD
		ctx.Logger().Warn(fmt.Sprintf("Error marshalling JSON: %s", err.Error()))
=======
		ctx.Logger().Warn("Error marshalling JSON:" + err.Error())
>>>>>>> 1361b44e
		return
	}

	stdin := string(inferencesPayloadJSON)
	topicIdStr := strconv.FormatUint(topicId, 10) + "/reputer"
	calcWeightsReq := BlocklessRequest{
		FunctionID: functionId,
		Method:     functionMethod,
		TopicID:    topicIdStr,
		Config: Config{
			Stdin: &stdin,
			Environment: []EnvVar{
				{
					Name:  "BLS_REQUEST_PATH",
					Value: "/api",
				},
				{
					Name:  "ALLORA_ARG_PARAMS",
					Value: strconv.FormatUint(blocktime, 10),
				},
				{
					Name:  "ALLORA_BLOCK_HEIGHT_CURRENT",
					Value: strconv.FormatInt(blockHeight.BlockHeight, 10),
				},
				{
					Name:  "ALLORA_BLOCK_HEIGHT_EVAL",
					Value: strconv.FormatInt(blockHeightEval.BlockHeight, 10),
				},
				{
					Name:  "LOSS_FUNCTION_ALLOWS_NEGATIVE",
					Value: strconv.FormatBool(topicAllowsNegative),
				},
			},
			NodeCount:          -1,     // use all nodes that reported, no minimum / max
			Timeout:            2,      // seconds to time out before rollcall complete
			ConsensusAlgorithm: "pbft", // forces worker leader write to chain through pbft
		},
	}

	payload, err := json.Marshal(calcWeightsReq)
	if err != nil {
<<<<<<< HEAD
		ctx.Logger().Warn(fmt.Sprintf("Error marshalling outer JSON: %s", err.Error()))
=======
		ctx.Logger().Warn("Error marshalling outer JSON: " + err.Error())
>>>>>>> 1361b44e
		return
	}
	payloadStr := string(payload)
	ctx.Logger().Debug(fmt.Sprintf("Making API call - losses, with payload: %s", payloadStr))
	err = makeApiCall(payloadStr)
	if err != nil {
		ctx.Logger().Warn("Error making API call - losses: " + err.Error())
	}
}

func generateInferencesRequest(
	ctx sdk.Context,
	functionId string,
	functionMethod string,
	param string,
	topicId uint64,
	topicAllowsNegative bool,
	nonce emissionstypes.Nonce) {

	payloadJson := BlocklessRequest{
		FunctionID: functionId,
		Method:     functionMethod,
		TopicID:    strconv.FormatUint(topicId, 10),
		Config: Config{
			Environment: []EnvVar{
				{
					Name:  "BLS_REQUEST_PATH",
					Value: "/api",
				},
				{
					Name:  "ALLORA_ARG_PARAMS",
					Value: param,
				},
				{
					Name:  "ALLORA_BLOCK_HEIGHT_CURRENT",
					Value: strconv.FormatInt(nonce.BlockHeight, 10),
				},
				{
					Name:  "LOSS_FUNCTION_ALLOWS_NEGATIVE",
					Value: strconv.FormatBool(topicAllowsNegative),
				},
			},
			NodeCount:          -1,     // use all nodes that reported, no minimum / max
			Timeout:            2,      // seconds to time out before rollcall complete
			ConsensusAlgorithm: "pbft", // forces worker leader write to chain through pbft
		},
	}
	payload, err := json.Marshal(payloadJson)
	if err != nil {
<<<<<<< HEAD
		ctx.Logger().Warn(fmt.Sprintf("Error marshalling outer JSON: %s", err.Error()))
=======
		ctx.Logger().Warn("Error marshalling outer JSON: " + err.Error())
>>>>>>> 1361b44e
	}
	payloadStr := string(payload)

	ctx.Logger().Debug(fmt.Sprintf("Making API call - inferences, with payload: %s", payloadStr))
	err = makeApiCall(payloadStr)
	if err != nil {
<<<<<<< HEAD
		ctx.Logger().Warn(fmt.Sprintf("Error making API call: %s", err.Error()))
=======
		ctx.Logger().Warn("Error making API call - inferences: " + err.Error())
>>>>>>> 1361b44e
	}
}

func makeApiCall(payload string) error {
	url := os.Getenv("BLOCKLESS_API_URL")
	method := "POST"

	client := &http.Client{}
	req, err := http.NewRequest(method, url, strings.NewReader(payload))
	if err != nil {
		return err
	}
	req.Header.Add("Accept", "application/json, text/plain, */*")
	req.Header.Add("Content-Type", "application/json;charset=UTF-8")

	res, err := client.Do(req)
	if err != nil {
		return err
	}
	defer res.Body.Close()

	return nil
}<|MERGE_RESOLUTION|>--- conflicted
+++ resolved
@@ -60,11 +60,7 @@
 
 	inferencesPayloadJSON, err := json.Marshal(inferences)
 	if err != nil {
-<<<<<<< HEAD
 		ctx.Logger().Warn(fmt.Sprintf("Error marshalling JSON: %s", err.Error()))
-=======
-		ctx.Logger().Warn("Error marshalling JSON:" + err.Error())
->>>>>>> 1361b44e
 		return
 	}
 
@@ -106,11 +102,7 @@
 
 	payload, err := json.Marshal(calcWeightsReq)
 	if err != nil {
-<<<<<<< HEAD
 		ctx.Logger().Warn(fmt.Sprintf("Error marshalling outer JSON: %s", err.Error()))
-=======
-		ctx.Logger().Warn("Error marshalling outer JSON: " + err.Error())
->>>>>>> 1361b44e
 		return
 	}
 	payloadStr := string(payload)
@@ -160,22 +152,14 @@
 	}
 	payload, err := json.Marshal(payloadJson)
 	if err != nil {
-<<<<<<< HEAD
 		ctx.Logger().Warn(fmt.Sprintf("Error marshalling outer JSON: %s", err.Error()))
-=======
-		ctx.Logger().Warn("Error marshalling outer JSON: " + err.Error())
->>>>>>> 1361b44e
 	}
 	payloadStr := string(payload)
 
 	ctx.Logger().Debug(fmt.Sprintf("Making API call - inferences, with payload: %s", payloadStr))
 	err = makeApiCall(payloadStr)
 	if err != nil {
-<<<<<<< HEAD
 		ctx.Logger().Warn(fmt.Sprintf("Error making API call: %s", err.Error()))
-=======
-		ctx.Logger().Warn("Error making API call - inferences: " + err.Error())
->>>>>>> 1361b44e
 	}
 }
 
