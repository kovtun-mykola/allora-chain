package stress_test

import (
	"context"
	"encoding/hex"
	"errors"
	"fmt"
	"math/rand"
	"os"
	"strconv"
	"strings"
	"sync"
	"time"

	cosmossdk_io_math "cosmossdk.io/math"
	"github.com/allora-network/allora-chain/app/params"
	alloraMath "github.com/allora-network/allora-chain/math"
	"github.com/allora-network/allora-chain/x/emissions/types"
	sdktypes "github.com/cosmos/cosmos-sdk/types"
	"github.com/cosmos/cosmos-sdk/types/query"
	"github.com/cosmos/cosmos-sdk/types/tx/signing"
	banktypes "github.com/cosmos/cosmos-sdk/x/bank/types"
	"github.com/ignite/cli/v28/ignite/pkg/cosmosaccount"
	"github.com/stretchr/testify/require"
)

const secondsInAMonth = 2592000

const defaultEpochLength = 10      // Default epoch length in blocks if none is found yet from chain
const minWaitingNumberofEpochs = 3 // To control the number of epochs to wait before inserting the first batch
const iterationsInABatch = 1       // To control the number of epochs in each iteration of the loop (eg to manage insertions)

// This function gets the topic checking activity. After that it will sleep for a number of epoch to ensure nonces are available.
func getNonZeroTopicEpochLastRan(ctx context.Context, query types.QueryClient, topicID uint64, maxRetries int, approximateSecondsPerBlock time.Duration) (*types.Topic, error) {
	sleepingTimeBlocks := defaultEpochLength
	// Retry loop for a maximum of 5 times
	for retries := 0; retries < maxRetries; retries++ {
		topicResponse, err := query.GetTopic(ctx, &types.QueryTopicRequest{TopicId: topicID})
		if err == nil {
			storedTopic := topicResponse.Topic
			if storedTopic.EpochLastEnded != 0 {
				nBlocks := storedTopic.EpochLength * minWaitingNumberofEpochs
				sleepingTime := time.Duration(nBlocks) * approximateSecondsPerBlock
				fmt.Println(time.Now(), " Topic found, sleeping...", sleepingTime)
				time.Sleep(sleepingTime)
				fmt.Println(time.Now(), " Looking for topic: Slept.")
				return topicResponse.Topic, nil
			}
			sleepingTimeBlocks = int(storedTopic.EpochLength)
		} else {
			fmt.Println("Error getting topic, retry...", err)
		}
		// Sleep for a while before retrying
		fmt.Println("Retrying sleeping for a default epoch, retry ", retries, " for sleeping time ", sleepingTimeBlocks)
		time.Sleep(time.Duration(sleepingTimeBlocks) * approximateSecondsPerBlock * time.Second)
	}

	return nil, errors.New("topicEpochLastRan is still 0 after retrying")
}

func generateWorkerAttributedValueLosses(workerAddresses map[string]string, lowLimit, sum int) []*types.WorkerAttributedValue {
	values := make([]*types.WorkerAttributedValue, 0)
	for key := range workerAddresses {
		values = append(values, &types.WorkerAttributedValue{
			Worker: workerAddresses[key],
			Value:  alloraMath.NewDecFromInt64(int64(rand.Intn(lowLimit) + sum)),
		})
	}
	return values
}

func generateWithheldWorkerAttributedValueLosses(workerAddresses map[string]string, lowLimit, sum int) []*types.WithheldWorkerAttributedValue {
	values := make([]*types.WithheldWorkerAttributedValue, 0)
	for key := range workerAddresses {
		values = append(values, &types.WithheldWorkerAttributedValue{
			Worker: workerAddresses[key],
			Value:  alloraMath.NewDecFromInt64(int64(rand.Intn(lowLimit) + sum)),
		})
	}
	return values
}

func generateSingleWorkerBundle(m TestMetadata, topicId uint64, blockHeight int64,
	workerAddressName string, workerAddresses map[string]string) *types.WorkerDataBundle {
	// Iterate workerAddresses to get the worker address, and generate as many forecasts as there are workers
	forecastElements := make([]*types.ForecastElement, 0)
	for key := range workerAddresses {
		forecastElements = append(forecastElements, &types.ForecastElement{
			Inferer: workerAddresses[key],
			Value:   alloraMath.NewDecFromInt64(int64(rand.Intn(51) + 50)),
		})
	}
	infererAddress := workerAddresses[workerAddressName]
	infererValue := alloraMath.NewDecFromInt64(int64(rand.Intn(300) + 3000))

	// Create a MsgInsertBulkReputerPayload message
	workerDataBundle := &types.WorkerDataBundle{
		Worker: infererAddress,
		InferenceForecastsBundle: &types.InferenceForecastBundle{
			Inference: &types.Inference{
				TopicId:     topicId,
				BlockHeight: blockHeight,
				Inferer:     infererAddress,
				Value:       infererValue,
			},
			Forecast: &types.Forecast{
				TopicId:          topicId,
				BlockHeight:      blockHeight,
				Forecaster:       infererAddress,
				ForecastElements: forecastElements,
			},
		},
	}

	// Sign
	src := make([]byte, 0)
	src, err := workerDataBundle.InferenceForecastsBundle.XXX_Marshal(src, true)
	require.NoError(m.t, err, "Marshall reputer value bundle should not return an error")

	sig, pubKey, err := m.n.Client.Context().Keyring.Sign(workerAddressName, src, signing.SignMode_SIGN_MODE_DIRECT)
	require.NoError(m.t, err, "Sign should not return an error")
	workerPublicKeyBytes := pubKey.Bytes()
	workerDataBundle.InferencesForecastsBundleSignature = sig
	workerDataBundle.Pubkey = hex.EncodeToString(workerPublicKeyBytes)

	return workerDataBundle
}

// Generate the same valueBundle for a reputer
func generateValueBundle(topicId uint64, workerAddresses map[string]string, reputerNonce, workerNonce *types.Nonce) types.ValueBundle {
	return types.ValueBundle{
		TopicId:                topicId,
		CombinedValue:          alloraMath.NewDecFromInt64(100),
		InfererValues:          generateWorkerAttributedValueLosses(workerAddresses, 3000, 3500),
		ForecasterValues:       generateWorkerAttributedValueLosses(workerAddresses, 50, 50),
		NaiveValue:             alloraMath.NewDecFromInt64(100),
		OneOutInfererValues:    generateWithheldWorkerAttributedValueLosses(workerAddresses, 50, 50),
		OneOutForecasterValues: generateWithheldWorkerAttributedValueLosses(workerAddresses, 50, 50),
		OneInForecasterValues:  generateWorkerAttributedValueLosses(workerAddresses, 50, 50),
		ReputerRequestNonce: &types.ReputerRequestNonce{
			ReputerNonce: reputerNonce,
			WorkerNonce:  workerNonce,
		},
	}
}

// Inserts worker bulk, given a topic, blockHeight, and leader worker address (which should exist in the keyring)
func InsertLeaderWorkerBulk(
	m TestMetadata,
	topicId uint64,
	blockHeight int64,
	leaderWorkerAccountName, leaderWorkerAddress string,
	WorkerDataBundles []*types.WorkerDataBundle) error {

	nonce := types.Nonce{BlockHeight: blockHeight}

	// Create a MsgInsertBulkReputerPayload message
	workerMsg := &types.MsgInsertBulkWorkerPayload{
		Sender:            leaderWorkerAddress,
		Nonce:             &nonce,
		TopicId:           topicId,
		WorkerDataBundles: WorkerDataBundles,
	}
	// serialize workerMsg to json and print
	LeaderAcc, err := m.n.Client.AccountRegistry.GetByName(leaderWorkerAccountName)
	if err != nil {
		fmt.Println("Error getting leader worker account: ", leaderWorkerAccountName, " - ", err)
		return err
	}
	txResp, err := m.n.Client.BroadcastTx(m.ctx, LeaderAcc, workerMsg)
	if err != nil {
		fmt.Println("Error broadcasting worker bulk: ", err)
		return err
	}
	_, err = m.n.Client.WaitForTx(m.ctx, txResp.TxHash)
	if err != nil {
		fmt.Println("Error waiting for worker bulk: ", err)
		return err
	}
	return nil
}

// Worker Bob inserts bulk inference and forecast
func InsertWorkerBulk(m TestMetadata, topic *types.Topic, leaderWorkerAccountName string, workerAddresses map[string]string, blockHeight int64) error {
	// Get Bundles
	workerDataBundles := make([]*types.WorkerDataBundle, 0)
	for key := range workerAddresses {
		workerDataBundles = append(workerDataBundles, generateSingleWorkerBundle(m, topic.Id, blockHeight, key, workerAddresses))
	}
	leaderWorkerAddress := workerAddresses[leaderWorkerAccountName]
	return InsertLeaderWorkerBulk(m, topic.Id, blockHeight, leaderWorkerAccountName, leaderWorkerAddress, workerDataBundles)
}

// Generate a ReputerValueBundle
func generateSingleReputerValueBundle(
	m TestMetadata,
	reputerAddressName, reputerAddress string,
	valueBundle types.ValueBundle) *types.ReputerValueBundle {

	valueBundle.Reputer = reputerAddress
	// Sign
	src := make([]byte, 0)
	src, err := valueBundle.XXX_Marshal(src, true)
	require.NoError(m.t, err, "Marshall reputer value bundle should not return an error")

	valueBundleSignature, pubKey, err := m.n.Client.Context().Keyring.Sign(reputerAddressName, src, signing.SignMode_SIGN_MODE_DIRECT)
	require.NoError(m.t, err, "Sign should not return an error")
	reputerPublicKeyBytes := pubKey.Bytes()

	// Create a MsgInsertBulkReputerPayload message
	reputerValueBundle := &types.ReputerValueBundle{
		ValueBundle: &valueBundle,
		Signature:   valueBundleSignature,
		Pubkey:      hex.EncodeToString(reputerPublicKeyBytes),
	}

	return reputerValueBundle
}

func generateReputerValueBundleMsg(
	topicId uint64,
	reputerValueBundles []*types.ReputerValueBundle,
	leaderReputerAddress string,
	reputerNonce, workerNonce *types.Nonce) *types.MsgInsertBulkReputerPayload {

	return &types.MsgInsertBulkReputerPayload{
		Sender:  leaderReputerAddress,
		TopicId: topicId,
		ReputerRequestNonce: &types.ReputerRequestNonce{
			ReputerNonce: reputerNonce,
			WorkerNonce:  workerNonce,
		},
		ReputerValueBundles: reputerValueBundles,
	}
}

func InsertReputerBulk(m TestMetadata,
	topic *types.Topic,
	leaderReputerAccountName string,
	reputerAddresses, workerAddresses map[string]string,
	BlockHeightCurrent, BlockHeightEval int64) error {
	// Nonce: calculate from EpochLastRan + EpochLength
	topicId := topic.Id
	// Nonces are last two blockHeights
	reputerNonce := &types.Nonce{
		BlockHeight: BlockHeightCurrent,
	}
	workerNonce := &types.Nonce{
		BlockHeight: BlockHeightEval,
	}
	leaderReputerAddress := reputerAddresses[leaderReputerAccountName]
	valueBundle := generateValueBundle(topicId, workerAddresses, reputerNonce, workerNonce)
	reputerValueBundles := make([]*types.ReputerValueBundle, 0)
	for reputerAddressName := range reputerAddresses {
		reputerAddress := reputerAddresses[reputerAddressName]
		reputerValueBundle := generateSingleReputerValueBundle(m, reputerAddressName, reputerAddress, valueBundle)
		reputerValueBundles = append(reputerValueBundles, reputerValueBundle)
	}

	reputerValueBundleMsg := generateReputerValueBundleMsg(topicId, reputerValueBundles, leaderReputerAddress, reputerNonce, workerNonce)
	LeaderAcc, err := m.n.Client.AccountRegistry.GetByName(leaderReputerAccountName)
	if err != nil {
		fmt.Println("Error getting leader worker account: ", leaderReputerAccountName, " - ", err)
		return err
	}
	txResp, err := m.n.Client.BroadcastTx(m.ctx, LeaderAcc, reputerValueBundleMsg)
	if err != nil {
		fmt.Println("Error broadcasting reputer value bundle: ", err)
		return err
	}
	_, err = m.n.Client.WaitForTx(m.ctx, txResp.TxHash)
	require.NoError(m.t, err)
	return nil
}

func lookupEnvInt(m TestMetadata, key string, defaultValue int) int {
	value, found := os.LookupEnv(key)
	if !found {
		return defaultValue
	}
	intValue, err := strconv.Atoi(value)
	if err != nil {
		m.t.Fatal("Error converting string to int: ", err)
	}
	return intValue
}

<<<<<<< HEAD
const stakeToAdd = 90000
=======
func lookupEnvBool(m TestMetadata, key string, defaultValue bool) bool {
	value, found := os.LookupEnv(key)
	if !found {
		return defaultValue
	}
	boolValue, err := strconv.ParseBool(value)
	if err != nil {
		m.t.Fatal("Error converting string to bool: ", err)
	}
	return boolValue
}

const stakeToAdd uint64 = 90000
>>>>>>> 2a17b138
const topicFunds int64 = 1000000

func SetupTopic(m TestMetadata, topicFunderAddress string, topicFunderAccount cosmosaccount.Account, epochLength int64) uint64 {

	m.t.Log("Creating new Topic")

	topicId := CreateTopic(m, epochLength, topicFunderAddress, topicFunderAccount)

	err := FundTopic(m, topicId, topicFunderAddress, topicFunderAccount, topicFunds)
	if err != nil {
		m.t.Fatal(err)
	}

	err = RegisterWorkerForTopic(m, topicFunderAddress, topicFunderAccount, topicId)
	if err != nil {
		m.t.Fatal(err)
	}

	err = RegisterReputerForTopic(m, topicFunderAddress, topicFunderAccount, topicId)
	if err != nil {
		m.t.Fatal(err)
	}

	err = StakeReputer(m, topicId, topicFunderAddress, topicFunderAccount, stakeToAdd)
	if err != nil {
		m.t.Fatal(err)
	}

	m.t.Log("Created new Topic with topicId", topicId)

	return topicId
}

func WorkerReputerCoordinationLoop(
	m TestMetadata,
	reputersPerEpoch,
	reputersMax,
	workersPerEpoch,
	workersMax,
	topicsPerEpoch,
	topicsMax,
	maxIterations,
	epochLength int,
	makeReport bool,
) {
	approximateSecondsPerBlock := getApproximateBlockTimeSeconds(m)
	fmt.Println("Approximate block time seconds: ", approximateSecondsPerBlock)

	iterationTime := time.Duration(epochLength) * approximateSecondsPerBlock * iterationsInABatch
	topicCount := 0
	topicFunderCount := 0

	topicFunderAddresses := make([]string, 0)

	for topicFunderIndex := 0; topicFunderIndex < topicsMax; topicFunderIndex++ {
		topicFunderAccountName := getTopicFunderAccountName(topicFunderIndex)
		topicFunderAccount, _, err := m.n.Client.AccountRegistry.Create(topicFunderAccountName)
		if err != nil {
			fmt.Println("Error creating funder address: ", topicFunderAccountName, " - ", err)
			continue
		}
		topicFunderAddress, err := topicFunderAccount.Address(params.HumanCoinUnit)
		if err != nil {
			fmt.Println("Error creating funder address: ", topicFunderAccountName, " - ", err)
			continue
		}
		topicFunderAddresses = append(topicFunderAddresses, topicFunderAddress)
	}

	err := fundAccounts(m, m.n.FaucetAcc, m.n.FaucetAddr, topicFunderAddresses, 1e9)
	if err != nil {
		fmt.Println("Error funding funder accounts: ", err)
	} else {
		fmt.Println("Funded", len(topicFunderAddresses), "funder accounts.")
	}

	getTopicFunder := func() (string, cosmosaccount.Account) {
		topicFunderAccountName := getTopicFunderAccountName(topicFunderCount)
		topicFunderCount++
		topicFunderAccount, err := m.n.Client.AccountRegistry.GetByName(topicFunderAccountName)
		if err != nil {
			fmt.Println("Error getting funder account: ", topicFunderAccountName, " - ", err)
			return "", topicFunderAccount
		}
		topicFunderAddress, err := topicFunderAccount.Address(params.HumanCoinUnit)
		if err != nil {
			fmt.Println("Error getting funder address: ", topicFunderAccountName, " - ", err)
			return topicFunderAddress, topicFunderAccount
		}
		return topicFunderAddress, topicFunderAccount
	}

	workerCount := 1
	reputerCount := 1

	var wg sync.WaitGroup
	if topicsPerEpoch == 0 {
		topicFunderAddress, topicFunderAccount := getTopicFunder()
		wg.Add(1)
		go WorkerReputerLoop(&wg, m, topicFunderAddress, topicFunderAccount, workerCount, reputerCount,
			reputersPerEpoch, reputersMax, workersPerEpoch, workersMax, maxIterations, epochLength, makeReport)
		topicCount++
	} else {
		for {
			startIteration := time.Now()

			for j := 0; j < topicsPerEpoch && topicCount < topicsMax; j++ {
				topicFunderAddress, topicFunderAccount := getTopicFunder()
				wg.Add(1)
				go WorkerReputerLoop(&wg, m, topicFunderAddress, topicFunderAccount, workerCount, reputerCount,
					reputersPerEpoch, reputersMax, workersPerEpoch, workersMax, maxIterations, epochLength, makeReport)
				topicCount++
			}
			if topicCount >= topicsMax {
				break
			}
			workerCount += workersPerEpoch
			reputerCount += reputersPerEpoch

			elapsedIteration := time.Since(startIteration)
			sleepingTime := iterationTime - elapsedIteration
			fmt.Println(time.Now(), "Main loop sleeping", sleepingTime)
			time.Sleep(sleepingTime)
		}
	}
	fmt.Println("All routines launched: waiting for running routines to end.")
	wg.Wait()

	if makeReport {
		reportSummaryStatistics()
	}
}

func getTopicFunderAccountName(topicFunderIndex int) string {
	return "topicFunder" + strconv.Itoa(int(topicFunderIndex))
}

func getWorkerAccountName(workerIndex int, topicId uint64) string {
	return "stressWorker" + strconv.Itoa(workerIndex) + "_topic" + strconv.Itoa(int(topicId))
}

func getReputerAccountName(reputerIndex int, topicId uint64) string {
	return "stressReputer" + strconv.Itoa(reputerIndex) + "_topic" + strconv.Itoa(int(topicId))
}

// Main worker-reputer per-topic loop
func WorkerReputerLoop(
	wg *sync.WaitGroup,
	m TestMetadata,
	topicFunderAddress string,
	topicFunderAccount cosmosaccount.Account,
	initialWorkerCount, initialReputerCount,
	reputersPerEpoch,
	reputersMax,
	workersPerEpoch,
	workersMax,
	maxIterations,
	epochLength int,
	makeReport bool,
) {
	defer wg.Done()

	const initialWorkerReputerFundAmount = 1e5

	topicId := SetupTopic(m, topicFunderAddress, topicFunderAccount, int64(epochLength))

	report := func(a ...any) {
		fmt.Println("[ TOPIC", topicId, "] ", a)
	}

	workerAddresses := make(map[string]string)
	reputerAddresses := make(map[string]string)

	approximateSecondsBlockTime := getApproximateBlockTimeSeconds(m)

	// Make a loop, in each iteration
	// 1. generate a new bech32 reputer account and a bech32 worker account. Store them in a slice
	// 2. Fund the accounts
	// 3. Register the accounts
	// 4. Generate a worker bundle
	// 5. Generate a reputer bundle
	// 6. Insert the worker bundle (adjust nonces if failure)
	// 7. Insert the reputer bundle (adjust nonces if failure)
	// 8. Sleep one epoch
	// 9. Repeat

	workerAddressesToFund := make([]string, 0)

	for workerIndex := 0; workerIndex < workersMax; workerIndex++ {
		workerAccountName := getWorkerAccountName(workerIndex, topicId)
		workerAccount, _, err := m.n.Client.AccountRegistry.Create(workerAccountName)
		if err != nil {
			fmt.Println("Error creating funder address: ", workerAccountName, " - ", err)
			continue
		}
		workerAddressToFund, err := workerAccount.Address(params.HumanCoinUnit)
		if err != nil {
			fmt.Println("Error creating funder address: ", workerAccountName, " - ", err)
			continue
		}
		workerAddressesToFund = append(workerAddressesToFund, workerAddressToFund)
	}

	err := fundAccounts(m, topicFunderAccount, topicFunderAddress, workerAddressesToFund, initialWorkerReputerFundAmount)
	if err != nil {
		fmt.Println("Error funding worker accounts: ", err)
	} else {
		fmt.Println("Funded", len(workerAddressesToFund), "worker accounts.")
	}

	reputerAddressesToFund := make([]string, 0)

	for reputerIndex := 0; reputerIndex < reputersMax; reputerIndex++ {
		reputerAccountName := getReputerAccountName(reputerIndex, topicId)
		workerAccount, _, err := m.n.Client.AccountRegistry.Create(reputerAccountName)
		if err != nil {
			fmt.Println("Error creating funder address: ", reputerAccountName, " - ", err)
			continue
		}
		reputerAddressToFund, err := workerAccount.Address(params.HumanCoinUnit)
		if err != nil {
			fmt.Println("Error creating funder address: ", reputerAccountName, " - ", err)
			continue
		}
		reputerAddressesToFund = append(reputerAddressesToFund, reputerAddressToFund)
	}

	err = fundAccounts(m, topicFunderAccount, topicFunderAddress, reputerAddressesToFund, initialWorkerReputerFundAmount)
	if err != nil {
		fmt.Println("Error funding reputer accounts: ", err)
	} else {
		fmt.Println("Funded", len(reputerAddressesToFund), "reputer accounts.")
	}

	// Get fresh topic
	topic, err := getNonZeroTopicEpochLastRan(m.ctx, m.n.QueryEmissions, topicId, 5, approximateSecondsBlockTime)
	if err != nil {
		report("--- Failed getting a topic that was ran ---")
		require.NoError(m.t, err)
	}

	blockHeightCurrent := topic.EpochLastEnded - topic.EpochLength
	blockHeightEval := blockHeightCurrent + topic.EpochLength
	// Translate the epoch length into time
	iterationTime := time.Duration(topic.EpochLength) * approximateSecondsBlockTime * iterationsInABatch

	for i := 0; i < maxIterations; i++ {

		// Funding topic
		err := FundTopic(m, topicId, topicFunderAddress, topicFunderAccount, topicFunds)
		if err != nil {
			report("Funding topic failed: ", err)
			if makeReport {
				saveTopicError(topicId, err)
			}
		}

		blockHeightCurrent += topic.EpochLength * iterationsInABatch
		blockHeightEval += topic.EpochLength * iterationsInABatch

		startIteration := time.Now()

		report("iteration: ", i, " / ", maxIterations)

		initializeNewWorkerAccount := func() {
			// Generate new worker accounts
			workerAccountName := getWorkerAccountName(len(workerAddresses), topicId)
			report("Initializing worker address: ", workerAccountName)
			workerAccount, err := m.n.Client.AccountRegistry.GetByName(workerAccountName)
			if err != nil {
				report("Error getting worker address: ", workerAccountName, " - ", err)
				if makeReport {
					saveWorkerError(topicId, workerAccountName, err)
					saveTopicError(topicId, err)
				}
				return
			}
			workerAddress, err := workerAccount.Address(params.HumanCoinUnit)
			if err != nil {
				report("Error getting worker address: ", workerAccountName, " - ", err)
				if makeReport {
					saveWorkerError(topicId, workerAccountName, err)
					saveTopicError(topicId, err)
				}
				return
			}
			err = RegisterWorkerForTopic(m, workerAddress, workerAccount, topicId)
			if err != nil {
				report("Error registering worker address: ", workerAddress, " - ", err)
				if makeReport {
					saveWorkerError(topicId, workerAccountName, err)
					saveTopicError(topicId, err)
				}
				return
			}
			workerAddresses[workerAccountName] = workerAddress
		}

		initializeNewReputerAccount := func() {
			// Generate new reputer account
			reputerAccountName := getReputerAccountName(len(reputerAddresses), topicId)
			report("Initializing reputer address: ", reputerAccountName)
			reputerAccount, err := m.n.Client.AccountRegistry.GetByName(reputerAccountName)
			if err != nil {
				report("Error getting reputer address: ", reputerAccountName, " - ", err)
				if makeReport {
					saveReputerError(topicId, reputerAccountName, err)
					saveTopicError(topicId, err)
				}
				return
			}
			reputerAddress, err := reputerAccount.Address(params.HumanCoinUnit)
			if err != nil {
				report("Error getting reputer address: ", reputerAccountName, " - ", err)
				if makeReport {
					saveReputerError(topicId, reputerAccountName, err)
					saveTopicError(topicId, err)
				}
				return
			}
			err = RegisterReputerForTopic(m, reputerAddress, reputerAccount, topicId)
			if err != nil {
				report("Error registering reputer address: ", reputerAddress, " - ", err)
				if makeReport {
					saveReputerError(topicId, reputerAccountName, err)
					saveTopicError(topicId, err)
				}
				return
			}
			err = StakeReputer(m, topicId, reputerAddress, reputerAccount, stakeToAdd)
			if err != nil {
				report("Error staking reputer address: ", reputerAddress, " - ", err)
				if makeReport {
					saveReputerError(topicId, reputerAccountName, err)
					saveTopicError(topicId, err)
				}
				return
			}
			reputerAddresses[reputerAccountName] = reputerAddress
		}

		if i == 0 {
			for j := 0; j < initialWorkerCount; j++ {
				initializeNewWorkerAccount()
			}
			for j := 0; j < initialReputerCount; j++ {
				initializeNewReputerAccount()
			}
		} else {
			for j := 0; j < workersPerEpoch; j++ {
				if len(workerAddresses) >= workersMax {
					break
				}
				initializeNewWorkerAccount()
			}

			for j := 0; j < reputersPerEpoch; j++ {
				if len(reputerAddresses) >= reputersMax {
					break
				}
				initializeNewReputerAccount()
			}
		}

		// Insert worker bulk, choosing one random leader from the worker accounts
		leaderWorkerAccountName, _, err := GetRandomMapEntryValue(workerAddresses)
		if err != nil {
			report("Error getting random worker address: ", err)
			if makeReport {
				saveTopicError(topicId, err)
			}
			continue
		}
		startWorker := time.Now()
		err = InsertWorkerBulk(m, topic, leaderWorkerAccountName, workerAddresses, blockHeightCurrent)
		if err != nil {
			if strings.Contains(err.Error(), "nonce already fulfilled") {
				// realign blockHeights before retrying
				topic, err = getLastTopic(m.ctx, m.n.QueryEmissions, topicId)
				if err == nil {
					blockHeightCurrent = topic.EpochLastEnded + topic.EpochLength
					blockHeightEval = blockHeightCurrent - topic.EpochLength
					report("Reset blockHeights to (", blockHeightCurrent, ",", blockHeightEval, ")")
				} else {
					report("Error getting topic!")
					if makeReport {
						saveTopicError(topicId, err)
					}
				}
			}
			continue
		} else {
			report("Inserted worker bulk, blockHeight: ", blockHeightCurrent, " with ", len(workerAddresses), " workers")
			elapsedBulk := time.Since(startWorker)
			report("Insert Worker ", blockHeightCurrent, " Elapsed time:", elapsedBulk)
		}

		// Insert reputer bulk, choosing one random leader from reputer accounts
		leaderReputerAccountName, _, err := GetRandomMapEntryValue(reputerAddresses)
		if err != nil {
			report("Error getting random worker address: ", err)
			if makeReport {
				saveTopicError(topicId, err)
			}
			continue
		}
		startReputer := time.Now()
		err = InsertReputerBulk(m, topic, leaderReputerAccountName, reputerAddresses, workerAddresses, blockHeightCurrent, blockHeightEval)
		if err != nil {
			if strings.Contains(err.Error(), "nonce already fulfilled") || strings.Contains(err.Error(), "nonce still unfulfilled") {
				// realign blockHeights before retrying
				topic, err = getLastTopic(m.ctx, m.n.QueryEmissions, topicId)
				if err == nil {
					blockHeightCurrent = topic.EpochLastEnded + topic.EpochLength
					blockHeightEval = blockHeightCurrent - topic.EpochLength
					report("Reset blockHeights to (", blockHeightCurrent, ",", blockHeightEval, ")")
				} else {
					report("Error getting topic!")
					if makeReport {
						saveTopicError(topicId, err)
					}
				}
			}
			continue
		} else {
			report("Inserted reputer bulk, blockHeight: ", blockHeightCurrent, " with ", len(reputerAddresses), " reputers")
			elapsedBulk := time.Since(startReputer)
			report("Insert Reputer Elapsed time:", elapsedBulk)
		}

		// Sleep for 2 epoch
		elapsedIteration := time.Since(startIteration)
		sleepingTime := iterationTime - elapsedIteration
		report(time.Now(), " Sleeping...", sleepingTime, ", elapsed: ", elapsedIteration, " epoch length seconds: ", iterationTime)
		time.Sleep(sleepingTime)
	}

	countWorkers := len(workerAddresses)
	countReputers := len(reputerAddresses)

	var rewardedReputersCount uint64 = 0
	var rewardedWorkersCount uint64 = 0

	for workerIndex := 0; workerIndex < countWorkers; workerIndex++ {
		balance, err := getAccountBalance(m.ctx, m.n.QueryBank, workerAddresses[getWorkerAccountName(workerIndex, topicId)])
		if err != nil {
			report("Error getting worker balance for worker: ", workerIndex, err)
			if maxIterations > 20 && workerIndex < 10 {
				report("ERROR: Worker", workerIndex, "has insufficient stake:", balance)
				if makeReport {
					saveWorkerError(topicId, getWorkerAccountName(workerIndex, topicId), err)
					saveTopicError(topicId, err)
				}
			}
		} else {
<<<<<<< HEAD
			if alloraMath.MustNewDecFromString(balance.Amount.String()).Lte(alloraMath.NewDecFromInt64(initialWorkerReputerFundAmount)) {
				report("Worker ", workerIndex, " balance is not greater than initial amount: ", balance.Amount.String())
=======
			if balance.Amount.Int64() <= initialWorkerReputerFundAmount {
				report("Worker ", workerIndex, " balance is not greater than initial amount: ", balance.Amount.Int64())
				if makeReport {
					saveWorkerError(topicId, getWorkerAccountName(workerIndex, topicId), fmt.Errorf("balancenotgreater"))
					saveTopicError(topicId, err)
				}
>>>>>>> 2a17b138
			} else {
				report("Worker ", workerIndex, " balance: ", balance.Amount.String())
				rewardedWorkersCount += 1
			}
		}
	}

	for reputerIndex := 0; reputerIndex < countReputers; reputerIndex++ {
		reputerStake, err := getReputerStake(m.ctx, m.n.QueryEmissions, topicId, reputerAddresses[getReputerAccountName(reputerIndex, topicId)])
		if err != nil {
			report("Error getting reputer stake for reputer: ", reputerIndex, err)
			if makeReport {
				saveReputerError(topicId, getReputerAccountName(reputerIndex, topicId), err)
				saveTopicError(topicId, err)
			}
		} else {
			if reputerStake.Lte(alloraMath.NewDecFromInt64(stakeToAdd)) {
				report("Reputer ", reputerIndex, " stake is not greater than initial amount: ", reputerStake)
				if maxIterations > 20 && reputerIndex < 10 {
					report("ERROR: Reputer", reputerIndex, "has insufficient stake:", reputerStake)
				}
				if makeReport {
					saveReputerError(topicId, getReputerAccountName(reputerIndex, topicId), fmt.Errorf("stakenotgreater"))
					saveTopicError(topicId, err)
				}
			} else {
				report("Reputer ", reputerIndex, " stake: ", reputerStake)
				rewardedReputersCount += 1
			}
		}
	}

	maxTopWorkersCount, maxTopReputersCount, _ := getMaxTopWorkersReputersToReward(m)
	require.Less(m.t, rewardedWorkersCount, maxTopWorkersCount, "Only top workers can get reward")
	require.Less(m.t, rewardedReputersCount, maxTopReputersCount, "Only top reputers can get reward")
}

func GetRandomMapEntryValue(workerAddresses map[string]string) (string, string, error) {
	// Get the number of entries in the map
	numEntries := len(workerAddresses)
	if numEntries == 0 {
		return "", "", fmt.Errorf("map is empty")
	}

	// Generate a random index
	randomIndex := rand.Intn(numEntries)

	// Iterate over the map to find the entry at the random index
	var randomKey string
	var i int
	for key := range workerAddresses {
		if i == randomIndex {
			randomKey = key
			break
		}
		i++
	}

	// Return the value corresponding to the randomly selected key
	return randomKey, workerAddresses[randomKey], nil
}

func fundAccounts(
	m TestMetadata,
	senderAccount cosmosaccount.Account,
	senderAddress string,
	addresses []string,
	amount int64,
) error {
	inputCoins := sdktypes.NewCoins(sdktypes.NewCoin(params.BaseCoinUnit, cosmossdk_io_math.NewInt(amount*int64(len(addresses)))))
	outputCoins := sdktypes.NewCoins(sdktypes.NewCoin(params.BaseCoinUnit, cosmossdk_io_math.NewInt(amount)))

	outputs := []banktypes.Output{}
	for _, address := range addresses {
		outputs = append(outputs, banktypes.Output{
			Address: address,
			Coins:   outputCoins,
		})
	}

	// Fund the accounts from faucet account in a single transaction
	sendMsg := &banktypes.MsgMultiSend{
		Inputs: []banktypes.Input{
			{
				Address: senderAddress,
				Coins:   inputCoins,
			},
		},
		Outputs: outputs,
	}
	_, err := m.n.Client.BroadcastTx(m.ctx, senderAccount, sendMsg)
	if err != nil {
		fmt.Println("Error worker address: ", err)
		return err
	}
	return nil
}

func getApproximateBlockTimeSeconds(m TestMetadata) time.Duration {
	emissionsParams := GetEmissionsParams(m)
	blocksPerMonth := emissionsParams.GetBlocksPerMonth()
	return time.Duration(secondsInAMonth/blocksPerMonth) * time.Second
}

func getLastTopic(ctx context.Context, query types.QueryClient, topicID uint64) (*types.Topic, error) {
	topicResponse, err := query.GetTopic(ctx, &types.QueryTopicRequest{TopicId: topicID})
	if err == nil {
		return topicResponse.Topic, nil
	}
	return nil, err
}

func getAccountBalance(ctx context.Context, queryClient banktypes.QueryClient, address string) (*sdktypes.Coin, error) {
	req := &banktypes.QueryAllBalancesRequest{
		Address:    address,
		Pagination: &query.PageRequest{Limit: 1},
	}

	res, err := queryClient.AllBalances(ctx, req)
	if err != nil {
		return nil, err
	}

	if len(res.Balances) > 0 {
		return &res.Balances[0], nil
	}
	return nil, fmt.Errorf("no balance found for address: %s", address)
}

func getReputerStake(ctx context.Context, queryClient types.QueryClient, topicId uint64, reputerAddress string) (alloraMath.Dec, error) {
	req := &types.QueryReputerStakeInTopicRequest{
		Address: reputerAddress,
		TopicId: topicId,
	}
	res, err := queryClient.GetReputerStakeInTopic(ctx, req)
	if err != nil {
		return alloraMath.ZeroDec(), err
	}
	return alloraMath.MustNewDecFromString(res.Amount.String()), nil
}

func getMaxTopWorkersReputersToReward(m TestMetadata) (uint64, uint64, error) {
	emissionsParams := GetEmissionsParams(m)
	topWorkersCount := emissionsParams.GetMaxTopWorkersToReward()
	topReputersCount := emissionsParams.GetMaxTopReputersToReward()
	return topWorkersCount, topReputersCount, nil
}<|MERGE_RESOLUTION|>--- conflicted
+++ resolved
@@ -285,9 +285,6 @@
 	return intValue
 }
 
-<<<<<<< HEAD
-const stakeToAdd = 90000
-=======
 func lookupEnvBool(m TestMetadata, key string, defaultValue bool) bool {
 	value, found := os.LookupEnv(key)
 	if !found {
@@ -300,8 +297,7 @@
 	return boolValue
 }
 
-const stakeToAdd uint64 = 90000
->>>>>>> 2a17b138
+const stakeToAdd = 90000
 const topicFunds int64 = 1000000
 
 func SetupTopic(m TestMetadata, topicFunderAddress string, topicFunderAccount cosmosaccount.Account, epochLength int64) uint64 {
@@ -757,17 +753,12 @@
 				}
 			}
 		} else {
-<<<<<<< HEAD
 			if alloraMath.MustNewDecFromString(balance.Amount.String()).Lte(alloraMath.NewDecFromInt64(initialWorkerReputerFundAmount)) {
-				report("Worker ", workerIndex, " balance is not greater than initial amount: ", balance.Amount.String())
-=======
-			if balance.Amount.Int64() <= initialWorkerReputerFundAmount {
 				report("Worker ", workerIndex, " balance is not greater than initial amount: ", balance.Amount.Int64())
 				if makeReport {
 					saveWorkerError(topicId, getWorkerAccountName(workerIndex, topicId), fmt.Errorf("balancenotgreater"))
 					saveTopicError(topicId, err)
 				}
->>>>>>> 2a17b138
 			} else {
 				report("Worker ", workerIndex, " balance: ", balance.Amount.String())
 				rewardedWorkersCount += 1
