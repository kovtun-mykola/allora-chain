--- conflicted
+++ resolved
@@ -6,12 +6,8 @@
     environment:
       - NETWORK=allora-testnet-1
       - MONIKER=sample_validator
-<<<<<<< HEAD
-      - APP_HOME=./data
-=======
       - APP_HOME=/data
-      - HOME=/data
->>>>>>> 64e2e6f8
+      - HOME=/data          # URL to the head node's API
       - STATE_SYNC_RPC1=https://allora-rpc.testnet-1.testnet.allora.network:443
       - STATE_SYNC_RPC2=https://allora-rpc.testnet-1.testnet.allora.network:443
     volumes:
