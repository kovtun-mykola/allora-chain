#!/usr/bin/env bash 

set -e

source $(dirname $0)/common.sh


echo
echo "Creating a request for inference on topic 1"

BLOCK_HEIGHT_CURR=$($ALLORAD_BIN query consensus comet block-latest | grep "height" | head -n 1 | cut -d ":" -f 2 | tr -d " " | tr -d "\"")
RI_CREATOR="$BOB_ADDRESS"
RI_NONCE="1"
RI_TOPIC_ID="1"
RI_CADENCE="10800"
RI_MAX_PRICE_PER_INFERENCE="10000"
RI_BID_AMOUNT="10000"
<<<<<<< HEAD
RI_BLOCK_VALID_UNTIL=$(bc <<< "$BLOCK_HEIGHT_CURR + 100")
=======
RI_BLOCK_VALID_UNTIL=$(bc <<< "$BLOCK_HEIGHT_CURR + 10805")
>>>>>>> 68ce1944
$ALLORAD_BIN tx emissions request-inference \
  $RI_CREATOR \
  "{\"nonce\": \"$RI_NONCE\",\"topic_id\":\"$RI_TOPIC_ID\",\"cadence\":\"$RI_CADENCE\",\"max_price_per_inference\":\"$RI_MAX_PRICE_PER_INFERENCE\",\"bid_amount\":\"$RI_BID_AMOUNT\",\"block_valid_until\":\"$RI_BLOCK_VALID_UNTIL\",\"extra_data\":\"\"}" \
  --yes --keyring-backend=test --chain-id=demo; #--gas-prices=1uallo --gas=auto --gas-adjustment=1.5;

echo "Checking the inference request was made correctly"

echo $MEMPOOL
MEMPOOL_INCREMENTED=false
<<<<<<< HEAD
for COUNT_SLEEP in 1 2 3 4 5 6 7 8 9 10 11 12 13 14 15
=======
for COUNT_SLEEP in 1 2 3 4 5 6 7 8 9 10
>>>>>>> 68ce1944
do
  MEMPOOL=$($ALLORAD_BIN query emissions all-inference-requests)
  if [ "$MEMPOOL" == "{}" ]; then
    echo "MEMPOOL is empty, transaction may not have mined yet, count sleep $COUNT_SLEEP seconds"
    sleep 1
  else
    echo "The network has appears to have something in the mempool, inference request probably created successfully"
    MEMPOOL_INCREMENTED=true
    break
  fi
done
if [ "$MEMPOOL_INCREMENTED" = false ]; then
  echo "The network failed to mine the inference request"
  exit 1
fi

echo
echo "reactivating the topic so the request will fire"

$ALLORAD_BIN tx emissions reactivate-topic $RI_CREATOR 1 --yes;
sleep 3

echo "Checking that the allora daemon is still running"
PSAUX=$(ps aux | grep allorad | wc -l)
if [[ "$PSAUX" != "2" ]]; then
  echo "The allora daemon is not running"
  exit 1
fi<|MERGE_RESOLUTION|>--- conflicted
+++ resolved
@@ -15,11 +15,7 @@
 RI_CADENCE="10800"
 RI_MAX_PRICE_PER_INFERENCE="10000"
 RI_BID_AMOUNT="10000"
-<<<<<<< HEAD
-RI_BLOCK_VALID_UNTIL=$(bc <<< "$BLOCK_HEIGHT_CURR + 100")
-=======
 RI_BLOCK_VALID_UNTIL=$(bc <<< "$BLOCK_HEIGHT_CURR + 10805")
->>>>>>> 68ce1944
 $ALLORAD_BIN tx emissions request-inference \
   $RI_CREATOR \
   "{\"nonce\": \"$RI_NONCE\",\"topic_id\":\"$RI_TOPIC_ID\",\"cadence\":\"$RI_CADENCE\",\"max_price_per_inference\":\"$RI_MAX_PRICE_PER_INFERENCE\",\"bid_amount\":\"$RI_BID_AMOUNT\",\"block_valid_until\":\"$RI_BLOCK_VALID_UNTIL\",\"extra_data\":\"\"}" \
@@ -29,11 +25,7 @@
 
 echo $MEMPOOL
 MEMPOOL_INCREMENTED=false
-<<<<<<< HEAD
-for COUNT_SLEEP in 1 2 3 4 5 6 7 8 9 10 11 12 13 14 15
-=======
 for COUNT_SLEEP in 1 2 3 4 5 6 7 8 9 10
->>>>>>> 68ce1944
 do
   MEMPOOL=$($ALLORAD_BIN query emissions all-inference-requests)
   if [ "$MEMPOOL" == "{}" ]; then
