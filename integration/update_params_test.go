package integration_test

import (
	alloraMath "github.com/allora-network/allora-chain/math"
	emissionstypes "github.com/allora-network/allora-chain/x/emissions/types"
	"github.com/stretchr/testify/require"
)

func checkIfAdmin(m TestMetadata, address string) bool {
	paramsReq := &emissionstypes.QueryIsWhitelistAdminRequest{
		Address: address,
	}
	p, err := m.n.QueryEmissions.IsWhitelistAdmin(
		m.ctx,
		paramsReq,
	)
	require.NoError(m.t, err)
	require.NotNil(m.t, p)
	return p.IsAdmin
}

// Test that whitelisted admin can successfully update params and others cannot
func UpdateParamsChecks(m TestMetadata) {
	// Ensure Alice is in the whitelist and Bob is not
	require.True(m.t, checkIfAdmin(m, m.n.AliceAddr))
	require.False(m.t, checkIfAdmin(m, m.n.BobAddr))

	// Keep old params
	oldParams := GetEmissionsParams(m)
	oldEpsilon := oldParams.Epsilon

	// Should succeed for Alice because she's a whitelist admin
	newEpsilon := alloraMath.NewDecFinite(1, 99)
	input := []alloraMath.Dec{newEpsilon}
	updateParamRequest := &emissionstypes.MsgUpdateParams{
		Sender: m.n.AliceAddr,
		Params: &emissionstypes.OptionalParams{
			Epsilon: input,
		},
	}
	txResp, err := m.n.Client.BroadcastTx(m.ctx, m.n.AliceAcc, updateParamRequest)
	require.NoError(m.t, err)
	_, err = m.n.Client.WaitForTx(m.ctx, txResp.TxHash)
	require.NoError(m.t, err)

	// Should fail for Bob because he's not a whitelist admin
	input = []alloraMath.Dec{alloraMath.NewDecFinite(1, 2)}
	updateParamRequest = &emissionstypes.MsgUpdateParams{
		Sender: m.n.BobAddr,
		Params: &emissionstypes.OptionalParams{
			Epsilon: input,
		},
	}
	txResp, err = m.n.Client.BroadcastTx(m.ctx, m.n.BobAcc, updateParamRequest)
	require.Error(m.t, err)
	// Check that error is due to Bob not being a whitelist admin
	require.Contains(m.t, err.Error(), "not whitelist admin")

	// Check that the epsilon was updated by Alice successfully
	updatedParams := GetEmissionsParams(m)
	require.Equal(m.t, updatedParams.Epsilon.String(), newEpsilon.String())
<<<<<<< HEAD
	return updatedParams
=======

	// Set the epsilon back to the original value
	input = []alloraMath.Dec{oldEpsilon}
	updateParamRequest = &emissionstypes.MsgUpdateParams{
		Sender: m.n.AliceAddr,
		Params: &emissionstypes.OptionalParams{
			Epsilon: input,
		},
	}
	txResp, err = m.n.Client.BroadcastTx(m.ctx, m.n.AliceAcc, updateParamRequest)
	require.NoError(m.t, err)
	_, err = m.n.Client.WaitForTx(m.ctx, txResp.TxHash)
	require.NoError(m.t, err)

>>>>>>> 47c1db26
}<|MERGE_RESOLUTION|>--- conflicted
+++ resolved
@@ -25,7 +25,7 @@
 	require.True(m.t, checkIfAdmin(m, m.n.AliceAddr))
 	require.False(m.t, checkIfAdmin(m, m.n.BobAddr))
 
-	// Keep old params
+	// Keep old params to revert back to
 	oldParams := GetEmissionsParams(m)
 	oldEpsilon := oldParams.Epsilon
 
@@ -59,9 +59,6 @@
 	// Check that the epsilon was updated by Alice successfully
 	updatedParams := GetEmissionsParams(m)
 	require.Equal(m.t, updatedParams.Epsilon.String(), newEpsilon.String())
-<<<<<<< HEAD
-	return updatedParams
-=======
 
 	// Set the epsilon back to the original value
 	input = []alloraMath.Dec{oldEpsilon}
@@ -75,6 +72,4 @@
 	require.NoError(m.t, err)
 	_, err = m.n.Client.WaitForTx(m.ctx, txResp.TxHash)
 	require.NoError(m.t, err)
-
->>>>>>> 47c1db26
 }