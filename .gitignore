# If you prefer the allow list template instead of the deny list, see community template:
# https://github.com/github/gitignore/blob/main/community/Golang/Go.AllowList.gitignore
#
# Binaries for programs and plugins
*.exe
*.exe~
*.dll
*.so
*.dylib

# Test binary, built with `go test -c`
*.test

# Output of the go coverage tool, specifically when used with LiteIDE
*.out

# Dependency directories (remove the comment below to include it)
# vendor/

# Go workspace file
go.work

# Data folder
data/
# Account info
*.account_info
<<<<<<< HEAD
integration/testnet
=======
integration/testnet

# coverage
coverage
>>>>>>> 7dafa9f5
<|MERGE_RESOLUTION|>--- conflicted
+++ resolved
@@ -24,11 +24,8 @@
 data/
 # Account info
 *.account_info
-<<<<<<< HEAD
-integration/testnet
-=======
+# Integration testing data
 integration/testnet
 
 # coverage
 coverage
->>>>>>> 7dafa9f5
