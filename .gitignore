# If you prefer the allow list template instead of the deny list, see community template:
# https://github.com/github/gitignore/blob/main/community/Golang/Go.AllowList.gitignore
#
# Binaries for programs and plugins
*.exe
*.exe~
*.dll
*.so
*.dylib

# Test binary, built with `go test -c`
*.test

# Output of the go coverage tool, specifically when used with LiteIDE
*.out

# Dependency directories (remove the comment below to include it)
# vendor/

# Go workspace file
go.work

# Data folder
data/
# Account info
*.account_info
<<<<<<< HEAD
integration/testnet
=======

# coverage
coverage
>>>>>>> b9d6f13e
<|MERGE_RESOLUTION|>--- conflicted
+++ resolved
@@ -24,10 +24,7 @@
 data/
 # Account info
 *.account_info
-<<<<<<< HEAD
 integration/testnet
-=======
 
 # coverage
-coverage
->>>>>>> b9d6f13e
+coverage